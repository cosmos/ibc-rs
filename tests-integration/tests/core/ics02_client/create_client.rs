use ibc::clients::tendermint::types::{
    client_type as tm_client_type, ConsensusState as TmConsensusState,
};
use ibc::core::client::context::client_state::ClientStateCommon;
use ibc::core::client::context::ClientValidationContext;
use ibc::core::client::types::error::ClientError;
use ibc::core::client::types::msgs::{ClientMsg, MsgCreateClient};
use ibc::core::client::types::Height;
use ibc::core::commitment_types::error::CommitmentError;
use ibc::core::entrypoint::{execute, validate};
use ibc::core::handler::types::error::HandlerError;
use ibc::core::handler::types::msgs::MsgEnvelope;
use ibc::core::host::types::identifiers::ClientId;
use ibc::core::host::types::path::{ClientConsensusStatePath, NextClientSequencePath};
use ibc::core::host::{ClientStateRef, ValidationContext};
use ibc_core_client_types::Status;
use ibc_query::core::context::ProvableContext;
use ibc_testkit::context::{MockContext, TendermintContext};
use ibc_testkit::fixtures::clients::tendermint::dummy_tm_client_state_from_header;
#[cfg(feature = "serde")]
use ibc_testkit::fixtures::clients::tendermint::{
    dummy_expired_tendermint_header, dummy_valid_tendermint_header,
};
use ibc_testkit::fixtures::core::context::TestContextConfig;
use ibc_testkit::fixtures::core::signer::dummy_account_id;
use ibc_testkit::fixtures::{Expect, Fixture};
use ibc_testkit::testapp::ibc::clients::mock::client_state::{
    client_type as mock_client_type, MockClientState,
};
use ibc_testkit::testapp::ibc::clients::mock::consensus_state::MockConsensusState;
use ibc_testkit::testapp::ibc::clients::mock::header::MockHeader;
use ibc_testkit::testapp::ibc::clients::{AnyClientState, AnyConsensusState};
use ibc_testkit::testapp::ibc::core::router::MockRouter;
use ibc_testkit::testapp::ibc::core::types::{DefaultIbcStore, LightClientBuilder};
use ibc_testkit::utils::year_2023;
use test_log::test;

enum Ctx {
    Default,
}

#[allow(warnings)]
enum Msg {
    ValidMockHeader,
    ExpiredMockHeader,
    ValidTendermintHeader,
    ExpiredTendermintHeader,
    FrozenTendermintHeader,
    NoHostTimestamp,
}

fn create_client_fixture(ctx_variant: Ctx, msg_variant: Msg) -> Fixture<MsgCreateClient> {
    let ctx = match ctx_variant {
        Ctx::Default => DefaultIbcStore::default(),
    };

    let signer = dummy_account_id();
    let height = Height::new(0, 42).unwrap();

    let msg = match msg_variant {
        Msg::ValidMockHeader => {
            let header = MockHeader::new(height).with_current_timestamp();

            MsgCreateClient::new(
                MockClientState::new(header).into(),
                MockConsensusState::new(header).into(),
                signer,
            )
        }
        Msg::ExpiredMockHeader => {
            let header = MockHeader::new(height).with_timestamp(year_2023());

            MsgCreateClient::new(
                MockClientState::new(header).into(),
                MockConsensusState::new(header).into(),
                signer,
            )
        }
        Msg::ValidTendermintHeader => {
            let tm_header = dummy_valid_tendermint_header();

            MsgCreateClient::new(
                dummy_tm_client_state_from_header(tm_header.clone()).into(),
                TmConsensusState::from(tm_header).into(),
                signer,
            )
        }
        Msg::ExpiredTendermintHeader => {
            let tm_header = dummy_expired_tendermint_header();

            MsgCreateClient::new(
                dummy_tm_client_state_from_header(tm_header.clone()).into(),
                TmConsensusState::from(tm_header).into(),
                signer,
            )
        }
        Msg::FrozenTendermintHeader => {
            let tm_header = dummy_valid_tendermint_header();

            MsgCreateClient::new(
                dummy_tm_client_state_from_header(tm_header.clone())
                    .inner()
                    .clone()
                    .with_frozen_height(Height::min(0))
                    .into(),
                TmConsensusState::from(tm_header).into(),
                signer,
            )
        }
        Msg::NoHostTimestamp => {
            let header = MockHeader::new(height);

            MsgCreateClient::new(
                MockClientState::new(header).into(),
                MockConsensusState::new(header).into(),
                signer,
            )
        }
    };

    Fixture { ctx, msg }
}

fn create_client_validate(fxt: &Fixture<MsgCreateClient>, expect: Expect) {
    let router = MockRouter::new_with_transfer();
    let msg_envelope = MsgEnvelope::from(ClientMsg::from(fxt.msg.clone()));
    let res = validate(&fxt.ctx, &router, msg_envelope);
    let err_msg = fxt.generate_error_msg(&expect, "validation", &res);
    match expect {
        Expect::Failure(err) => match err {
            Some(_e) => {
                assert!(matches!(res, Err(_e)));
            }
            _ => {
                assert!(res.is_err(), "{err_msg}");
            }
        },
        Expect::Success => {
            assert!(res.is_ok(), "{err_msg}");
        }
    }
}

fn create_client_execute(fxt: &mut Fixture<MsgCreateClient>, expect: Expect) {
    let mut router = MockRouter::new_with_transfer();
    let msg_envelope = MsgEnvelope::from(ClientMsg::from(fxt.msg.clone()));
    let expected_client_state =
        ClientStateRef::<DefaultIbcStore>::try_from(fxt.msg.client_state.clone()).unwrap();

    let client_type = match expected_client_state {
        AnyClientState::Mock(_) => mock_client_type(),
        AnyClientState::Tendermint(_) => tm_client_type(),
    };
    let client_id = client_type.build_client_id(fxt.ctx.client_counter().unwrap());
    let res = execute(&mut fxt.ctx, &mut router, msg_envelope);
    let err_msg = fxt.generate_error_msg(&expect, "execution", &res);
    match expect {
        Expect::Failure(_) => {
            assert!(res.is_err(), "{err_msg}")
        }
        Expect::Success => {
            assert_eq!(
                fxt.ctx.client_state(&client_id).unwrap(),
                expected_client_state
            );
            assert!(res.is_ok(), "{err_msg}");
        }
    }
}

#[test]
fn test_create_mock_client_ok() {
    let mut fxt = create_client_fixture(Ctx::Default, Msg::ValidMockHeader);
    create_client_validate(&fxt, Expect::Success);
    create_client_execute(&mut fxt, Expect::Success);
}

#[test]
fn test_create_expired_mock_client() {
    let fxt = create_client_fixture(Ctx::Default, Msg::ExpiredMockHeader);
    create_client_validate(
        &fxt,
<<<<<<< HEAD
        Expect::Failure(Some(ContextError::ClientError(ClientError::InvalidStatus(
=======
        Expect::Failure(Some(HandlerError::Client(ClientError::UnexpectedStatus(
>>>>>>> 1cdd295e
            Status::Expired,
        )))),
    );
}

#[test]
fn test_create_mock_client_without_timestamp() {
    let fxt = create_client_fixture(Ctx::Default, Msg::NoHostTimestamp);
    create_client_validate(&fxt, Expect::Failure(None));
}

#[cfg(feature = "serde")]
#[test]
fn test_create_tm_client_ok() {
    let mut fxt = create_client_fixture(Ctx::Default, Msg::ValidTendermintHeader);
    create_client_validate(&fxt, Expect::Success);
    create_client_execute(&mut fxt, Expect::Success);
}

#[cfg(feature = "serde")]
#[test]
fn test_create_expired_tm_client() {
    let fxt = create_client_fixture(Ctx::Default, Msg::ExpiredTendermintHeader);
    create_client_validate(
        &fxt,
<<<<<<< HEAD
        Expect::Failure(Some(ContextError::ClientError(ClientError::InvalidStatus(
=======
        Expect::Failure(Some(HandlerError::Client(ClientError::UnexpectedStatus(
>>>>>>> 1cdd295e
            Status::Expired,
        )))),
    );
}

#[cfg(feature = "serde")]
#[test]
fn test_create_frozen_tm_client() {
    let fxt = create_client_fixture(Ctx::Default, Msg::FrozenTendermintHeader);
    create_client_validate(
        &fxt,
<<<<<<< HEAD
        Expect::Failure(Some(ContextError::ClientError(ClientError::InvalidStatus(
=======
        Expect::Failure(Some(HandlerError::Client(ClientError::UnexpectedStatus(
>>>>>>> 1cdd295e
            Status::Frozen,
        )))),
    );
}

#[test]
fn test_tm_create_client_proof_verification_ok() {
    let client_id = ClientId::new("07-tendermint", 0).expect("no error");
    let client_height = Height::new(0, 10).expect("no error");

    let ctx_tm = TestContextConfig::builder()
        .latest_height(client_height)
        .build::<TendermintContext>();

    let ctx_mk = MockContext::default().with_light_client(
        &client_id,
        LightClientBuilder::init().context(&ctx_tm).build(),
    );

    let client_validation_ctx_mk = ctx_mk.ibc_store().get_client_validation_context();

    let (AnyClientState::Tendermint(tm_client_state),) = (client_validation_ctx_mk
        .client_state(&client_id)
        .expect("client state exists"),)
    else {
        panic!("client state is not valid")
    };

    let latest_client_height = tm_client_state.latest_height();
    let consensus_state_path = ClientConsensusStatePath::new(
        client_id.clone(),
        latest_client_height.revision_number(),
        latest_client_height.revision_height(),
    );

    let AnyConsensusState::Tendermint(tm_consensus_state) = client_validation_ctx_mk
        .consensus_state(&consensus_state_path)
        .expect("consensus_state exists")
    else {
        panic!("consensus state is not valid")
    };

    let next_client_seq_path = NextClientSequencePath;
    let next_client_seq_value = client_validation_ctx_mk
        .client_counter()
        .expect("counter exists");

    assert_eq!(
        next_client_seq_value, 0,
        "client counter is not incremented"
    );

    let proof = ctx_tm
        .ibc_store()
        .get_proof(ctx_tm.latest_height(), &next_client_seq_path.clone().into())
        .expect("proof exists")
        .try_into()
        .expect("value merkle proof");

    let root = tm_consensus_state.inner().root();

    // correct value verification
    tm_client_state
        .verify_membership(
            &ctx_tm.ibc_store().commitment_prefix(),
            &proof,
            &root,
            next_client_seq_path.clone().into(),
            serde_json::to_vec(&next_client_seq_value).expect("valid json serialization"),
        )
        .expect("successful proof verification");

    // incorrect value verification
    assert!(matches!(
        tm_client_state
            .verify_membership(
                &ctx_tm.ibc_store().commitment_prefix(),
                &proof,
                &root,
                next_client_seq_path.into(),
                serde_json::to_vec(&(next_client_seq_value + 1)).expect("valid json serialization"),
            )
            .expect_err("proof verification fails"),
        ClientError::FailedICS23Verification(CommitmentError::FailedToVerifyMembership)
    ));
}<|MERGE_RESOLUTION|>--- conflicted
+++ resolved
@@ -180,11 +180,7 @@
     let fxt = create_client_fixture(Ctx::Default, Msg::ExpiredMockHeader);
     create_client_validate(
         &fxt,
-<<<<<<< HEAD
-        Expect::Failure(Some(ContextError::ClientError(ClientError::InvalidStatus(
-=======
         Expect::Failure(Some(HandlerError::Client(ClientError::UnexpectedStatus(
->>>>>>> 1cdd295e
             Status::Expired,
         )))),
     );
@@ -210,11 +206,7 @@
     let fxt = create_client_fixture(Ctx::Default, Msg::ExpiredTendermintHeader);
     create_client_validate(
         &fxt,
-<<<<<<< HEAD
-        Expect::Failure(Some(ContextError::ClientError(ClientError::InvalidStatus(
-=======
         Expect::Failure(Some(HandlerError::Client(ClientError::UnexpectedStatus(
->>>>>>> 1cdd295e
             Status::Expired,
         )))),
     );
@@ -226,11 +218,7 @@
     let fxt = create_client_fixture(Ctx::Default, Msg::FrozenTendermintHeader);
     create_client_validate(
         &fxt,
-<<<<<<< HEAD
-        Expect::Failure(Some(ContextError::ClientError(ClientError::InvalidStatus(
-=======
         Expect::Failure(Some(HandlerError::Client(ClientError::UnexpectedStatus(
->>>>>>> 1cdd295e
             Status::Frozen,
         )))),
     );
