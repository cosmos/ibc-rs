--- conflicted
+++ resolved
@@ -127,27 +127,16 @@
     let cons_state_height = fxt.msg.consensus_height_of_a_on_b;
 
     match res.unwrap_err() {
-<<<<<<< HEAD
-        ContextError::ConnectionError(ConnectionError::MissingConnection(connection_id)) => {
-            assert_eq!(connection_id, right_connection_id)
-        }
-        ContextError::ConnectionError(ConnectionError::InsufficientConsensusHeight {
-=======
         HandlerError::Host(HostError::MissingState { ref description }) => {
             assert!(description.contains(right_connection_id.to_string().as_str()))
         }
         HandlerError::Connection(ConnectionError::InsufficientConsensusHeight {
->>>>>>> 1cdd295e
             target_height,
             current_height: _,
         }) => {
             assert_eq!(cons_state_height, target_height);
         }
-<<<<<<< HEAD
-        ContextError::ConnectionError(ConnectionError::MismatchedConnectionStates {
-=======
         HandlerError::Connection(ConnectionError::MismatchedConnectionStates {
->>>>>>> 1cdd295e
             expected: _,
             actual: _,
         }) => {}
@@ -199,45 +188,27 @@
 #[test]
 fn conn_open_ack_no_connection() {
     let fxt = conn_open_ack_fixture(Ctx::New);
-<<<<<<< HEAD
-    let expected_err = ContextError::ConnectionError(ConnectionError::MissingConnection(
-        fxt.msg.conn_id_on_a.clone(),
-    ));
-=======
     let expected_err = HandlerError::Host(HostError::missing_state(format!(
         "missing connection end for connection {}",
         fxt.msg.conn_id_on_a.clone()
     )));
->>>>>>> 1cdd295e
     conn_open_ack_validate(&fxt, Expect::Failure(Some(expected_err)));
 }
 
 #[test]
 fn conn_open_ack_invalid_consensus_height() {
     let fxt = conn_open_ack_fixture(Ctx::DefaultWithConnection);
-<<<<<<< HEAD
-    let expected_err =
-        ContextError::ConnectionError(ConnectionError::InsufficientConsensusHeight {
-            target_height: fxt.msg.consensus_height_of_a_on_b,
-            current_height: Height::new(0, 10).unwrap(),
-        });
-=======
     let expected_err = HandlerError::Connection(ConnectionError::InsufficientConsensusHeight {
         target_height: fxt.msg.consensus_height_of_a_on_b,
         current_height: Height::new(0, 10).unwrap(),
     });
->>>>>>> 1cdd295e
     conn_open_ack_validate(&fxt, Expect::Failure(Some(expected_err)));
 }
 
 #[test]
 fn conn_open_ack_connection_mismatch() {
     let fxt = conn_open_ack_fixture(Ctx::NewWithConnectionEndOpen);
-<<<<<<< HEAD
-    let expected_err = ContextError::ConnectionError(ConnectionError::MismatchedConnectionStates {
-=======
     let expected_err = HandlerError::Connection(ConnectionError::MismatchedConnectionStates {
->>>>>>> 1cdd295e
         expected: State::Init.to_string(),
         actual: State::Open.to_string(),
     });
