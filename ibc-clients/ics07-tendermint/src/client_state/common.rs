use core::time::Duration;

use ibc_client_tendermint_types::{client_type as tm_client_type, ClientState as ClientStateType};
use ibc_core_client::context::client_state::ClientStateCommon;
use ibc_core_client::context::consensus_state::ConsensusState;
use ibc_core_client::types::error::{ClientError, UpgradeClientError};
use ibc_core_client::types::{Height, Status};
use ibc_core_commitment_types::commitment::{
    CommitmentPrefix, CommitmentProofBytes, CommitmentRoot,
};
use ibc_core_commitment_types::error::CommitmentError;
use ibc_core_commitment_types::merkle::{MerklePath, MerkleProof};
use ibc_core_commitment_types::proto::ics23::{HostFunctionsManager, HostFunctionsProvider};
use ibc_core_commitment_types::specs::ProofSpecs;
use ibc_core_host::types::identifiers::ClientType;
use ibc_core_host::types::path::{
    Path, PathBytes, UpgradeClientStatePath, UpgradeConsensusStatePath,
};
use ibc_primitives::prelude::*;
use ibc_primitives::proto::Any;
use ibc_primitives::{Timestamp, ToVec};

use super::ClientState;
use crate::consensus_state::ConsensusState as TmConsensusState;

impl ClientStateCommon for ClientState {
    fn verify_consensus_state(
        &self,
        consensus_state: Any,
        host_timestamp: &Timestamp,
    ) -> Result<(), ClientError> {
        verify_consensus_state(
            consensus_state,
            host_timestamp,
            self.inner().trusting_period,
        )
    }

    fn client_type(&self) -> ClientType {
        tm_client_type()
    }

    fn latest_height(&self) -> Height {
        self.0.latest_height
    }

    fn validate_proof_height(&self, proof_height: Height) -> Result<(), ClientError> {
        validate_proof_height(self.inner(), proof_height)
    }

    fn verify_upgrade_client(
        &self,
        upgraded_client_state: Any,
        upgraded_consensus_state: Any,
        proof_upgrade_client: CommitmentProofBytes,
        proof_upgrade_consensus_state: CommitmentProofBytes,
        root: &CommitmentRoot,
    ) -> Result<(), ClientError> {
        let last_height = self.latest_height().revision_height();

        // The client state's upgrade path vector needs to parsed into a tuple in the form
        // of `(upgrade_path_prefix, upgrade_path)`. Given the length of the client
        // state's upgrade path vector, the following determinations are made:
        // 1: The commitment prefix is left empty and the upgrade path is used as-is.
        // 2: The commitment prefix and upgrade path are both taken as-is.
        let upgrade_path = &self.inner().upgrade_path;
        let (upgrade_path_prefix, upgrade_path) = match upgrade_path.len() {
            0 => {
<<<<<<< HEAD
                return Err(UpgradeClientError::InvalidUpgradePath {
                    description: "no upgrade path has been set".to_string(),
                }
                .into());
=======
                return Err(UpgradeClientError::MissingUpgradePath.into());
>>>>>>> 1cdd295e
            }
            1 => (CommitmentPrefix::empty(), upgrade_path[0].clone()),
            2 => (
                upgrade_path[0].as_bytes().to_vec().into(),
                upgrade_path[1].clone(),
            ),
            _ => {
                return Err(UpgradeClientError::InvalidUpgradePath {
                    description: "upgrade path is too long".to_string(),
                }
                .into());
            }
        };

        let upgrade_client_path_bytes =
            self.serialize_path(Path::UpgradeClientState(UpgradeClientStatePath {
                upgrade_path: upgrade_path.clone(),
                height: last_height,
            }))?;

        let upgrade_consensus_path_bytes =
            self.serialize_path(Path::UpgradeConsensusState(UpgradeConsensusStatePath {
                upgrade_path,
                height: last_height,
            }))?;

        verify_upgrade_client::<HostFunctionsManager>(
            self.inner(),
            upgraded_client_state,
            upgraded_consensus_state,
            proof_upgrade_client,
            proof_upgrade_consensus_state,
            upgrade_path_prefix,
            upgrade_client_path_bytes,
            upgrade_consensus_path_bytes,
            root,
        )
    }

    fn serialize_path(&self, path: Path) -> Result<PathBytes, ClientError> {
        Ok(path.to_string().into_bytes().into())
    }

    fn verify_membership_raw(
        &self,
        prefix: &CommitmentPrefix,
        proof: &CommitmentProofBytes,
        root: &CommitmentRoot,
        path: PathBytes,
        value: Vec<u8>,
    ) -> Result<(), ClientError> {
        verify_membership::<HostFunctionsManager>(
            &self.inner().proof_specs,
            prefix,
            proof,
            root,
            path,
            value,
        )
    }

    fn verify_non_membership_raw(
        &self,
        prefix: &CommitmentPrefix,
        proof: &CommitmentProofBytes,
        root: &CommitmentRoot,
        path: PathBytes,
    ) -> Result<(), ClientError> {
        verify_non_membership::<HostFunctionsManager>(
            &self.inner().proof_specs,
            prefix,
            proof,
            root,
            path,
        )
    }
}

/// Verify an `Any` consensus state by attempting to convert it to a `TmConsensusState`.
/// Also checks whether the converted consensus state's root is present.
///
/// Note that this function is typically implemented as part of the
/// [`ClientStateCommon`] trait, but has been made a standalone function
/// in order to make the ClientState APIs more flexible.
pub fn verify_consensus_state(
    consensus_state: Any,
    host_timestamp: &Timestamp,
    trusting_period: Duration,
) -> Result<(), ClientError> {
    let tm_consensus_state = TmConsensusState::try_from(consensus_state)?;

    if tm_consensus_state.root().is_empty() {
        Err(CommitmentError::EmptyCommitmentRoot)?;
    };

    if consensus_state_status(&tm_consensus_state, host_timestamp, trusting_period)?.is_expired() {
<<<<<<< HEAD
        return Err(ClientError::InvalidStatus(Status::Expired));
=======
        return Err(ClientError::UnexpectedStatus(Status::Expired));
>>>>>>> 1cdd295e
    }

    Ok(())
}

/// Determines the `Status`, whether it is `Active` or `Expired`, of a consensus
/// state, using its timestamp, the host's timestamp, and the trusting period.
pub fn consensus_state_status<CS: ConsensusState>(
    consensus_state: &CS,
    host_timestamp: &Timestamp,
    trusting_period: Duration,
) -> Result<Status, ClientError> {
    // Note: if the `duration_since()` is `None`, indicating that the latest
    // consensus state is in the future, then we don't consider the client
    // to be expired.
    if let Some(elapsed_since_latest_consensus_state) =
        host_timestamp.duration_since(&consensus_state.timestamp())
    {
        // Note: The equality is considered as expired to stay consistent with
        // the check in tendermint-rs, where a header at `trusted_header_time +
        // trusting_period` is considered expired.
        if elapsed_since_latest_consensus_state >= trusting_period {
            return Ok(Status::Expired);
        }
    }

    Ok(Status::Active)
}

/// Validate the given proof height against the client state's latest height, returning
/// an error if the proof height is greater than the latest height of the client state.
///
/// Note that this function is typically implemented as part of the
/// [`ClientStateCommon`] trait, but has been made a standalone function
/// in order to make the ClientState APIs more flexible.
pub fn validate_proof_height(
    client_state: &ClientStateType,
    proof_height: Height,
) -> Result<(), ClientError> {
    let latest_height = client_state.latest_height;

    if latest_height < proof_height {
        return Err(ClientError::InvalidProofHeight {
            actual: latest_height,
            expected: proof_height,
        });
    }

    Ok(())
}

/// Perform client-specific verifications and check all data in the new
/// client state to be the same across all valid Tendermint clients for the
/// new chain.
///
/// You can learn more about how to upgrade IBC-connected SDK chains in
/// [this](https://ibc.cosmos.network/main/ibc/upgrades/quick-guide.html)
/// guide.
///
/// Note that this function is typically implemented as part of the
/// [`ClientStateCommon`] trait, but has been made a standalone function
/// in order to make the ClientState APIs more flexible.
#[allow(clippy::too_many_arguments)]
pub fn verify_upgrade_client<H: HostFunctionsProvider>(
    client_state: &ClientStateType,
    upgraded_client_state: Any,
    upgraded_consensus_state: Any,
    proof_upgrade_client: CommitmentProofBytes,
    proof_upgrade_consensus_state: CommitmentProofBytes,
    upgrade_path_prefix: CommitmentPrefix,
    upgrade_client_path_bytes: PathBytes,
    upgrade_consensus_path_bytes: PathBytes,
    root: &CommitmentRoot,
) -> Result<(), ClientError> {
    // Make sure that the client type is of Tendermint type `ClientState`
    let upgraded_tm_client_state = ClientState::try_from(upgraded_client_state.clone())?;

    // Make sure that the consensus type is of Tendermint type `ConsensusState`
    TmConsensusState::try_from(upgraded_consensus_state.clone())?;

    let latest_height = client_state.latest_height;
    let upgraded_tm_client_state_height = upgraded_tm_client_state.latest_height();

    // Make sure the latest height of the current client is not greater then
    // the upgrade height This condition checks both the revision number and
    // the height
    if latest_height >= upgraded_tm_client_state_height {
        Err(UpgradeClientError::InsufficientUpgradeHeight {
            upgraded_height: upgraded_tm_client_state_height,
            client_height: latest_height,
        })?
    }

    // Verify the proof of the upgraded client state
    verify_membership::<H>(
        &client_state.proof_specs,
        &upgrade_path_prefix,
        &proof_upgrade_client,
        root,
        upgrade_client_path_bytes,
        upgraded_client_state.to_vec(),
    )?;

    // Verify the proof of the upgraded consensus state
    verify_membership::<H>(
        &client_state.proof_specs,
        &upgrade_path_prefix,
        &proof_upgrade_consensus_state,
        root,
        upgrade_consensus_path_bytes,
        upgraded_consensus_state.to_vec(),
    )?;

    Ok(())
}

/// Verify membership of the given value against the client's merkle proof.
///
/// Note that this function is typically implemented as part of the
/// [`ClientStateCommon`] trait, but has been made a standalone function
/// in order to make the ClientState APIs more flexible.
pub fn verify_membership<H: HostFunctionsProvider>(
    proof_specs: &ProofSpecs,
    prefix: &CommitmentPrefix,
    proof: &CommitmentProofBytes,
    root: &CommitmentRoot,
    path: PathBytes,
    value: Vec<u8>,
) -> Result<(), ClientError> {
    if prefix.is_empty() {
        Err(CommitmentError::EmptyCommitmentPrefix)?;
    }

    let merkle_path = MerklePath::new(vec![prefix.as_bytes().to_vec().into(), path]);

    let merkle_proof = MerkleProof::try_from(proof)?;

    merkle_proof.verify_membership::<H>(proof_specs, root.clone().into(), merkle_path, value, 0)?;

    Ok(())
}

/// Verify that the given value does not belong in the client's merkle proof.
///
/// Note that this function is typically implemented as part of the
/// [`ClientStateCommon`] trait, but has been made a standalone function
/// in order to make the ClientState APIs more flexible.
pub fn verify_non_membership<H: HostFunctionsProvider>(
    proof_specs: &ProofSpecs,
    prefix: &CommitmentPrefix,
    proof: &CommitmentProofBytes,
    root: &CommitmentRoot,
    path: PathBytes,
) -> Result<(), ClientError> {
    let merkle_path = MerklePath::new(vec![prefix.as_bytes().to_vec().into(), path]);

    let merkle_proof = MerkleProof::try_from(proof)?;

    merkle_proof.verify_non_membership::<H>(proof_specs, root.clone().into(), merkle_path)?;

    Ok(())
}<|MERGE_RESOLUTION|>--- conflicted
+++ resolved
@@ -66,14 +66,7 @@
         let upgrade_path = &self.inner().upgrade_path;
         let (upgrade_path_prefix, upgrade_path) = match upgrade_path.len() {
             0 => {
-<<<<<<< HEAD
-                return Err(UpgradeClientError::InvalidUpgradePath {
-                    description: "no upgrade path has been set".to_string(),
-                }
-                .into());
-=======
                 return Err(UpgradeClientError::MissingUpgradePath.into());
->>>>>>> 1cdd295e
             }
             1 => (CommitmentPrefix::empty(), upgrade_path[0].clone()),
             2 => (
@@ -170,11 +163,7 @@
     };
 
     if consensus_state_status(&tm_consensus_state, host_timestamp, trusting_period)?.is_expired() {
-<<<<<<< HEAD
-        return Err(ClientError::InvalidStatus(Status::Expired));
-=======
         return Err(ClientError::UnexpectedStatus(Status::Expired));
->>>>>>> 1cdd295e
     }
 
     Ok(())
