//! Defines the Tendermint light client's error type

use core::time::Duration;

use displaydoc::Display;
use ibc_core_client_types::error::ClientError;
use ibc_core_client_types::Height;
use ibc_core_commitment_types::error::CommitmentError;
use ibc_core_host_types::error::{DecodingError, IdentifierError};
use ibc_primitives::prelude::*;
use ibc_primitives::TimestampError;
use tendermint::Hash;
use tendermint_light_client_verifier::errors::VerificationErrorDetail as LightClientErrorDetail;
use tendermint_light_client_verifier::operations::VotingPowerTally;
use tendermint_light_client_verifier::Verdict;

/// The main error type for the Tendermint light client
#[derive(Debug, Display)]
pub enum TendermintClientError {
    /// decoding error: `{0}`
    Decoding(DecodingError),
<<<<<<< HEAD
    /// identifier error: `{0}`
    Identifier(IdentifierError),
=======
>>>>>>> bfad72ff
    /// invalid client state trust threshold: `{description}`
    InvalidTrustThreshold { description: String },
    /// invalid clock drift; must be greater than 0
    InvalidMaxClockDrift,
    /// invalid client proof specs: `{0}`
    InvalidProofSpec(CommitmentError),
<<<<<<< HEAD
    /// invalid raw misbehaviour: `{description}`
    InvalidRawMisbehaviour { description: String },
=======
>>>>>>> bfad72ff
    /// invalid header timestamp: `{0}`
    InvalidHeaderTimestamp(TimestampError),
    /// invalid header height: `{0}`
    InvalidHeaderHeight(u64),
    /// mismatched revision heights: expected `{expected}`, actual `{actual}`
    MismatchedRevisionHeights { expected: u64, actual: u64 },
    /// mismatched header chain ids: expected `{expected}`, actual `{actual}`
    MismatchedHeaderChainIds { expected: String, actual: String },
    /// mismatched validator hashes: expected `{expected}`, actual `{actual}`
    MismatchedValidatorHashes { expected: Hash, actual: Hash },
    /// empty client state upgrade-path key
    EmptyUpgradePathKey,
    /// failed to verify header: `{0}`
    FailedToVerifyHeader(Box<LightClientErrorDetail>),
    /// insufficient validator overlap: `{0}`
    InsufficientValidatorOverlap(VotingPowerTally),
    /// insufficient trusting period `{trusting_period:?}`; should be > consensus state timestamp `{duration_since_consensus_state:?}`
    InsufficientTrustingPeriod {
        duration_since_consensus_state: Duration,
        trusting_period: Duration,
    },
    /// insufficient misbehaviour header height: header1 height `{height_1}` should be >= header2 height `{height_2}`
    InsufficientMisbehaviourHeaderHeight { height_1: Height, height_2: Height },
}

#[cfg(feature = "std")]
impl std::error::Error for TendermintClientError {
    fn source(&self) -> Option<&(dyn std::error::Error + 'static)> {
        match &self {
<<<<<<< HEAD
            Self::Identifier(e) => Some(e),
=======
>>>>>>> bfad72ff
            Self::Decoding(e) => Some(e),
            _ => None,
        }
    }
}

// TODO(seanchen1991): Should this impl be deprecated in favor of a
// From<ClientError> for TendermintClientError impl?
impl From<TendermintClientError> for ClientError {
    fn from(e: TendermintClientError) -> Self {
        Self::ClientSpecific {
            description: e.to_string(),
        }
    }
}

impl From<IdentifierError> for TendermintClientError {
    fn from(e: IdentifierError) -> Self {
<<<<<<< HEAD
        Self::Identifier(e)
=======
        Self::Decoding(DecodingError::Identifier(e))
>>>>>>> bfad72ff
    }
}

impl From<CommitmentError> for TendermintClientError {
    fn from(e: CommitmentError) -> Self {
        Self::InvalidProofSpec(e)
    }
}

impl From<DecodingError> for TendermintClientError {
    fn from(e: DecodingError) -> Self {
        Self::Decoding(e)
    }
}

pub trait IntoResult<T, E> {
    fn into_result(self) -> Result<T, E>;
}

impl IntoResult<(), TendermintClientError> for Verdict {
    fn into_result(self) -> Result<(), TendermintClientError> {
        match self {
            Verdict::Success => Ok(()),
            Verdict::NotEnoughTrust(tally) => {
                Err(TendermintClientError::InsufficientValidatorOverlap(tally))
            }
            Verdict::Invalid(detail) => Err(TendermintClientError::FailedToVerifyHeader(Box::new(
                detail,
            ))),
        }
    }
}<|MERGE_RESOLUTION|>--- conflicted
+++ resolved
@@ -19,22 +19,14 @@
 pub enum TendermintClientError {
     /// decoding error: `{0}`
     Decoding(DecodingError),
-<<<<<<< HEAD
     /// identifier error: `{0}`
     Identifier(IdentifierError),
-=======
->>>>>>> bfad72ff
     /// invalid client state trust threshold: `{description}`
     InvalidTrustThreshold { description: String },
     /// invalid clock drift; must be greater than 0
     InvalidMaxClockDrift,
     /// invalid client proof specs: `{0}`
     InvalidProofSpec(CommitmentError),
-<<<<<<< HEAD
-    /// invalid raw misbehaviour: `{description}`
-    InvalidRawMisbehaviour { description: String },
-=======
->>>>>>> bfad72ff
     /// invalid header timestamp: `{0}`
     InvalidHeaderTimestamp(TimestampError),
     /// invalid header height: `{0}`
@@ -64,10 +56,7 @@
 impl std::error::Error for TendermintClientError {
     fn source(&self) -> Option<&(dyn std::error::Error + 'static)> {
         match &self {
-<<<<<<< HEAD
             Self::Identifier(e) => Some(e),
-=======
->>>>>>> bfad72ff
             Self::Decoding(e) => Some(e),
             _ => None,
         }
@@ -86,11 +75,7 @@
 
 impl From<IdentifierError> for TendermintClientError {
     fn from(e: IdentifierError) -> Self {
-<<<<<<< HEAD
         Self::Identifier(e)
-=======
-        Self::Decoding(DecodingError::Identifier(e))
->>>>>>> bfad72ff
     }
 }
 
