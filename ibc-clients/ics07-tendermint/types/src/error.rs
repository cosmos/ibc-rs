--- conflicted
+++ resolved
@@ -4,12 +4,9 @@
 
 use displaydoc::Display;
 use ibc_core_client_types::error::ClientError;
+use ibc_core_client_types::Height;
 use ibc_core_commitment_types::error::CommitmentError;
-<<<<<<< HEAD
-use ibc_core_host_types::error::IdentifierError;
-=======
 use ibc_core_host_types::error::{DecodingError, IdentifierError};
->>>>>>> 1cdd295e
 use ibc_primitives::prelude::*;
 use ibc_primitives::TimestampError;
 use tendermint::Hash;
@@ -20,51 +17,18 @@
 /// The main error type for the Tendermint light client
 #[derive(Debug, Display)]
 pub enum TendermintClientError {
-<<<<<<< HEAD
-    /// invalid identifier: `{0}`
-    InvalidIdentifier(IdentifierError),
-=======
     /// decoding error: `{0}`
     Decoding(DecodingError),
->>>>>>> 1cdd295e
     /// invalid client state trust threshold: `{description}`
     InvalidTrustThreshold { description: String },
     /// invalid clock drift; must be greater than 0
     InvalidMaxClockDrift,
     /// invalid client proof specs: `{0}`
     InvalidProofSpec(CommitmentError),
-<<<<<<< HEAD
-    /// invalid raw client state: `{description}`
-    InvalidRawClientState { description: String },
-    /// invalid raw header error: `{0}`
-    InvalidRawHeader(TendermintError),
-    /// invalid raw misbehaviour: `{description}`
-    InvalidRawMisbehaviour { description: String },
-=======
->>>>>>> 1cdd295e
     /// invalid header timestamp: `{0}`
     InvalidHeaderTimestamp(TimestampError),
     /// invalid header height: `{0}`
     InvalidHeaderHeight(u64),
-<<<<<<< HEAD
-    /// missing signed header
-    MissingSignedHeader,
-    /// missing validator set
-    MissingValidatorSet,
-    /// missing trusted next validator set
-    MissingTrustedNextValidatorSet,
-    /// missing trusted height
-    MissingTrustedHeight,
-    /// missing trusting period
-    MissingTrustingPeriod,
-    /// missing unbonding period
-    MissingUnbondingPeriod,
-    /// missing the latest height
-    MissingLatestHeight,
-    /// missing frozen height
-    MissingFrozenHeight,
-=======
->>>>>>> 1cdd295e
     /// mismatched revision heights: expected `{expected}`, actual `{actual}`
     MismatchedRevisionHeights { expected: u64, actual: u64 },
     /// mismatched header chain ids: expected `{expected}`, actual `{actual}`
@@ -82,33 +46,22 @@
         duration_since_consensus_state: Duration,
         trusting_period: Duration,
     },
-<<<<<<< HEAD
-=======
     /// insufficient misbehaviour header height: header1 height `{height_1}` should be >= header2 height `{height_2}`
     InsufficientMisbehaviourHeaderHeight { height_1: Height, height_2: Height },
->>>>>>> 1cdd295e
 }
 
 #[cfg(feature = "std")]
 impl std::error::Error for TendermintClientError {
     fn source(&self) -> Option<&(dyn std::error::Error + 'static)> {
         match &self {
-<<<<<<< HEAD
-            Self::InvalidIdentifier(e) => Some(e),
-            Self::InvalidRawHeader(e) => Some(e),
-=======
             Self::Decoding(e) => Some(e),
->>>>>>> 1cdd295e
             _ => None,
         }
     }
 }
 
-<<<<<<< HEAD
-=======
 // TODO(seanchen1991): Should this impl be deprecated in favor of a
 // From<ClientError> for TendermintClientError impl?
->>>>>>> 1cdd295e
 impl From<TendermintClientError> for ClientError {
     fn from(e: TendermintClientError) -> Self {
         Self::ClientSpecific {
