//! Contains the implementation of the Tendermint `ClientState` domain type.

use core::cmp::max;
use core::str::FromStr;
use core::time::Duration;

use ibc_core_client_types::error::ClientError;
use ibc_core_client_types::proto::v1::Height as RawHeight;
use ibc_core_client_types::Height;
use ibc_core_commitment_types::specs::ProofSpecs;
use ibc_core_host_types::error::DecodingError;
use ibc_core_host_types::identifiers::ChainId;
use ibc_primitives::prelude::*;
use ibc_primitives::ZERO_DURATION;
use ibc_proto::google::protobuf::Any;
use ibc_proto::ibc::lightclients::tendermint::v1::ClientState as RawTmClientState;
use ibc_proto::Protobuf;
use tendermint::chain::id::MAX_LENGTH as MaxChainIdLen;
use tendermint::trust_threshold::TrustThresholdFraction as TendermintTrustThresholdFraction;
use tendermint_light_client_verifier::options::Options;

use crate::error::TendermintClientError;
use crate::header::Header as TmHeader;
use crate::trust_threshold::TrustThreshold;

pub const TENDERMINT_CLIENT_STATE_TYPE_URL: &str = "/ibc.lightclients.tendermint.v1.ClientState";

#[cfg_attr(feature = "serde", derive(serde::Serialize, serde::Deserialize))]
#[derive(Copy, Clone, Debug, PartialEq, Eq)]
pub struct AllowUpdate {
    pub after_expiry: bool,
    pub after_misbehaviour: bool,
}

/// Defines data structure for Tendermint client state.
#[cfg_attr(feature = "serde", derive(serde::Serialize, serde::Deserialize))]
#[derive(Clone, Debug, PartialEq)]
pub struct ClientState {
    pub chain_id: ChainId,
    pub trust_level: TrustThreshold,
    pub trusting_period: Duration,
    pub unbonding_period: Duration,
    pub max_clock_drift: Duration,
    pub latest_height: Height,
    pub proof_specs: ProofSpecs,
    pub upgrade_path: Vec<String>,
    pub allow_update: AllowUpdate,
    pub frozen_height: Option<Height>,
}

impl ClientState {
    #[allow(clippy::too_many_arguments)]
    fn new_without_validation(
        chain_id: ChainId,
        trust_level: TrustThreshold,
        trusting_period: Duration,
        unbonding_period: Duration,
        max_clock_drift: Duration,
        latest_height: Height,
        proof_specs: ProofSpecs,
        upgrade_path: Vec<String>,
        frozen_height: Option<Height>,
        allow_update: AllowUpdate,
    ) -> Self {
        Self {
            chain_id,
            trust_level,
            trusting_period,
            unbonding_period,
            max_clock_drift,
            latest_height,
            proof_specs,
            upgrade_path,
            allow_update,
            frozen_height,
        }
    }

    /// Constructs a new Tendermint `ClientState` by given parameters and checks
    /// if the parameters are valid.
    #[allow(clippy::too_many_arguments)]
    pub fn new(
        chain_id: ChainId,
        trust_level: TrustThreshold,
        trusting_period: Duration,
        unbonding_period: Duration,
        max_clock_drift: Duration,
        latest_height: Height,
        proof_specs: ProofSpecs,
        upgrade_path: Vec<String>,
        allow_update: AllowUpdate,
    ) -> Result<Self, TendermintClientError> {
        let client_state = Self::new_without_validation(
            chain_id,
            trust_level,
            trusting_period,
            unbonding_period,
            max_clock_drift,
            latest_height,
            proof_specs,
            upgrade_path,
            None, // New valid client must not be frozen.
            allow_update,
        );
        client_state.validate()?;
        Ok(client_state)
    }

    pub fn with_header(self, header: TmHeader) -> Result<Self, TendermintClientError> {
        Ok(Self {
            latest_height: max(header.height(), self.latest_height),
            ..self
        })
    }

    pub fn with_frozen_height(self, h: Height) -> Self {
        Self {
            frozen_height: Some(h),
            ..self
        }
    }

    pub fn validate(&self) -> Result<(), TendermintClientError> {
        self.chain_id.validate_length(3, MaxChainIdLen as u64)?;

        // `TrustThreshold` is guaranteed to be in the range `[0, 1)`, but a `TrustThreshold::ZERO`
        // value is invalid in this context
        if self.trust_level == TrustThreshold::ZERO {
            return Err(TendermintClientError::InvalidTrustThreshold {
                description: "ClientState trust-level cannot be zero".to_string(),
            });
        }

        TendermintTrustThresholdFraction::new(
            self.trust_level.numerator(),
            self.trust_level.denominator(),
        )
        .map_err(|_| TendermintClientError::InvalidTrustThreshold {
            description: format!(
                "invalid Tendermint trust threshold: {:?}/{:?}",
                self.trust_level.numerator(),
                self.trust_level.denominator()
            ),
        })?;

        // Basic validation of trusting period and unbonding period: each should be non-zero.
        if self.trusting_period <= Duration::new(0, 0) {
            return Err(TendermintClientError::InvalidTrustThreshold {
                description: format!(
                    "ClientState trusting period ({:?}) must be greater than zero",
                    self.trusting_period
                ),
            });
        }

        if self.unbonding_period <= Duration::new(0, 0) {
            return Err(TendermintClientError::InvalidTrustThreshold {
                description: format!(
                    "ClientState unbonding period ({:?}) must be greater than zero",
                    self.unbonding_period
                ),
            });
        }

        if self.trusting_period >= self.unbonding_period {
            return Err(TendermintClientError::InvalidTrustThreshold {
                description: format!(
                "ClientState trusting period ({:?}) must be smaller than unbonding period ({:?})", self.trusting_period, self.unbonding_period
            ),
            });
        }

        if self.max_clock_drift <= Duration::new(0, 0) {
            return Err(TendermintClientError::InvalidMaxClockDrift);
        }

        if self.latest_height.revision_number() != self.chain_id.revision_number() {
            return Err(TendermintClientError::MismatchedRevisionHeights {
                expected: self.chain_id.revision_number(),
                actual: self.latest_height.revision_number(),
            });
        }

        // Sanity checks on client proof specs
        self.proof_specs.validate()?;

        // `upgrade_path` itself may be empty, but if not then each key must be non-empty
        for key in self.upgrade_path.iter() {
            if key.trim().is_empty() {
                return Err(TendermintClientError::EmptyUpgradePathKey);
            }
        }

        Ok(())
    }

    /// Get the refresh time to ensure the state does not expire
    pub fn refresh_time(&self) -> Option<Duration> {
        Some(2 * self.trusting_period / 3)
    }

    /// Helper method to produce a [`Options`] struct for use in
    /// Tendermint-specific light client verification.
    pub fn as_light_client_options(&self) -> Result<Options, TendermintClientError> {
        Ok(Options {
            trust_threshold: self.trust_level.try_into().map_err(|e: ClientError| {
                TendermintClientError::InvalidTrustThreshold {
                    description: e.to_string(),
                }
            })?,
            trusting_period: self.trusting_period,
            clock_drift: self.max_clock_drift,
        })
    }

    pub fn chain_id(&self) -> &ChainId {
        &self.chain_id
    }

    pub fn is_frozen(&self) -> bool {
        self.frozen_height.is_some()
    }

    // Resets custom fields to zero values (used in `update_client`)
    pub fn zero_custom_fields(&mut self) {
        self.trusting_period = ZERO_DURATION;
        self.trust_level = TrustThreshold::ZERO;
        self.allow_update.after_expiry = false;
        self.allow_update.after_misbehaviour = false;
        self.frozen_height = None;
        self.max_clock_drift = ZERO_DURATION;
    }
}

impl Protobuf<RawTmClientState> for ClientState {}

impl TryFrom<RawTmClientState> for ClientState {
    type Error = TendermintClientError;

    fn try_from(raw: RawTmClientState) -> Result<Self, Self::Error> {
        let chain_id = ChainId::from_str(raw.chain_id.as_str())?;

        let trust_level = {
<<<<<<< HEAD
            let trust_level = raw
                .trust_level
                .ok_or(TendermintClientError::MissingTrustingPeriod)?;
            trust_level
                .try_into()
                .map_err(|e| TendermintClientError::InvalidTrustThreshold {
                    description: format!("{e}"),
=======
            let trust_level = raw.trust_level.ok_or(DecodingError::MissingRawData {
                description: "trust level not set".to_string(),
            })?;
            trust_level
                .try_into()
                .map_err(|e| DecodingError::InvalidRawData {
                    description: format!("failed to decoding trust threshold: {e}"),
>>>>>>> 1cdd295e
                })?
        };

        let trusting_period = raw
            .trusting_period
<<<<<<< HEAD
            .ok_or(TendermintClientError::MissingTrustingPeriod)?
            .try_into()
            .map_err(|_| TendermintClientError::MissingTrustingPeriod)?;

        let unbonding_period = raw
            .unbonding_period
            .ok_or(TendermintClientError::MissingUnbondingPeriod)?
            .try_into()
            .map_err(|_| TendermintClientError::MissingUnbondingPeriod)?;

        let max_clock_drift = raw
            .max_clock_drift
            .ok_or(TendermintClientError::InvalidMaxClockDrift)?
            .try_into()
            .map_err(|_| TendermintClientError::InvalidMaxClockDrift)?;

        let latest_height = raw
            .latest_height
            .ok_or(TendermintClientError::MissingLatestHeight)?
            .try_into()
            .map_err(|_| TendermintClientError::MissingLatestHeight)?;
=======
            .ok_or(DecodingError::MissingRawData {
                description: "trusting period not set".to_string(),
            })?
            .try_into()
            .map_err(|_| DecodingError::InvalidRawData {
                description: "failed to decode trusting period".to_string(),
            })?;

        let unbonding_period = raw
            .unbonding_period
            .ok_or(DecodingError::MissingRawData {
                description: "unbonding period not set".to_string(),
            })?
            .try_into()
            .map_err(|_| DecodingError::InvalidRawData {
                description: "failed to decode unbonding period".to_string(),
            })?;

        let max_clock_drift = raw
            .max_clock_drift
            .ok_or(DecodingError::MissingRawData {
                description: "max clock drift not set".to_string(),
            })?
            .try_into()
            .map_err(|_| DecodingError::InvalidRawData {
                description: "failed to decode max clock drift".to_string(),
            })?;

        let latest_height = raw
            .latest_height
            .ok_or(DecodingError::MissingRawData {
                description: "latest height not set".to_string(),
            })?
            .try_into()
            .map_err(|e| DecodingError::InvalidRawData {
                description: format!("failed to decode latest height: {e}"),
            })?;
>>>>>>> 1cdd295e

        // NOTE: In `RawClientState`, a `frozen_height` of `0` means "not
        // frozen". See:
        // https://github.com/cosmos/ibc-go/blob/8422d0c4c35ef970539466c5bdec1cd27369bab3/modules/light-clients/07-tendermint/types/client_state.go#L74
<<<<<<< HEAD
        let frozen_height = Height::try_from(
            raw.frozen_height
                .ok_or(TendermintClientError::MissingFrozenHeight)?,
        )
        .ok();
=======
        let frozen_height =
            Height::try_from(raw.frozen_height.ok_or(DecodingError::MissingRawData {
                description: "frozen height not set".to_string(),
            })?)
            .ok();
>>>>>>> 1cdd295e

        // We use set this deprecated field just so that we can properly convert
        // it back in its raw form
        #[allow(deprecated)]
        let allow_update = AllowUpdate {
            after_expiry: raw.allow_update_after_expiry,
            after_misbehaviour: raw.allow_update_after_misbehaviour,
        };

        let client_state = Self::new_without_validation(
            chain_id,
            trust_level,
            trusting_period,
            unbonding_period,
            max_clock_drift,
            latest_height,
            raw.proof_specs.try_into()?,
            raw.upgrade_path,
            frozen_height,
            allow_update,
        );

        Ok(client_state)
    }
}

impl From<ClientState> for RawTmClientState {
    fn from(value: ClientState) -> Self {
        #[allow(deprecated)]
        Self {
            chain_id: value.chain_id.to_string(),
            trust_level: Some(value.trust_level.into()),
            trusting_period: Some(value.trusting_period.into()),
            unbonding_period: Some(value.unbonding_period.into()),
            max_clock_drift: Some(value.max_clock_drift.into()),
            // NOTE: The protobuf encoded `frozen_height` of an active client
            // must be set to `0` so that `ibc-go` driven chains can properly
            // decode the `ClientState` value. In `RawClientState`, a
            // `frozen_height` of `0` means "not frozen". See:
            // https://github.com/cosmos/ibc-go/blob/8422d0c4c35ef970539466c5bdec1cd27369bab3/modules/light-clients/07-tendermint/types/client_state.go#L74
            frozen_height: Some(value.frozen_height.map(Into::into).unwrap_or(RawHeight {
                revision_number: 0,
                revision_height: 0,
            })),
            latest_height: Some(value.latest_height.into()),
            proof_specs: value.proof_specs.into(),
            upgrade_path: value.upgrade_path,
            allow_update_after_expiry: value.allow_update.after_expiry,
            allow_update_after_misbehaviour: value.allow_update.after_misbehaviour,
        }
    }
}

impl Protobuf<Any> for ClientState {}

impl TryFrom<Any> for ClientState {
    type Error = ClientError;

    fn try_from(raw: Any) -> Result<Self, Self::Error> {
        fn decode_client_state(value: &[u8]) -> Result<ClientState, DecodingError> {
            let client_state =
                Protobuf::<RawTmClientState>::decode(value).map_err(DecodingError::Protobuf)?;
            Ok(client_state)
        }

        match raw.type_url.as_str() {
<<<<<<< HEAD
            TENDERMINT_CLIENT_STATE_TYPE_URL => decode_client_state(&raw.value),
            _ => Err(ClientError::InvalidClientStateType(raw.type_url)),
=======
            TENDERMINT_CLIENT_STATE_TYPE_URL => {
                decode_client_state(&raw.value).map_err(ClientError::Decoding)
            }
            _ => Err(DecodingError::MismatchedTypeUrls {
                expected: TENDERMINT_CLIENT_STATE_TYPE_URL.to_string(),
                actual: raw.type_url,
            })?,
>>>>>>> 1cdd295e
        }
    }
}

impl From<ClientState> for Any {
    fn from(client_state: ClientState) -> Self {
        Any {
            type_url: TENDERMINT_CLIENT_STATE_TYPE_URL.to_string(),
            value: Protobuf::<RawTmClientState>::encode_vec(client_state),
        }
    }
}

#[cfg(test)]
mod tests {
    use super::*;

    #[derive(Clone, Debug, PartialEq)]
    pub struct ClientStateParams {
        pub id: ChainId,
        pub trust_level: TrustThreshold,
        pub trusting_period: Duration,
        pub unbonding_period: Duration,
        pub max_clock_drift: Duration,
        pub latest_height: Height,
        pub proof_specs: ProofSpecs,
        pub upgrade_path: Vec<String>,
        pub allow_update: AllowUpdate,
    }

    #[test]
    fn client_state_new() {
        // Define a "default" set of parameters to reuse throughout these tests.
        let default_params: ClientStateParams = ClientStateParams {
            id: ChainId::new("ibc-0").unwrap(),
            trust_level: TrustThreshold::ONE_THIRD,
            trusting_period: Duration::new(64000, 0),
            unbonding_period: Duration::new(128_000, 0),
            max_clock_drift: Duration::new(3, 0),
            latest_height: Height::new(0, 10).expect("Never fails"),
            proof_specs: ProofSpecs::cosmos(),
            upgrade_path: Vec::new(),
            allow_update: AllowUpdate {
                after_expiry: false,
                after_misbehaviour: false,
            },
        };

        struct Test {
            name: String,
            params: ClientStateParams,
            want_pass: bool,
        }

        let tests: Vec<Test> = vec![
            Test {
                name: "Valid parameters".to_string(),
                params: default_params.clone(),
                want_pass: true,
            },
            Test {
                name: "Valid (empty) upgrade-path".to_string(),
                params: ClientStateParams {
                    upgrade_path: vec![],
                    ..default_params.clone()
                },
                want_pass: true,
            },
            Test {
                name: "Valid upgrade-path".to_string(),
                params: ClientStateParams {
                    upgrade_path: vec!["upgrade".to_owned(), "upgradedIBCState".to_owned()],
                    ..default_params.clone()
                },
                want_pass: true,
            },
            Test {
                name: "Valid long (50 chars) chain-id that satisfies revision_number length < `u64::MAX` length".to_string(),
                params: ClientStateParams {
                    id: ChainId::new(&format!("{}-{}", "a".repeat(29), 0)).unwrap(),
                    ..default_params.clone()
                },
                want_pass: true,
            },
            Test {
                name: "Invalid too-long (51 chars) chain-id".to_string(),
                params: ClientStateParams {
                    id: ChainId::new(&format!("{}-{}", "a".repeat(30), 0)).unwrap(),
                    ..default_params.clone()
                },
                want_pass: false,
            },
            Test {
                name: "Invalid (zero) max-clock-drift period".to_string(),
                params: ClientStateParams {
                    max_clock_drift: ZERO_DURATION,
                    ..default_params.clone()
                },
                want_pass: false,
            },
            Test {
                name: "Invalid unbonding period".to_string(),
                params: ClientStateParams {
                    unbonding_period: ZERO_DURATION,
                    ..default_params.clone()
                },
                want_pass: false,
            },
            Test {
                name: "Invalid (too small) trusting period".to_string(),
                params: ClientStateParams {
                    trusting_period: ZERO_DURATION,
                    ..default_params.clone()
                },
                want_pass: false,
            },
            Test {
                name: "Invalid (too large) trusting period w.r.t. unbonding period".to_string(),
                params: ClientStateParams {
                    trusting_period: Duration::new(11, 0),
                    unbonding_period: Duration::new(10, 0),
                    ..default_params.clone()
                },
                want_pass: false,
            },
            Test {
                name: "Invalid (equal) trusting period w.r.t. unbonding period".to_string(),
                params: ClientStateParams {
                    trusting_period: Duration::new(10, 0),
                    unbonding_period: Duration::new(10, 0),
                    ..default_params.clone()
                },
                want_pass: false,
            },
            Test {
                name: "Invalid (zero) trusting trust threshold".to_string(),
                params: ClientStateParams {
                    trust_level: TrustThreshold::ZERO,
                    ..default_params.clone()
                },
                want_pass: false,
            },
            Test {
                name: "Invalid (too small) trusting trust threshold".to_string(),
                params: ClientStateParams {
                    trust_level: TrustThreshold::new(1, 4).expect("Never fails"),
                    ..default_params.clone()
                },
                want_pass: false,
            },
            Test {
                name: "Invalid latest height revision number (doesn't match chain)".to_string(),
                params: ClientStateParams {
                    latest_height: Height::new(1, 1).expect("Never fails"),
                    ..default_params.clone()
                },
                want_pass: false,
            },
        ]
        .into_iter()
        .collect();

        for test in tests {
            let p = test.params.clone();

            let cs_result: Result<ClientState, TendermintClientError> = ClientState::new(
                p.id,
                p.trust_level,
                p.trusting_period,
                p.unbonding_period,
                p.max_clock_drift,
                p.latest_height,
                p.proof_specs,
                p.upgrade_path,
                p.allow_update,
            );

            assert_eq!(
                test.want_pass,
                cs_result.is_ok(),
                "ClientState::new() failed for test {}, \nmsg{:?} with error {:?}",
                test.name,
                test.params.clone(),
                cs_result.err(),
            );
        }
    }
}<|MERGE_RESOLUTION|>--- conflicted
+++ resolved
@@ -241,15 +241,6 @@
         let chain_id = ChainId::from_str(raw.chain_id.as_str())?;
 
         let trust_level = {
-<<<<<<< HEAD
-            let trust_level = raw
-                .trust_level
-                .ok_or(TendermintClientError::MissingTrustingPeriod)?;
-            trust_level
-                .try_into()
-                .map_err(|e| TendermintClientError::InvalidTrustThreshold {
-                    description: format!("{e}"),
-=======
             let trust_level = raw.trust_level.ok_or(DecodingError::MissingRawData {
                 description: "trust level not set".to_string(),
             })?;
@@ -257,35 +248,11 @@
                 .try_into()
                 .map_err(|e| DecodingError::InvalidRawData {
                     description: format!("failed to decoding trust threshold: {e}"),
->>>>>>> 1cdd295e
                 })?
         };
 
         let trusting_period = raw
             .trusting_period
-<<<<<<< HEAD
-            .ok_or(TendermintClientError::MissingTrustingPeriod)?
-            .try_into()
-            .map_err(|_| TendermintClientError::MissingTrustingPeriod)?;
-
-        let unbonding_period = raw
-            .unbonding_period
-            .ok_or(TendermintClientError::MissingUnbondingPeriod)?
-            .try_into()
-            .map_err(|_| TendermintClientError::MissingUnbondingPeriod)?;
-
-        let max_clock_drift = raw
-            .max_clock_drift
-            .ok_or(TendermintClientError::InvalidMaxClockDrift)?
-            .try_into()
-            .map_err(|_| TendermintClientError::InvalidMaxClockDrift)?;
-
-        let latest_height = raw
-            .latest_height
-            .ok_or(TendermintClientError::MissingLatestHeight)?
-            .try_into()
-            .map_err(|_| TendermintClientError::MissingLatestHeight)?;
-=======
             .ok_or(DecodingError::MissingRawData {
                 description: "trusting period not set".to_string(),
             })?
@@ -323,24 +290,15 @@
             .map_err(|e| DecodingError::InvalidRawData {
                 description: format!("failed to decode latest height: {e}"),
             })?;
->>>>>>> 1cdd295e
 
         // NOTE: In `RawClientState`, a `frozen_height` of `0` means "not
         // frozen". See:
         // https://github.com/cosmos/ibc-go/blob/8422d0c4c35ef970539466c5bdec1cd27369bab3/modules/light-clients/07-tendermint/types/client_state.go#L74
-<<<<<<< HEAD
-        let frozen_height = Height::try_from(
-            raw.frozen_height
-                .ok_or(TendermintClientError::MissingFrozenHeight)?,
-        )
-        .ok();
-=======
         let frozen_height =
             Height::try_from(raw.frozen_height.ok_or(DecodingError::MissingRawData {
                 description: "frozen height not set".to_string(),
             })?)
             .ok();
->>>>>>> 1cdd295e
 
         // We use set this deprecated field just so that we can properly convert
         // it back in its raw form
@@ -407,10 +365,6 @@
         }
 
         match raw.type_url.as_str() {
-<<<<<<< HEAD
-            TENDERMINT_CLIENT_STATE_TYPE_URL => decode_client_state(&raw.value),
-            _ => Err(ClientError::InvalidClientStateType(raw.type_url)),
-=======
             TENDERMINT_CLIENT_STATE_TYPE_URL => {
                 decode_client_state(&raw.value).map_err(ClientError::Decoding)
             }
@@ -418,7 +372,6 @@
                 expected: TENDERMINT_CLIENT_STATE_TYPE_URL.to_string(),
                 actual: raw.type_url,
             })?,
->>>>>>> 1cdd295e
         }
     }
 }
