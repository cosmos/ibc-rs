//! Defines the messages sent to the CosmWasm contract by the 08-wasm proxy
//! light client.
use cosmwasm_schema::{cw_serde, QueryResponses};
use cosmwasm_std::{Binary, Checksum};
use ibc_core::client::types::proto::v1::Height as RawHeight;
use ibc_core::client::types::Height;
use ibc_core::commitment_types::commitment::{CommitmentPrefix, CommitmentProofBytes};
use ibc_core::commitment_types::merkle::MerklePath;
use ibc_core::host::types::path::PathBytes;
use ibc_core::primitives::proto::Any;
use prost::Message;

use super::error::ContractError;

// ------------------------------------------------------------
// Implementation of the InstantiateMsg struct
// ------------------------------------------------------------

#[cw_serde]
pub struct InstantiateMsg {
    pub client_state: Binary,
    pub consensus_state: Binary,
    pub checksum: Checksum,
}

// ------------------------------------------------------------
// Implementation of the SudoMsg enum and its variants
// ------------------------------------------------------------

#[derive(derive_more::From)]
#[cw_serde]
pub enum SudoMsg {
    UpdateState(UpdateStateMsgRaw),
    UpdateStateOnMisbehaviour(UpdateStateOnMisbehaviourMsgRaw),
    VerifyUpgradeAndUpdateState(VerifyUpgradeAndUpdateStateMsgRaw),
    VerifyMembership(VerifyMembershipMsgRaw),
    VerifyNonMembership(VerifyNonMembershipMsgRaw),
    MigrateClientStore(MigrateClientStoreMsg),
}

#[cw_serde]
pub struct UpdateStateOnMisbehaviourMsgRaw {
    pub client_message: Binary,
}

pub struct UpdateStateOnMisbehaviourMsg {
    pub client_message: Any,
}

impl TryFrom<UpdateStateOnMisbehaviourMsgRaw> for UpdateStateOnMisbehaviourMsg {
    type Error = ContractError;

    fn try_from(raw: UpdateStateOnMisbehaviourMsgRaw) -> Result<Self, Self::Error> {
        let client_message = Any::decode(&mut raw.client_message.as_slice())?;

        Ok(Self { client_message })
    }
}

#[cw_serde]
pub struct UpdateStateMsgRaw {
    pub client_message: Binary,
}

pub struct UpdateStateMsg {
    pub client_message: Any,
}

impl TryFrom<UpdateStateMsgRaw> for UpdateStateMsg {
    type Error = ContractError;

    fn try_from(raw: UpdateStateMsgRaw) -> Result<Self, Self::Error> {
        let client_message = Any::decode(&mut raw.client_message.as_slice())?;

        Ok(Self { client_message })
    }
}

#[cw_serde]
pub struct CheckSubstituteAndUpdateStateMsg {}

#[cw_serde]
pub struct VerifyUpgradeAndUpdateStateMsgRaw {
    pub upgrade_client_state: Binary,
    pub upgrade_consensus_state: Binary,
    pub proof_upgrade_client: Binary,
    pub proof_upgrade_consensus_state: Binary,
}

pub struct VerifyUpgradeAndUpdateStateMsg {
    pub upgrade_client_state: Any,
    pub upgrade_consensus_state: Any,
    pub proof_upgrade_client: CommitmentProofBytes,
    pub proof_upgrade_consensus_state: CommitmentProofBytes,
}

impl TryFrom<VerifyUpgradeAndUpdateStateMsgRaw> for VerifyUpgradeAndUpdateStateMsg {
    type Error = ContractError;

    fn try_from(raw: VerifyUpgradeAndUpdateStateMsgRaw) -> Result<Self, Self::Error> {
        let upgrade_client_state = Any::decode(&mut raw.upgrade_client_state.as_slice())?;

        let upgrade_consensus_state = Any::decode(&mut raw.upgrade_consensus_state.as_slice())?;

        Ok(VerifyUpgradeAndUpdateStateMsg {
            upgrade_client_state,
            upgrade_consensus_state,
            proof_upgrade_client: CommitmentProofBytes::try_from(
                raw.proof_upgrade_client.to_vec(),
            )?,
            proof_upgrade_consensus_state: CommitmentProofBytes::try_from(
                raw.proof_upgrade_consensus_state.to_vec(),
            )?,
        })
    }
}

#[cw_serde]
pub struct VerifyMembershipMsgRaw {
    pub proof: Binary,
    pub path: MerklePath,
    pub value: Binary,
    pub height: RawHeight,
    pub delay_block_period: u64,
    pub delay_time_period: u64,
}

pub struct VerifyMembershipMsg {
    pub prefix: CommitmentPrefix,
    pub proof: CommitmentProofBytes,
    pub path: PathBytes,
    pub value: Vec<u8>,
    pub height: Height,
    pub delay_block_period: u64,
    pub delay_time_period: u64,
}

impl TryFrom<VerifyMembershipMsgRaw> for VerifyMembershipMsg {
    type Error = ContractError;

    fn try_from(mut raw: VerifyMembershipMsgRaw) -> Result<Self, Self::Error> {
<<<<<<< HEAD
        let proof = CommitmentProofBytes::try_from(raw.proof)?;
        let prefix = CommitmentPrefix::try_from(raw.path.key_path.remove(0).into_vec())?;
        let path = PathBytes::concat(raw.path.key_path);
=======
        let proof = CommitmentProofBytes::try_from(raw.proof.to_vec())?;
        let prefix = raw.path.key_path.remove(0).into_bytes();
        let path_str = raw.path.key_path.join("");
        let path = Path::from_str(&path_str)?;
>>>>>>> df9653af
        let height = Height::try_from(raw.height)?;

        Ok(Self {
            proof,
            path,
            value: raw.value.into(),
            height,
            prefix,
            delay_block_period: raw.delay_block_period,
            delay_time_period: raw.delay_time_period,
        })
    }
}

#[cw_serde]
pub struct VerifyNonMembershipMsgRaw {
    pub proof: Binary,
    pub path: MerklePath,
    pub height: RawHeight,
    pub delay_block_period: u64,
    pub delay_time_period: u64,
}

pub struct VerifyNonMembershipMsg {
    pub prefix: CommitmentPrefix,
    pub proof: CommitmentProofBytes,
    pub path: PathBytes,
    pub height: Height,
    pub delay_block_period: u64,
    pub delay_time_period: u64,
}

impl TryFrom<VerifyNonMembershipMsgRaw> for VerifyNonMembershipMsg {
    type Error = ContractError;

    fn try_from(mut raw: VerifyNonMembershipMsgRaw) -> Result<Self, Self::Error> {
<<<<<<< HEAD
        let proof = CommitmentProofBytes::try_from(raw.proof)?;
        let prefix = CommitmentPrefix::try_from(raw.path.key_path.remove(0).into_vec())?;
        let path = PathBytes::concat(raw.path.key_path);
=======
        let proof = CommitmentProofBytes::try_from(raw.proof.to_vec())?;
        let prefix = raw.path.key_path.remove(0).into_bytes();
        let path_str = raw.path.key_path.join("");
        let path = Path::from_str(&path_str)?;
>>>>>>> df9653af
        let height = raw.height.try_into()?;

        Ok(Self {
            proof,
            path,
            height,
            prefix,
            delay_block_period: raw.delay_block_period,
            delay_time_period: raw.delay_time_period,
        })
    }
}

#[cw_serde]
pub struct MigrateClientStoreMsg {}

// ------------------------------------------------------------
// Implementation of the QueryMsg enum and its variants
// ------------------------------------------------------------

#[derive(QueryResponses, derive_more::From)]
#[cw_serde]
pub enum QueryMsg {
    #[returns(crate::types::response::QueryResponse)]
    Status(StatusMsg),
    #[returns(crate::types::response::QueryResponse)]
    ExportMetadata(ExportMetadataMsg),
    #[returns(crate::types::response::QueryResponse)]
    TimestampAtHeight(TimestampAtHeightMsg),
    #[returns(crate::types::response::QueryResponse)]
    VerifyClientMessage(VerifyClientMessageRaw),
    #[returns(crate::types::response::QueryResponse)]
    CheckForMisbehaviour(CheckForMisbehaviourMsgRaw),
}

#[cw_serde]
pub struct StatusMsg {}

#[cw_serde]
pub struct ExportMetadataMsg {}

#[cw_serde]
pub struct TimestampAtHeightMsg {
    pub height: Height,
}

#[cw_serde]
pub struct VerifyClientMessageRaw {
    pub client_message: Binary,
}

pub struct VerifyClientMessageMsg {
    pub client_message: Any,
}

impl TryFrom<VerifyClientMessageRaw> for VerifyClientMessageMsg {
    type Error = ContractError;

    fn try_from(raw: VerifyClientMessageRaw) -> Result<Self, Self::Error> {
        let client_message = Any::decode(&mut raw.client_message.as_slice())?;

        Ok(Self { client_message })
    }
}

#[cw_serde]
pub struct CheckForMisbehaviourMsgRaw {
    pub client_message: Binary,
}

pub struct CheckForMisbehaviourMsg {
    pub client_message: Any,
}

impl TryFrom<CheckForMisbehaviourMsgRaw> for CheckForMisbehaviourMsg {
    type Error = ContractError;

    fn try_from(raw: CheckForMisbehaviourMsgRaw) -> Result<Self, Self::Error> {
        let client_message = Any::decode(&mut raw.client_message.as_slice())?;

        Ok(Self { client_message })
    }
}<|MERGE_RESOLUTION|>--- conflicted
+++ resolved
@@ -139,16 +139,9 @@
     type Error = ContractError;
 
     fn try_from(mut raw: VerifyMembershipMsgRaw) -> Result<Self, Self::Error> {
-<<<<<<< HEAD
-        let proof = CommitmentProofBytes::try_from(raw.proof)?;
+        let proof = CommitmentProofBytes::try_from(raw.proof.to_vec())?;
         let prefix = CommitmentPrefix::try_from(raw.path.key_path.remove(0).into_vec())?;
         let path = PathBytes::concat(raw.path.key_path);
-=======
-        let proof = CommitmentProofBytes::try_from(raw.proof.to_vec())?;
-        let prefix = raw.path.key_path.remove(0).into_bytes();
-        let path_str = raw.path.key_path.join("");
-        let path = Path::from_str(&path_str)?;
->>>>>>> df9653af
         let height = Height::try_from(raw.height)?;
 
         Ok(Self {
@@ -185,16 +178,9 @@
     type Error = ContractError;
 
     fn try_from(mut raw: VerifyNonMembershipMsgRaw) -> Result<Self, Self::Error> {
-<<<<<<< HEAD
-        let proof = CommitmentProofBytes::try_from(raw.proof)?;
+        let proof = CommitmentProofBytes::try_from(raw.proof.to_vec())?;
         let prefix = CommitmentPrefix::try_from(raw.path.key_path.remove(0).into_vec())?;
         let path = PathBytes::concat(raw.path.key_path);
-=======
-        let proof = CommitmentProofBytes::try_from(raw.proof.to_vec())?;
-        let prefix = raw.path.key_path.remove(0).into_bytes();
-        let path_str = raw.path.key_path.join("");
-        let path = Path::from_str(&path_str)?;
->>>>>>> df9653af
         let height = raw.height.try_into()?;
 
         Ok(Self {
