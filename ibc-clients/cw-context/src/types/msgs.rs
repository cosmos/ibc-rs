//! Defines the messages sent to the CosmWasm contract by the 08-wasm proxy
//! light client.
use cosmwasm_schema::{cw_serde, QueryResponses};
use cosmwasm_std::{Binary, Checksum};
use ibc_core::client::types::proto::v1::Height as RawHeight;
use ibc_core::client::types::Height;
use ibc_core::commitment_types::commitment::{CommitmentPrefix, CommitmentProofBytes};
use ibc_core::commitment_types::merkle::MerklePath;
use ibc_core::host::types::path::PathBytes;
use ibc_core::primitives::proto::Any;
use prost::Message;

use super::error::ContractError;

// ------------------------------------------------------------
// Implementation of the InstantiateMsg struct
// ------------------------------------------------------------

#[cw_serde]
pub struct InstantiateMsg {
    pub client_state: Binary,
    pub consensus_state: Binary,
    pub checksum: Checksum,
}

// ------------------------------------------------------------
// Implementation of the SudoMsg enum and its variants
// ------------------------------------------------------------

#[derive(derive_more::From)]
#[cw_serde]
pub enum SudoMsg {
    UpdateState(UpdateStateMsgRaw),
    UpdateStateOnMisbehaviour(UpdateStateOnMisbehaviourMsgRaw),
    VerifyUpgradeAndUpdateState(VerifyUpgradeAndUpdateStateMsgRaw),
    VerifyMembership(VerifyMembershipMsgRaw),
    VerifyNonMembership(VerifyNonMembershipMsgRaw),
    MigrateClientStore(MigrateClientStoreMsg),
}

#[cw_serde]
pub struct UpdateStateOnMisbehaviourMsgRaw {
    pub client_message: Binary,
}

pub struct UpdateStateOnMisbehaviourMsg {
    pub client_message: Any,
}

impl TryFrom<UpdateStateOnMisbehaviourMsgRaw> for UpdateStateOnMisbehaviourMsg {
    type Error = ContractError;

    fn try_from(raw: UpdateStateOnMisbehaviourMsgRaw) -> Result<Self, Self::Error> {
        let client_message = Any::decode(&mut raw.client_message.as_slice())?;

        Ok(Self { client_message })
    }
}

#[cw_serde]
pub struct UpdateStateMsgRaw {
    pub client_message: Binary,
}

pub struct UpdateStateMsg {
    pub client_message: Any,
}

impl TryFrom<UpdateStateMsgRaw> for UpdateStateMsg {
    type Error = ContractError;

    fn try_from(raw: UpdateStateMsgRaw) -> Result<Self, Self::Error> {
        let client_message = Any::decode(&mut raw.client_message.as_slice())?;

        Ok(Self { client_message })
    }
}

#[cw_serde]
pub struct CheckSubstituteAndUpdateStateMsg {}

#[cw_serde]
pub struct VerifyUpgradeAndUpdateStateMsgRaw {
    pub upgrade_client_state: Binary,
    pub upgrade_consensus_state: Binary,
    pub proof_upgrade_client: Binary,
    pub proof_upgrade_consensus_state: Binary,
}

pub struct VerifyUpgradeAndUpdateStateMsg {
    pub upgrade_client_state: Any,
    pub upgrade_consensus_state: Any,
    pub proof_upgrade_client: CommitmentProofBytes,
    pub proof_upgrade_consensus_state: CommitmentProofBytes,
}

impl TryFrom<VerifyUpgradeAndUpdateStateMsgRaw> for VerifyUpgradeAndUpdateStateMsg {
    type Error = ContractError;

    fn try_from(raw: VerifyUpgradeAndUpdateStateMsgRaw) -> Result<Self, Self::Error> {
        let upgrade_client_state = Any::decode(&mut raw.upgrade_client_state.as_slice())?;

        let upgrade_consensus_state = Any::decode(&mut raw.upgrade_consensus_state.as_slice())?;

        Ok(VerifyUpgradeAndUpdateStateMsg {
            upgrade_client_state,
            upgrade_consensus_state,
            proof_upgrade_client: CommitmentProofBytes::try_from(
                raw.proof_upgrade_client.to_vec(),
            )?,
            proof_upgrade_consensus_state: CommitmentProofBytes::try_from(
                raw.proof_upgrade_consensus_state.to_vec(),
            )?,
        })
    }
}

#[cw_serde]
pub struct VerifyMembershipMsgRaw {
    pub proof: Binary,
    pub path: MerklePath,
    pub value: Binary,
    pub height: RawHeight,
    pub delay_block_period: u64,
    pub delay_time_period: u64,
}

pub struct VerifyMembershipMsg {
    pub prefix: CommitmentPrefix,
    pub proof: CommitmentProofBytes,
    pub path: PathBytes,
    pub value: Vec<u8>,
    pub height: Height,
    pub delay_block_period: u64,
    pub delay_time_period: u64,
}

impl TryFrom<VerifyMembershipMsgRaw> for VerifyMembershipMsg {
    type Error = ContractError;

    fn try_from(mut raw: VerifyMembershipMsgRaw) -> Result<Self, Self::Error> {
        let proof = CommitmentProofBytes::try_from(raw.proof.to_vec())?;
        let prefix = CommitmentPrefix::try_from(raw.path.key_path.remove(0).into_vec())?;
        let path = PathBytes::concat(raw.path.key_path);
        let height = Height::try_from(raw.height)?;

        Ok(Self {
            proof,
            path,
            value: raw.value.into(),
            height,
<<<<<<< HEAD
            prefix,
=======
            prefix: CommitmentPrefix::from(prefix),
>>>>>>> 0202decd
            delay_block_period: raw.delay_block_period,
            delay_time_period: raw.delay_time_period,
        })
    }
}

#[cw_serde]
pub struct VerifyNonMembershipMsgRaw {
    pub proof: Binary,
    pub path: MerklePath,
    pub height: RawHeight,
    pub delay_block_period: u64,
    pub delay_time_period: u64,
}

pub struct VerifyNonMembershipMsg {
    pub prefix: CommitmentPrefix,
    pub proof: CommitmentProofBytes,
    pub path: PathBytes,
    pub height: Height,
    pub delay_block_period: u64,
    pub delay_time_period: u64,
}

impl TryFrom<VerifyNonMembershipMsgRaw> for VerifyNonMembershipMsg {
    type Error = ContractError;

    fn try_from(mut raw: VerifyNonMembershipMsgRaw) -> Result<Self, Self::Error> {
        let proof = CommitmentProofBytes::try_from(raw.proof.to_vec())?;
        let prefix = CommitmentPrefix::try_from(raw.path.key_path.remove(0).into_vec())?;
        let path = PathBytes::concat(raw.path.key_path);
        let height = raw.height.try_into()?;

        Ok(Self {
            proof,
            path,
            height,
<<<<<<< HEAD
            prefix,
=======
            prefix: CommitmentPrefix::from(prefix),
>>>>>>> 0202decd
            delay_block_period: raw.delay_block_period,
            delay_time_period: raw.delay_time_period,
        })
    }
}

#[cw_serde]
pub struct MigrateClientStoreMsg {}

// ------------------------------------------------------------
// Implementation of the QueryMsg enum and its variants
// ------------------------------------------------------------

#[derive(QueryResponses, derive_more::From)]
#[cw_serde]
pub enum QueryMsg {
    #[returns(crate::types::response::QueryResponse)]
    Status(StatusMsg),
    #[returns(crate::types::response::QueryResponse)]
    ExportMetadata(ExportMetadataMsg),
    #[returns(crate::types::response::QueryResponse)]
    TimestampAtHeight(TimestampAtHeightMsg),
    #[returns(crate::types::response::QueryResponse)]
    VerifyClientMessage(VerifyClientMessageRaw),
    #[returns(crate::types::response::QueryResponse)]
    CheckForMisbehaviour(CheckForMisbehaviourMsgRaw),
}

#[cw_serde]
pub struct StatusMsg {}

#[cw_serde]
pub struct ExportMetadataMsg {}

#[cw_serde]
pub struct TimestampAtHeightMsg {
    pub height: Height,
}

#[cw_serde]
pub struct VerifyClientMessageRaw {
    pub client_message: Binary,
}

pub struct VerifyClientMessageMsg {
    pub client_message: Any,
}

impl TryFrom<VerifyClientMessageRaw> for VerifyClientMessageMsg {
    type Error = ContractError;

    fn try_from(raw: VerifyClientMessageRaw) -> Result<Self, Self::Error> {
        let client_message = Any::decode(&mut raw.client_message.as_slice())?;

        Ok(Self { client_message })
    }
}

#[cw_serde]
pub struct CheckForMisbehaviourMsgRaw {
    pub client_message: Binary,
}

pub struct CheckForMisbehaviourMsg {
    pub client_message: Any,
}

impl TryFrom<CheckForMisbehaviourMsgRaw> for CheckForMisbehaviourMsg {
    type Error = ContractError;

    fn try_from(raw: CheckForMisbehaviourMsgRaw) -> Result<Self, Self::Error> {
        let client_message = Any::decode(&mut raw.client_message.as_slice())?;

        Ok(Self { client_message })
    }
}<|MERGE_RESOLUTION|>--- conflicted
+++ resolved
@@ -140,7 +140,7 @@
 
     fn try_from(mut raw: VerifyMembershipMsgRaw) -> Result<Self, Self::Error> {
         let proof = CommitmentProofBytes::try_from(raw.proof.to_vec())?;
-        let prefix = CommitmentPrefix::try_from(raw.path.key_path.remove(0).into_vec())?;
+        let prefix = CommitmentPrefix::from(raw.path.key_path.remove(0).into_vec());
         let path = PathBytes::concat(raw.path.key_path);
         let height = Height::try_from(raw.height)?;
 
@@ -149,11 +149,7 @@
             path,
             value: raw.value.into(),
             height,
-<<<<<<< HEAD
             prefix,
-=======
-            prefix: CommitmentPrefix::from(prefix),
->>>>>>> 0202decd
             delay_block_period: raw.delay_block_period,
             delay_time_period: raw.delay_time_period,
         })
@@ -183,7 +179,7 @@
 
     fn try_from(mut raw: VerifyNonMembershipMsgRaw) -> Result<Self, Self::Error> {
         let proof = CommitmentProofBytes::try_from(raw.proof.to_vec())?;
-        let prefix = CommitmentPrefix::try_from(raw.path.key_path.remove(0).into_vec())?;
+        let prefix = CommitmentPrefix::from(raw.path.key_path.remove(0).into_vec());
         let path = PathBytes::concat(raw.path.key_path);
         let height = raw.height.try_into()?;
 
@@ -191,11 +187,7 @@
             proof,
             path,
             height,
-<<<<<<< HEAD
             prefix,
-=======
-            prefix: CommitmentPrefix::from(prefix),
->>>>>>> 0202decd
             delay_block_period: raw.delay_block_period,
             delay_time_period: raw.delay_time_period,
         })
