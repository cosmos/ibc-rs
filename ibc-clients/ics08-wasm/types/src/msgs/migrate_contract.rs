use core::str::FromStr;

use ibc_core_host_types::error::DecodingError;
use ibc_core_host_types::identifiers::ClientId;
use ibc_primitives::prelude::*;
use ibc_primitives::Signer;
use ibc_proto::ibc::lightclients::wasm::v1::MsgMigrateContract as RawMsgMigrateContract;
use ibc_proto::Protobuf;

<<<<<<< HEAD
use crate::error::WasmClientError;
=======
>>>>>>> 1cdd295e
use crate::Bytes;

pub const MIGRATE_CONTRACT_TYPE_URL: &str = "/ibc.lightclients.wasm.v1.MsgMigrateContract";

/// Defines the message type for migrating a Wasm contract on the chain.
#[derive(Clone, PartialEq, Debug, Eq)]
pub struct MsgMigrateContract {
    pub signer: Signer,
    pub client_id: ClientId,
    pub checksum: Bytes,
    pub msg: Bytes,
}

impl Protobuf<RawMsgMigrateContract> for MsgMigrateContract {}

impl From<MsgMigrateContract> for RawMsgMigrateContract {
    fn from(value: MsgMigrateContract) -> Self {
        Self {
            signer: value.signer.to_string(),
            client_id: value.client_id.to_string(),
            checksum: value.checksum,
            msg: value.msg,
        }
    }
}

impl TryFrom<RawMsgMigrateContract> for MsgMigrateContract {
<<<<<<< HEAD
    type Error = WasmClientError;
=======
    type Error = DecodingError;
>>>>>>> 1cdd295e

    fn try_from(value: RawMsgMigrateContract) -> Result<Self, Self::Error> {
        Ok(Self {
            signer: Signer::from(value.signer),
            client_id: ClientId::from_str(&value.client_id)?,
            checksum: value.checksum,
            msg: value.msg,
        })
    }
}

#[cfg(test)]
mod tests {
    use rstest::rstest;

    use super::*;

    #[rstest]
    #[case("signer", "08-wasm-2", b"checksum", b"msg")]
    fn test_roundtrip(
        #[case] signer: &str,
        #[case] client_id: &str,
        #[case] checksum: &[u8],
        #[case] msg: &[u8],
    ) {
        let raw_msg = RawMsgMigrateContract {
            signer: signer.to_string(),
            client_id: client_id.to_string(),
            checksum: checksum.to_vec(),
            msg: msg.to_vec(),
        };
        assert_eq!(
            RawMsgMigrateContract::from(MsgMigrateContract::try_from(raw_msg.clone()).unwrap()),
            raw_msg,
        )
    }
}<|MERGE_RESOLUTION|>--- conflicted
+++ resolved
@@ -7,10 +7,6 @@
 use ibc_proto::ibc::lightclients::wasm::v1::MsgMigrateContract as RawMsgMigrateContract;
 use ibc_proto::Protobuf;
 
-<<<<<<< HEAD
-use crate::error::WasmClientError;
-=======
->>>>>>> 1cdd295e
 use crate::Bytes;
 
 pub const MIGRATE_CONTRACT_TYPE_URL: &str = "/ibc.lightclients.wasm.v1.MsgMigrateContract";
@@ -38,11 +34,7 @@
 }
 
 impl TryFrom<RawMsgMigrateContract> for MsgMigrateContract {
-<<<<<<< HEAD
-    type Error = WasmClientError;
-=======
     type Error = DecodingError;
->>>>>>> 1cdd295e
 
     fn try_from(value: RawMsgMigrateContract) -> Result<Self, Self::Error> {
         Ok(Self {
