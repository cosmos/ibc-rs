[package]
name         = "ibc"
<<<<<<< HEAD
version      = "0.44.2"
=======
version      = "0.46.0"
>>>>>>> 7bce793a
edition      = "2021"
license      = "Apache-2.0"
readme       = "README.md"
keywords     = ["blockchain", "consensus", "cosmos", "ibc", "tendermint"]
repository   = "https://github.com/cosmos/ibc-rs"
authors      = ["Informal Systems <hello@informal.systems>"]
rust-version = "1.60"
description  = """
    Implementation of the Inter-Blockchain Communication Protocol (IBC).
    This crate comprises the main data structures and on-chain logic.
"""

[package.metadata.docs.rs]
all-features = true

[features]
default = ["std"]
std = [
    "ibc-proto/std",
    "ics23/std",
    "serde/std",
    "serde_json/std",
    "tracing/std",
    "prost/std",
    "bytes/std",
    "subtle-encoding/std",
    "sha2/std",
    "displaydoc/std",
    "num-traits/std",
    "uint/std",
    "primitive-types/std",
    "tendermint/clock",
    "tendermint/std",
]
parity-scale-codec = ["dep:parity-scale-codec", "dep:scale-info", "ibc-proto/parity-scale-codec"]
borsh = ["dep:borsh", "ibc-proto/borsh"]

# This feature is required for token transfer (ICS-20)
serde = ["dep:serde", "dep:serde_derive", "serde_json", "ics23/serde"]

# CosmWasm message API generator compatible, should not be inside on chain code
schema = ["dep:schemars", "serde", "std"]

# This feature grants access to development-time mocking libraries, such as `MockContext` or `MockHeader`.
# Depends on the `testgen` suite for generating Tendermint light blocks.
mocks = ["tendermint-testgen", "tendermint/clock", "parking_lot"]

[dependencies]
# Proto definitions for all IBC-related interfaces, e.g., connections or channels.
ibc-proto = { version = "0.37.1", default-features = false, features = ["serde"] }
ics23 = { version = "0.11", default-features = false, features = ["host-functions"] }
time = { version = ">=0.3.0, <0.3.30", default-features = false }
serde_derive = { version = "1.0.104", default-features = false, optional = true }
serde = { version = "1.0", default-features = false, optional = true }
serde_json = { version = "1", default-features = false, optional = true }
tracing = { version = "0.1.36", default-features = false }
prost = { version = "0.12", default-features = false }
bytes = { version = "1.2.1", default-features = false }
subtle-encoding = { version = "0.5", default-features = false }
sha2 = { version = "0.10.6", default-features = false }
displaydoc = { version = "0.2", default-features = false }
num-traits = { version = "0.2.15", default-features = false }
derive_more = { version = "0.99.17", default-features = false, features = ["from", "into", "display", "try_into"] }
uint = { version = "0.9", default-features = false }
primitive-types = { version = "0.12.0", default-features = false, features = ["serde_no_std"] }

## for codec encode or decode
parity-scale-codec = { version = "3.0.0", default-features = false, features = ["full"], optional = true }
scale-info = { version = "2.1.2", default-features = false, features = ["derive"], optional = true }
## for borsh encode or decode
borsh = {version = "0.10", default-features = false, optional = true }
parking_lot = { version = "0.12.1", default-features = false, optional = true }

ibc-derive = { version ="0.3.0", path = "../ibc-derive" }

schemars = { version = "0.8.12", optional = true }

[dependencies.tendermint]
version = "0.34"
default-features = false

[dependencies.tendermint-proto]
version = "0.34"
default-features = false

[dependencies.tendermint-light-client-verifier]
version = "0.34"
default-features = false
features = ["rust-crypto"]

[dependencies.tendermint-testgen]
version = "0.34"
optional = true
default-features = false

[dev-dependencies]
env_logger = "0.10.0"
rstest = "0.18.1"
tracing-subscriber = { version = "0.3.14", features = ["fmt", "env-filter", "json"]}
test-log = { version = "0.2.10", features = ["trace"] }
tendermint-rpc = { version = "0.34", features = ["http-client", "websocket-client"] }
tendermint-testgen = { version = "0.34" } # Needed for generating (synthetic) light blocks.
parking_lot = { version = "0.12.1" }<|MERGE_RESOLUTION|>--- conflicted
+++ resolved
@@ -1,10 +1,6 @@
 [package]
 name         = "ibc"
-<<<<<<< HEAD
-version      = "0.44.2"
-=======
 version      = "0.46.0"
->>>>>>> 7bce793a
 edition      = "2021"
 license      = "Apache-2.0"
 readme       = "README.md"
