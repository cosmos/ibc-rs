--- conflicted
+++ resolved
@@ -1,10 +1,6 @@
 [package]
 name         = "ibc"
-<<<<<<< HEAD
 version      = "0.24.0"
-=======
-version      = "0.23.0"
->>>>>>> 7d128f7d
 edition      = "2021"
 license      = "Apache-2.0"
 readme       = "README.md"
