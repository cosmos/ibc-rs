--- conflicted
+++ resolved
@@ -35,11 +35,7 @@
 
 [dependencies]
 # Proto definitions for all IBC-related interfaces, e.g., connections or channels.
-<<<<<<< HEAD
 ibc-proto = { default-features = false, features = ["parity-scale-codec", "borsh"], git = "https://github.com/octopus-network/ibc-proto-rs.git", rev = "e9fb075d666bf49e491e3d338e5af98aa7b2b73e"}
-=======
-ibc-proto = { version = "0.29.0", default-features = false, features = ["parity-scale-codec", "borsh"] }
->>>>>>> ccd6a97f
 ics23 = { version = "0.9.0", default-features = false, features = ["host-functions"] }
 time = { version = ">=0.3.0, <0.3.21", default-features = false }
 serde_derive = { version = "1.0.104", default-features = false, optional = true }
