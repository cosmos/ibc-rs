//! Types for the IBC events emitted from Tendermint Websocket by the client module.
use crate::prelude::*;

use derive_more::From;
use ibc_proto::google::protobuf::Any;
use subtle_encoding::hex;
use tendermint::abci;

use crate::core::ics02_client::height::Height;
use crate::core::ics24_host::identifier::ClientId;
use crate::core::ics24_host::identifier::ClientType;

/// Client event types
const CREATE_CLIENT_EVENT: &str = "create_client";
const UPDATE_CLIENT_EVENT: &str = "update_client";
const CLIENT_MISBEHAVIOUR_EVENT: &str = "client_misbehaviour";
const UPGRADE_CLIENT_EVENT: &str = "upgrade_client";

/// The content of the `key` field for the attribute containing the client identifier.
pub const CLIENT_ID_ATTRIBUTE_KEY: &str = "client_id";

/// The content of the `key` field for the attribute containing the client type.
pub const CLIENT_TYPE_ATTRIBUTE_KEY: &str = "client_type";

/// The content of the `key` field for the attribute containing the height.
pub const CONSENSUS_HEIGHT_ATTRIBUTE_KEY: &str = "consensus_height";

pub const CONSENSUS_HEIGHTS_ATTRIBUTE_KEY: &str = "consensus_heights";

/// The content of the `key` field for the header in update client event.
pub const HEADER_ATTRIBUTE_KEY: &str = "header";

#[cfg_attr(
    feature = "parity-scale-codec",
    derive(
        parity_scale_codec::Encode,
        parity_scale_codec::Decode,
        scale_info::TypeInfo
    )
)]
#[cfg_attr(
    feature = "borsh",
    derive(borsh::BorshSerialize, borsh::BorshDeserialize)
)]
#[cfg_attr(feature = "serde", derive(serde::Serialize, serde::Deserialize))]
#[derive(Clone, Debug, From, PartialEq, Eq)]
struct ClientIdAttribute {
    client_id: ClientId,
}

impl From<ClientIdAttribute> for abci::EventAttribute {
    fn from(attr: ClientIdAttribute) -> Self {
        (CLIENT_ID_ATTRIBUTE_KEY, attr.client_id.as_str()).into()
    }
}

#[cfg_attr(
    feature = "parity-scale-codec",
    derive(
        parity_scale_codec::Encode,
        parity_scale_codec::Decode,
        scale_info::TypeInfo
    )
)]
#[cfg_attr(
    feature = "borsh",
    derive(borsh::BorshSerialize, borsh::BorshDeserialize)
)]
#[cfg_attr(feature = "serde", derive(serde::Serialize, serde::Deserialize))]
#[derive(Clone, Debug, From, PartialEq, Eq)]
struct ClientTypeAttribute {
    client_type: ClientType,
}

impl From<ClientTypeAttribute> for abci::EventAttribute {
    fn from(attr: ClientTypeAttribute) -> Self {
        (CLIENT_TYPE_ATTRIBUTE_KEY, attr.client_type.as_str()).into()
    }
}

#[cfg_attr(
    feature = "parity-scale-codec",
    derive(
        parity_scale_codec::Encode,
        parity_scale_codec::Decode,
        scale_info::TypeInfo
    )
)]
#[cfg_attr(
    feature = "borsh",
    derive(borsh::BorshSerialize, borsh::BorshDeserialize)
)]
#[cfg_attr(feature = "serde", derive(serde::Serialize, serde::Deserialize))]
#[derive(Clone, Debug, From, PartialEq, Eq)]
struct ConsensusHeightAttribute {
    consensus_height: Height,
}

impl From<ConsensusHeightAttribute> for abci::EventAttribute {
    fn from(attr: ConsensusHeightAttribute) -> Self {
        (CONSENSUS_HEIGHT_ATTRIBUTE_KEY, attr.consensus_height).into()
    }
}

#[cfg_attr(
    feature = "parity-scale-codec",
    derive(
        parity_scale_codec::Encode,
        parity_scale_codec::Decode,
        scale_info::TypeInfo
    )
)]
#[cfg_attr(
    feature = "borsh",
    derive(borsh::BorshSerialize, borsh::BorshDeserialize)
)]
#[cfg_attr(feature = "serde", derive(serde::Serialize, serde::Deserialize))]
#[derive(Clone, Debug, From, PartialEq, Eq)]
struct ConsensusHeightsAttribute {
    consensus_heights: Vec<Height>,
}

impl From<ConsensusHeightsAttribute> for abci::EventAttribute {
    fn from(attr: ConsensusHeightsAttribute) -> Self {
        let consensus_heights: Vec<String> = attr
            .consensus_heights
            .into_iter()
            .map(|consensus_height| consensus_height.to_string())
            .collect();
        (CONSENSUS_HEIGHTS_ATTRIBUTE_KEY, consensus_heights.join(",")).into()
    }
}

#[cfg_attr(
    feature = "parity-scale-codec",
    derive(
        parity_scale_codec::Encode,
        parity_scale_codec::Decode,
        scale_info::TypeInfo
    )
)]
#[cfg_attr(
    feature = "borsh",
    derive(borsh::BorshSerialize, borsh::BorshDeserialize)
)]
#[cfg_attr(feature = "serde", derive(serde::Serialize, serde::Deserialize))]
#[derive(Clone, Debug, From, PartialEq, Eq)]
struct HeaderAttribute {
    header: Any,
}

impl From<HeaderAttribute> for abci::EventAttribute {
    fn from(attr: HeaderAttribute) -> Self {
        (
            HEADER_ATTRIBUTE_KEY,
            String::from_utf8(hex::encode(attr.header.value)).unwrap(),
        )
            .into()
    }
}

/// CreateClient event signals the creation of a new on-chain client (IBC client).
#[cfg_attr(
    feature = "parity-scale-codec",
    derive(
        parity_scale_codec::Encode,
        parity_scale_codec::Decode,
        scale_info::TypeInfo
    )
)]
#[cfg_attr(
    feature = "borsh",
    derive(borsh::BorshSerialize, borsh::BorshDeserialize)
)]
#[cfg_attr(feature = "serde", derive(serde::Serialize, serde::Deserialize))]
#[derive(Clone, Debug, PartialEq, Eq)]
pub struct CreateClient {
    client_id: ClientIdAttribute,
    client_type: ClientTypeAttribute,
    consensus_height: ConsensusHeightAttribute,
}

impl CreateClient {
    pub fn new(client_id: ClientId, client_type: ClientType, consensus_height: Height) -> Self {
        Self {
            client_id: ClientIdAttribute::from(client_id),
            client_type: ClientTypeAttribute::from(client_type),
            consensus_height: ConsensusHeightAttribute::from(consensus_height),
        }
    }

    pub fn client_id(&self) -> &ClientId {
        &self.client_id.client_id
    }

    pub fn client_type(&self) -> &ClientType {
        &self.client_type.client_type
    }

    pub fn consensus_height(&self) -> &Height {
        &self.consensus_height.consensus_height
    }

    pub fn event_type(&self) -> &str {
        CREATE_CLIENT_EVENT
    }
}

impl From<CreateClient> for abci::Event {
    fn from(c: CreateClient) -> Self {
        Self {
            kind: CREATE_CLIENT_EVENT.to_owned(),
            attributes: vec![
                c.client_id.into(),
                c.client_type.into(),
                c.consensus_height.into(),
            ],
        }
    }
}

/// UpdateClient event signals a recent update of an on-chain client (IBC Client).
#[cfg_attr(
    feature = "parity-scale-codec",
    derive(
        parity_scale_codec::Encode,
        parity_scale_codec::Decode,
        scale_info::TypeInfo
    )
)]
#[cfg_attr(
    feature = "borsh",
    derive(borsh::BorshSerialize, borsh::BorshDeserialize)
)]
#[cfg_attr(feature = "serde", derive(serde::Serialize, serde::Deserialize))]
#[derive(Clone, Debug, PartialEq, Eq)]
pub struct UpdateClient {
    client_id: ClientIdAttribute,
    client_type: ClientTypeAttribute,
    // Deprecated: consensus_height is deprecated and will be removed in a future release.
    // Please use consensus_heights instead.
    consensus_height: ConsensusHeightAttribute,
    consensus_heights: ConsensusHeightsAttribute,
    header: HeaderAttribute,
}

impl UpdateClient {
    pub fn new(
        client_id: ClientId,
        client_type: ClientType,
        consensus_height: Height,
        consensus_heights: Vec<Height>,
        header: Any,
    ) -> Self {
        Self {
            client_id: ClientIdAttribute::from(client_id),
            client_type: ClientTypeAttribute::from(client_type),
            consensus_height: ConsensusHeightAttribute::from(consensus_height),
            consensus_heights: ConsensusHeightsAttribute::from(consensus_heights),
            header: HeaderAttribute::from(header),
        }
    }

    pub fn client_id(&self) -> &ClientId {
        &self.client_id.client_id
    }

    pub fn client_type(&self) -> &ClientType {
        &self.client_type.client_type
    }

    pub fn consensus_height(&self) -> &Height {
        &self.consensus_height.consensus_height
    }

    pub fn consensus_heights(&self) -> &[Height] {
        self.consensus_heights.consensus_heights.as_ref()
    }

    pub fn header(&self) -> &Any {
        &self.header.header
    }

    pub fn event_type(&self) -> &str {
        UPDATE_CLIENT_EVENT
    }
}

impl From<UpdateClient> for abci::Event {
    fn from(u: UpdateClient) -> Self {
        Self {
            kind: UPDATE_CLIENT_EVENT.to_owned(),
            attributes: vec![
                u.client_id.into(),
                u.client_type.into(),
                u.consensus_height.into(),
                u.consensus_heights.into(),
                u.header.into(),
            ],
        }
    }
}

/// ClientMisbehaviour event signals the update of an on-chain client (IBC Client) with evidence of
/// misbehaviour.
#[cfg_attr(
    feature = "parity-scale-codec",
    derive(
        parity_scale_codec::Encode,
        parity_scale_codec::Decode,
        scale_info::TypeInfo
    )
)]
#[cfg_attr(
    feature = "borsh",
    derive(borsh::BorshSerialize, borsh::BorshDeserialize)
)]
#[cfg_attr(feature = "serde", derive(serde::Serialize, serde::Deserialize))]
#[derive(Clone, Debug, PartialEq, Eq)]
pub struct ClientMisbehaviour {
    client_id: ClientIdAttribute,
    client_type: ClientTypeAttribute,
}

impl ClientMisbehaviour {
    pub fn new(client_id: ClientId, client_type: ClientType) -> Self {
        Self {
            client_id: ClientIdAttribute::from(client_id),
            client_type: ClientTypeAttribute::from(client_type),
        }
    }

    pub fn client_id(&self) -> &ClientId {
        &self.client_id.client_id
    }

    pub fn client_type(&self) -> &ClientType {
        &self.client_type.client_type
    }

    pub fn event_type(&self) -> &str {
        CLIENT_MISBEHAVIOUR_EVENT
    }
}

impl From<ClientMisbehaviour> for abci::Event {
    fn from(c: ClientMisbehaviour) -> Self {
        Self {
            kind: CLIENT_MISBEHAVIOUR_EVENT.to_owned(),
            attributes: vec![c.client_id.into(), c.client_type.into()],
        }
    }
}

/// Signals a recent upgrade of an on-chain client (IBC Client).
#[cfg_attr(
    feature = "parity-scale-codec",
    derive(
        parity_scale_codec::Encode,
        parity_scale_codec::Decode,
        scale_info::TypeInfo
    )
)]
#[cfg_attr(
    feature = "borsh",
    derive(borsh::BorshSerialize, borsh::BorshDeserialize)
)]
#[cfg_attr(feature = "serde", derive(serde::Serialize, serde::Deserialize))]
#[derive(Clone, Debug, PartialEq, Eq)]
pub struct UpgradeClient {
    client_id: ClientIdAttribute,
    client_type: ClientTypeAttribute,
    consensus_height: ConsensusHeightAttribute,
}

impl UpgradeClient {
    pub fn new(client_id: ClientId, client_type: ClientType, consensus_height: Height) -> Self {
        Self {
            client_id: ClientIdAttribute::from(client_id),
            client_type: ClientTypeAttribute::from(client_type),
            consensus_height: ConsensusHeightAttribute::from(consensus_height),
        }
    }

    pub fn client_id(&self) -> &ClientId {
        &self.client_id.client_id
    }

    pub fn client_type(&self) -> &ClientType {
        &self.client_type.client_type
    }

    pub fn consensus_height(&self) -> &Height {
        &self.consensus_height.consensus_height
    }

    pub fn event_type(&self) -> &str {
        UPGRADE_CLIENT_EVENT
    }
}

impl From<UpgradeClient> for abci::Event {
    fn from(u: UpgradeClient) -> Self {
        Self {
            kind: UPGRADE_CLIENT_EVENT.to_owned(),
            attributes: vec![
                u.client_id.into(),
                u.client_type.into(),
                u.consensus_height.into(),
            ],
        }
    }
}

#[cfg(test)]
mod tests {
    use super::*;
    use crate::mock::header::MockHeader;
    use crate::timestamp::Timestamp;
    use ibc_proto::google::protobuf::Any;
    use tendermint::abci::Event as AbciEvent;

    #[test]
    fn ibc_to_abci_client_events() {
        struct Test {
            event_kind: &'static str,
            event: AbciEvent,
            expected_keys: Vec<&'static str>,
            expected_values: Vec<&'static str>,
        }

<<<<<<< HEAD
        let client_type = ClientType::new_unchecked("07-tendermint".to_string());
=======
        let client_type = ClientType::from("07-tendermint".to_string());
>>>>>>> 89c52988
        let client_id = ClientId::new(client_type.clone(), 0).unwrap();
        let consensus_height = Height::new(0, 5).unwrap();
        let consensus_heights = vec![Height::new(0, 5).unwrap(), Height::new(0, 7).unwrap()];
        let header: Any = MockHeader::new(consensus_height)
            .with_timestamp(Timestamp::none())
            .into();
        let expected_keys = vec![
            "client_id",
            "client_type",
            "consensus_height",
            "consensus_heights",
            "header",
        ];

        let expected_values = vec![
            "07-tendermint-0",
            "07-tendermint",
            "0-5",
            "0-5,0-7",
            "0a021005",
        ];

        let tests: Vec<Test> = vec![
            Test {
                event_kind: CREATE_CLIENT_EVENT,
                event: CreateClient::new(client_id.clone(), client_type.clone(), consensus_height)
                    .into(),
                expected_keys: expected_keys[0..3].to_vec(),
                expected_values: expected_values[0..3].to_vec(),
            },
            Test {
                event_kind: UPDATE_CLIENT_EVENT,
                event: UpdateClient::new(
                    client_id.clone(),
                    client_type.clone(),
                    consensus_height,
                    consensus_heights,
                    header,
                )
                .into(),
                expected_keys: expected_keys.clone(),
                expected_values: expected_values.clone(),
            },
            Test {
                event_kind: UPGRADE_CLIENT_EVENT,
                event: UpgradeClient::new(client_id.clone(), client_type.clone(), consensus_height)
                    .into(),
                expected_keys: expected_keys[0..3].to_vec(),
                expected_values: expected_values[0..3].to_vec(),
            },
            Test {
                event_kind: CLIENT_MISBEHAVIOUR_EVENT,
                event: ClientMisbehaviour::new(client_id, client_type).into(),
                expected_keys: expected_keys[0..2].to_vec(),
                expected_values: expected_values[0..2].to_vec(),
            },
        ];

        for t in tests {
            assert_eq!(t.event.kind, t.event_kind);
            assert_eq!(t.expected_keys.len(), t.event.attributes.len());
            for (i, e) in t.event.attributes.iter().enumerate() {
                assert_eq!(
                    e.key, t.expected_keys[i],
                    "key mismatch for {:?}",
                    t.event_kind
                );
            }
            for (i, e) in t.event.attributes.iter().enumerate() {
                assert_eq!(
                    e.value, t.expected_values[i],
                    "value mismatch for {:?}",
                    t.event_kind
                );
            }
        }
    }
}<|MERGE_RESOLUTION|>--- conflicted
+++ resolved
@@ -6,9 +6,9 @@
 use subtle_encoding::hex;
 use tendermint::abci;
 
+use crate::core::ics02_client::client_type::ClientType;
 use crate::core::ics02_client::height::Height;
 use crate::core::ics24_host::identifier::ClientId;
-use crate::core::ics24_host::identifier::ClientType;
 
 /// Client event types
 const CREATE_CLIENT_EVENT: &str = "create_client";
@@ -429,11 +429,7 @@
             expected_values: Vec<&'static str>,
         }
 
-<<<<<<< HEAD
-        let client_type = ClientType::new_unchecked("07-tendermint".to_string());
-=======
         let client_type = ClientType::from("07-tendermint".to_string());
->>>>>>> 89c52988
         let client_id = ClientId::new(client_type.clone(), 0).unwrap();
         let consensus_height = Height::new(0, 5).unwrap();
         let consensus_heights = vec![Height::new(0, 5).unwrap(), Height::new(0, 7).unwrap()];
