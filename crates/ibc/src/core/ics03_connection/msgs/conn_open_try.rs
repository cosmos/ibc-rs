--- conflicted
+++ resolved
@@ -242,82 +242,6 @@
     }
 }
 
-<<<<<<< HEAD
-#[cfg(any(test, feature = "test-utils"))]
-pub mod test_util {
-    use ibc_proto::ibc::core::client::v1::Height as RawHeight;
-    use ibc_proto::ibc::core::connection::v1::MsgConnectionOpenTry as RawMsgConnectionOpenTry;
-
-    use crate::core::ics02_client::height::Height;
-    use crate::core::ics03_connection::msgs::conn_open_try::MsgConnectionOpenTry;
-    use crate::core::ics03_connection::msgs::test_util::get_dummy_raw_counterparty;
-    use crate::core::ics03_connection::version::get_compatible_versions;
-    use crate::core::ics24_host::identifier::{ClientId, ConnectionId};
-    use crate::mock::client_state::MockClientState;
-    use crate::mock::header::MockHeader;
-    use crate::prelude::*;
-    use crate::test_utils::{get_dummy_bech32_account, get_dummy_proof};
-
-    /// Testing-specific helper methods.
-    impl MsgConnectionOpenTry {
-        /// Returns a new `MsgConnectionOpenTry` with dummy values.
-        pub fn new_dummy(proof_height: u64, consensus_height: u64) -> Self {
-            MsgConnectionOpenTry::try_from(get_dummy_raw_msg_conn_open_try(
-                proof_height,
-                consensus_height,
-            ))
-            .expect("Never fails")
-        }
-        /// Setter for `client_id`.
-        pub fn with_client_id(self, client_id: ClientId) -> MsgConnectionOpenTry {
-            MsgConnectionOpenTry {
-                client_id_on_b: client_id,
-                ..self
-            }
-        }
-    }
-
-    /// Returns a dummy `RawMsgConnectionOpenTry` with parametrized heights. The parameter
-    /// `proof_height` represents the height, on the source chain, at which this chain produced the
-    /// proof. Parameter `consensus_height` represents the height of destination chain which a
-    /// client on the source chain stores.
-    pub fn get_dummy_raw_msg_conn_open_try(
-        proof_height: u64,
-        consensus_height: u64,
-    ) -> RawMsgConnectionOpenTry {
-        let client_state_height =
-            Height::new(0, consensus_height).expect("could not create height");
-
-        #[allow(deprecated)]
-        RawMsgConnectionOpenTry {
-            client_id: ClientId::default().to_string(),
-            previous_connection_id: ConnectionId::default().to_string(),
-            client_state: Some(MockClientState::new(MockHeader::new(client_state_height)).into()),
-            counterparty: Some(get_dummy_raw_counterparty(Some(0))),
-            delay_period: 0,
-            counterparty_versions: get_compatible_versions()
-                .iter()
-                .map(|v| v.clone().into())
-                .collect(),
-            proof_init: get_dummy_proof(),
-            proof_height: Some(RawHeight {
-                revision_number: 0,
-                revision_height: proof_height,
-            }),
-            proof_consensus: get_dummy_proof(),
-            consensus_height: Some(RawHeight {
-                revision_number: 0,
-                revision_height: consensus_height,
-            }),
-            proof_client: get_dummy_proof(),
-            signer: get_dummy_bech32_account(),
-            host_consensus_state_proof: vec![],
-        }
-    }
-}
-
-=======
->>>>>>> 046901f4
 #[cfg(test)]
 mod tests {
     use ibc_proto::ibc::core::client::v1::Height;
