--- conflicted
+++ resolved
@@ -72,40 +72,6 @@
     }
 }
 
-<<<<<<< HEAD
-#[cfg(any(test, feature = "test-utils"))]
-pub mod test_util {
-    use ibc_proto::ibc::core::client::v1::Height;
-    use ibc_proto::ibc::core::connection::v1::MsgConnectionOpenConfirm as RawMsgConnectionOpenConfirm;
-
-    use super::MsgConnectionOpenConfirm;
-    use crate::prelude::*;
-    use crate::test_utils::{get_dummy_bech32_account, get_dummy_proof};
-
-    /// Testing-specific helper methods.
-    impl MsgConnectionOpenConfirm {
-        /// Returns a new `MsgConnectionOpenConfirm` with dummy values.
-        pub fn new_dummy() -> Self {
-            MsgConnectionOpenConfirm::try_from(get_dummy_raw_msg_conn_open_confirm())
-                .expect("Never fails")
-        }
-    }
-
-    pub fn get_dummy_raw_msg_conn_open_confirm() -> RawMsgConnectionOpenConfirm {
-        RawMsgConnectionOpenConfirm {
-            connection_id: "srcconnection".to_string(),
-            proof_ack: get_dummy_proof(),
-            proof_height: Some(Height {
-                revision_number: 0,
-                revision_height: 10,
-            }),
-            signer: get_dummy_bech32_account(),
-        }
-    }
-}
-
-=======
->>>>>>> 046901f4
 #[cfg(test)]
 mod tests {
     use ibc_proto::ibc::core::client::v1::Height;
