--- conflicted
+++ resolved
@@ -128,77 +128,6 @@
     }
 }
 
-<<<<<<< HEAD
-#[cfg(any(test, feature = "test-utils"))]
-pub mod test_util {
-    use ibc_proto::ibc::core::connection::v1::{
-        MsgConnectionOpenInit as RawMsgConnectionOpenInit, Version as RawVersion,
-    };
-
-    use crate::core::ics03_connection::connection::Counterparty;
-    use crate::core::ics03_connection::msgs::conn_open_init::MsgConnectionOpenInit;
-    use crate::core::ics03_connection::msgs::test_util::get_dummy_raw_counterparty;
-    use crate::core::ics03_connection::version::Version;
-    use crate::core::ics24_host::identifier::ClientId;
-    use crate::prelude::*;
-    use crate::test_utils::get_dummy_bech32_account;
-
-    /// Extends the implementation with additional helper methods.
-    impl MsgConnectionOpenInit {
-        /// Returns a new `MsgConnectionOpenInit` with dummy values.
-        pub fn new_dummy() -> Self {
-            MsgConnectionOpenInit::try_from(get_dummy_raw_msg_conn_open_init())
-                .expect("Never fails")
-        }
-
-        /// Setter for `client_id`. Amenable to chaining, since it consumes the input message.
-        pub fn with_client_id(self, client_id: ClientId) -> Self {
-            MsgConnectionOpenInit {
-                client_id_on_a: client_id,
-                ..self
-            }
-        }
-
-        /// Setter for `counterparty`. Amenable to chaining, since it consumes the input message.\
-        pub fn with_counterparty_conn_id(self, counterparty_conn_id: u64) -> Self {
-            let counterparty =
-                Counterparty::try_from(get_dummy_raw_counterparty(Some(counterparty_conn_id)))
-                    .expect("Never fails");
-            MsgConnectionOpenInit {
-                counterparty,
-                ..self
-            }
-        }
-
-        pub fn with_version(self, identifier: Option<&str>) -> Self {
-            let version = match identifier {
-                Some(v) => Version::try_from(RawVersion {
-                    identifier: v.to_string(),
-                    features: vec![],
-                })
-                .expect("could not create version from identifier")
-                .into(),
-                None => None,
-            };
-            MsgConnectionOpenInit { version, ..self }
-        }
-    }
-
-    /// Returns a dummy message, for testing only.
-    /// Other unit tests may import this if they depend on a MsgConnectionOpenInit.
-    pub fn get_dummy_raw_msg_conn_open_init() -> RawMsgConnectionOpenInit {
-        RawMsgConnectionOpenInit {
-            client_id: ClientId::default().to_string(),
-            counterparty: Some(get_dummy_raw_counterparty(None)),
-            version: Some(Version::default().into()),
-            delay_period: 0,
-            signer: get_dummy_bech32_account(),
-        }
-    }
-}
-
-=======
->>>>>>> 046901f4
 #[cfg(test)]
 mod tests {
     use ibc_proto::ibc::core::connection::v1::{
