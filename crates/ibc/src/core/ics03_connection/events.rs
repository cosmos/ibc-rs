//! Types for the IBC events emitted from Tendermint Websocket by the connection module.

use crate::prelude::*;
use tendermint::abci;

use crate::core::ics24_host::identifier::{ClientId, ConnectionId};

/// Connection event types
const CONNECTION_OPEN_INIT_EVENT: &str = "connection_open_init";
const CONNECTION_OPEN_TRY_EVENT: &str = "connection_open_try";
const CONNECTION_OPEN_ACK_EVENT: &str = "connection_open_ack";
const CONNECTION_OPEN_CONFIRM_EVENT: &str = "connection_open_confirm";

/// The content of the `key` field for the attribute containing the connection identifier.
pub const CONN_ID_ATTRIBUTE_KEY: &str = "connection_id";
pub const CLIENT_ID_ATTRIBUTE_KEY: &str = "client_id";
pub const COUNTERPARTY_CONN_ID_ATTRIBUTE_KEY: &str = "counterparty_connection_id";
pub const COUNTERPARTY_CLIENT_ID_ATTRIBUTE_KEY: &str = "counterparty_client_id";

#[cfg_attr(
    feature = "parity-scale-codec",
    derive(
        parity_scale_codec::Encode,
        parity_scale_codec::Decode,
        scale_info::TypeInfo
    )
)]
#[cfg_attr(
    feature = "borsh",
    derive(borsh::BorshSerialize, borsh::BorshDeserialize)
)]
#[cfg_attr(feature = "serde", derive(serde::Serialize, serde::Deserialize))]
#[derive(Clone, Debug, Default, PartialEq, Eq, PartialOrd, Ord, Hash)]
struct Attributes {
    pub connection_id: ConnectionId,
    pub client_id: ClientId,
    pub counterparty_connection_id: Option<ConnectionId>,
    pub counterparty_client_id: ClientId,
}

/// Convert attributes to Tendermint ABCI tags
impl From<Attributes> for Vec<abci::EventAttribute> {
    fn from(a: Attributes) -> Self {
        let conn_id = (CONN_ID_ATTRIBUTE_KEY, a.connection_id.as_str()).into();
        let client_id = (CLIENT_ID_ATTRIBUTE_KEY, a.client_id.as_str()).into();

        let counterparty_conn_id = (
            COUNTERPARTY_CONN_ID_ATTRIBUTE_KEY,
            a.counterparty_connection_id
                .as_ref()
                .map(|id| id.as_str())
                .unwrap_or(""),
        )
            .into();

        let counterparty_client_id = (
            COUNTERPARTY_CLIENT_ID_ATTRIBUTE_KEY,
            a.counterparty_client_id.as_str(),
        )
            .into();

        vec![
            conn_id,
            client_id,
            counterparty_client_id,
            counterparty_conn_id,
        ]
    }
}

#[cfg_attr(
    feature = "parity-scale-codec",
    derive(
        parity_scale_codec::Encode,
        parity_scale_codec::Decode,
        scale_info::TypeInfo
    )
)]
#[cfg_attr(
    feature = "borsh",
    derive(borsh::BorshSerialize, borsh::BorshDeserialize)
)]
#[cfg_attr(feature = "serde", derive(serde::Serialize, serde::Deserialize))]
#[derive(Clone, Debug, PartialEq, Eq)]
pub struct OpenInit(Attributes);

impl OpenInit {
    /// Per our convention, this event is generated on chain A.
    pub fn new(
        conn_id_on_a: ConnectionId,
        client_id_on_a: ClientId,
        client_id_on_b: ClientId,
    ) -> Self {
        Self(Attributes {
            connection_id: conn_id_on_a,
            client_id: client_id_on_a,
            counterparty_connection_id: None,
            counterparty_client_id: client_id_on_b,
        })
    }

    pub fn connection_id(&self) -> &ConnectionId {
        &self.0.connection_id
    }
    pub fn client_id(&self) -> &ClientId {
        &self.0.client_id
    }
    pub fn counterparty_connection_id(&self) -> Option<&ConnectionId> {
        self.0.counterparty_connection_id.as_ref()
    }
    pub fn counterparty_client_id(&self) -> &ClientId {
        &self.0.counterparty_client_id
    }

    pub fn event_type(&self) -> &str {
        CONNECTION_OPEN_INIT_EVENT
    }
}

impl From<OpenInit> for abci::Event {
    fn from(v: OpenInit) -> Self {
        abci::Event {
            kind: CONNECTION_OPEN_INIT_EVENT.to_string(),
            attributes: v.0.into(),
        }
    }
}

#[cfg_attr(
    feature = "parity-scale-codec",
    derive(
        parity_scale_codec::Encode,
        parity_scale_codec::Decode,
        scale_info::TypeInfo
    )
)]
#[cfg_attr(
    feature = "borsh",
    derive(borsh::BorshSerialize, borsh::BorshDeserialize)
)]
#[cfg_attr(feature = "serde", derive(serde::Serialize, serde::Deserialize))]
#[derive(Clone, Debug, PartialEq, Eq)]
pub struct OpenTry(Attributes);

impl OpenTry {
    /// Per our convention, this event is generated on chain B.
    pub fn new(
        conn_id_on_b: ConnectionId,
        client_id_on_b: ClientId,
        conn_id_on_a: ConnectionId,
        client_id_on_a: ClientId,
    ) -> Self {
        Self(Attributes {
            connection_id: conn_id_on_b,
            client_id: client_id_on_b,
            counterparty_connection_id: Some(conn_id_on_a),
            counterparty_client_id: client_id_on_a,
        })
    }

    pub fn connection_id(&self) -> &ConnectionId {
        &self.0.connection_id
    }
    pub fn client_id(&self) -> &ClientId {
        &self.0.client_id
    }
    pub fn counterparty_connection_id(&self) -> Option<&ConnectionId> {
        self.0.counterparty_connection_id.as_ref()
    }
    pub fn counterparty_client_id(&self) -> &ClientId {
        &self.0.counterparty_client_id
    }

    pub fn event_type(&self) -> &str {
        CONNECTION_OPEN_TRY_EVENT
    }
}

impl From<OpenTry> for abci::Event {
    fn from(v: OpenTry) -> Self {
        abci::Event {
            kind: CONNECTION_OPEN_TRY_EVENT.to_string(),
            attributes: v.0.into(),
        }
    }
}

#[cfg_attr(
    feature = "parity-scale-codec",
    derive(
        parity_scale_codec::Encode,
        parity_scale_codec::Decode,
        scale_info::TypeInfo
    )
)]
#[cfg_attr(
    feature = "borsh",
    derive(borsh::BorshSerialize, borsh::BorshDeserialize)
)]
#[cfg_attr(feature = "serde", derive(serde::Serialize, serde::Deserialize))]
#[derive(Clone, Debug, PartialEq, Eq)]
pub struct OpenAck(Attributes);

impl OpenAck {
    /// Per our convention, this event is generated on chain A.
    pub fn new(
        conn_id_on_a: ConnectionId,
        client_id_on_a: ClientId,
        conn_id_on_b: ConnectionId,
        client_id_on_b: ClientId,
    ) -> Self {
        Self(Attributes {
            connection_id: conn_id_on_a,
            client_id: client_id_on_a,
            counterparty_connection_id: Some(conn_id_on_b),
            counterparty_client_id: client_id_on_b,
        })
    }

    pub fn connection_id(&self) -> &ConnectionId {
        &self.0.connection_id
    }
    pub fn client_id(&self) -> &ClientId {
        &self.0.client_id
    }
    pub fn counterparty_connection_id(&self) -> Option<&ConnectionId> {
        self.0.counterparty_connection_id.as_ref()
    }
    pub fn counterparty_client_id(&self) -> &ClientId {
        &self.0.counterparty_client_id
    }

    pub fn event_type(&self) -> &str {
        CONNECTION_OPEN_ACK_EVENT
    }
}

impl From<OpenAck> for abci::Event {
    fn from(v: OpenAck) -> Self {
        abci::Event {
            kind: CONNECTION_OPEN_ACK_EVENT.to_string(),
            attributes: v.0.into(),
        }
    }
}

#[cfg_attr(
    feature = "parity-scale-codec",
    derive(
        parity_scale_codec::Encode,
        parity_scale_codec::Decode,
        scale_info::TypeInfo
    )
)]
#[cfg_attr(
    feature = "borsh",
    derive(borsh::BorshSerialize, borsh::BorshDeserialize)
)]
#[cfg_attr(feature = "serde", derive(serde::Serialize, serde::Deserialize))]
#[derive(Clone, Debug, PartialEq, Eq)]
pub struct OpenConfirm(Attributes);

impl OpenConfirm {
    /// Per our convention, this event is generated on chain B.
    pub fn new(
        conn_id_on_b: ConnectionId,
        client_id_on_b: ClientId,
        conn_id_on_a: ConnectionId,
        client_id_on_a: ClientId,
    ) -> Self {
        Self(Attributes {
            connection_id: conn_id_on_b,
            client_id: client_id_on_b,
            counterparty_connection_id: Some(conn_id_on_a),
            counterparty_client_id: client_id_on_a,
        })
    }

    pub fn connection_id(&self) -> &ConnectionId {
        &self.0.connection_id
    }
    pub fn client_id(&self) -> &ClientId {
        &self.0.client_id
    }
    pub fn counterparty_connection_id(&self) -> Option<&ConnectionId> {
        self.0.counterparty_connection_id.as_ref()
    }
    pub fn counterparty_client_id(&self) -> &ClientId {
        &self.0.counterparty_client_id
    }

    pub fn event_type(&self) -> &str {
        CONNECTION_OPEN_CONFIRM_EVENT
    }
}

impl From<OpenConfirm> for abci::Event {
    fn from(v: OpenConfirm) -> Self {
        abci::Event {
            kind: CONNECTION_OPEN_CONFIRM_EVENT.to_string(),
            attributes: v.0.into(),
        }
    }
}

#[cfg(test)]
mod tests {

    use super::*;
    use crate::core::ics24_host::identifier::ClientType;
    use tendermint::abci::Event as AbciEvent;

    #[test]
    fn ibc_to_abci_connection_events() {
        struct Test {
            kind: &'static str,
            event: AbciEvent,
            expected_keys: Vec<&'static str>,
            expected_values: Vec<&'static str>,
        }

<<<<<<< HEAD
        let client_type = ClientType::new_unchecked("07-tendermint".to_string());
=======
        let client_type = ClientType::from("07-tendermint".to_string());
>>>>>>> 89c52988
        let conn_id_on_a = ConnectionId::default();
        let client_id_on_a = ClientId::new(client_type.clone(), 0).unwrap();
        let conn_id_on_b = ConnectionId::new(1);
        let client_id_on_b = ClientId::new(client_type, 1).unwrap();
        let expected_keys = vec![
            "connection_id",
            "client_id",
            "counterparty_client_id",
            "counterparty_connection_id",
        ];
        let expected_values = vec![
            "connection-0",
            "07-tendermint-0",
            "07-tendermint-1",
            "connection-1",
        ];

        let tests: Vec<Test> = vec![
            Test {
                kind: CONNECTION_OPEN_INIT_EVENT,
                event: OpenInit::new(
                    conn_id_on_a.clone(),
                    client_id_on_a.clone(),
                    client_id_on_b.clone(),
                )
                .into(),
                expected_keys: expected_keys.clone(),
                expected_values: expected_values
                    .iter()
                    .enumerate()
                    .map(|(i, v)| if i == 3 { "" } else { v })
                    .collect(),
            },
            Test {
                kind: CONNECTION_OPEN_TRY_EVENT,
                event: OpenTry::new(
                    conn_id_on_b.clone(),
                    client_id_on_b.clone(),
                    conn_id_on_a.clone(),
                    client_id_on_a.clone(),
                )
                .into(),
                expected_keys: expected_keys.clone(),
                expected_values: expected_values.iter().rev().cloned().collect(),
            },
            Test {
                kind: CONNECTION_OPEN_ACK_EVENT,
                event: OpenAck::new(
                    conn_id_on_a.clone(),
                    client_id_on_a.clone(),
                    conn_id_on_b.clone(),
                    client_id_on_b.clone(),
                )
                .into(),
                expected_keys: expected_keys.clone(),
                expected_values: expected_values.clone(),
            },
            Test {
                kind: CONNECTION_OPEN_CONFIRM_EVENT,
                event: OpenConfirm::new(conn_id_on_b, client_id_on_b, conn_id_on_a, client_id_on_a)
                    .into(),
                expected_keys: expected_keys.clone(),
                expected_values: expected_values.iter().rev().cloned().collect(),
            },
        ];

        for t in tests {
            assert_eq!(t.kind, t.event.kind);
            assert_eq!(t.expected_keys.len(), t.event.attributes.len());
            for (i, e) in t.event.attributes.iter().enumerate() {
                assert_eq!(e.key, t.expected_keys[i], "key mismatch for {:?}", t.kind);
            }
            for (i, e) in t.event.attributes.iter().enumerate() {
                assert_eq!(
                    e.value, t.expected_values[i],
                    "value mismatch for {:?}",
                    t.kind
                );
            }
        }
    }
}<|MERGE_RESOLUTION|>--- conflicted
+++ resolved
@@ -305,9 +305,8 @@
 
 #[cfg(test)]
 mod tests {
-
     use super::*;
-    use crate::core::ics24_host::identifier::ClientType;
+    use crate::core::ics02_client::client_type::ClientType;
     use tendermint::abci::Event as AbciEvent;
 
     #[test]
@@ -319,11 +318,7 @@
             expected_values: Vec<&'static str>,
         }
 
-<<<<<<< HEAD
-        let client_type = ClientType::new_unchecked("07-tendermint".to_string());
-=======
         let client_type = ClientType::from("07-tendermint".to_string());
->>>>>>> 89c52988
         let conn_id_on_a = ConnectionId::default();
         let client_id_on_a = ClientId::new(client_type.clone(), 0).unwrap();
         let conn_id_on_b = ConnectionId::new(1);
