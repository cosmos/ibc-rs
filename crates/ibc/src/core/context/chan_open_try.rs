--- conflicted
+++ resolved
@@ -120,7 +120,6 @@
 #[cfg(test)]
 mod tests {
     use crate::{
-<<<<<<< HEAD
         core::{
             context::chan_open_try::chan_open_try_execute,
             ics26_routing::{
@@ -128,12 +127,7 @@
                 router::RouterMut,
             },
         },
-        events::IbcEvent,
-=======
-        applications::transfer::MODULE_ID_STR,
-        core::{context::chan_open_try::chan_open_try_execute, ics26_routing::context::ModuleId},
         events::{IbcEvent, IbcEventType},
->>>>>>> ab045366
         prelude::*,
         test_utils::DummyTransferModule,
         Height,
