--- conflicted
+++ resolved
@@ -372,35 +372,6 @@
     }
 }
 
-<<<<<<< HEAD
-#[cfg(any(test, feature = "test-utils"))]
-pub mod test_util {
-    use ibc_proto::ibc::core::channel::v1::Packet as RawPacket;
-    use ibc_proto::ibc::core::client::v1::Height as RawHeight;
-
-    use crate::core::ics24_host::identifier::{ChannelId, PortId};
-    use crate::prelude::*;
-
-    /// Returns a dummy `RawPacket`, for testing only!
-    pub fn get_dummy_raw_packet(timeout_height: u64, timeout_timestamp: u64) -> RawPacket {
-        RawPacket {
-            sequence: 1,
-            source_port: PortId::transfer().to_string(),
-            source_channel: ChannelId::default().to_string(),
-            destination_port: PortId::transfer().to_string(),
-            destination_channel: ChannelId::default().to_string(),
-            data: vec![0],
-            timeout_height: Some(RawHeight {
-                revision_number: 0,
-                revision_height: timeout_height,
-            }),
-            timeout_timestamp,
-        }
-    }
-}
-
-=======
->>>>>>> 046901f4
 #[cfg(test)]
 mod tests {
     use ibc_proto::ibc::core::channel::v1::Packet as RawPacket;
@@ -408,10 +379,6 @@
     use ibc_testkit::utils::core::channel::dummy_raw_packet;
     use test_log::test;
 
-<<<<<<< HEAD
-    use crate::core::ics04_channel::packet::test_util::get_dummy_raw_packet;
-=======
->>>>>>> 046901f4
     use crate::core::ics04_channel::packet::Packet;
     use crate::prelude::*;
 
