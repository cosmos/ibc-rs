--- conflicted
+++ resolved
@@ -191,12 +191,7 @@
         match &self {
             Self::Connection(e) => Some(e),
             Self::Channel(e) => Some(e),
-<<<<<<< HEAD
-            Self::Signer(e) => Some(e),
             Self::InvalidIdentifier(e) => Some(e),
-=======
-            Self::Identifier(e) => Some(e),
->>>>>>> a787f59f
             _ => None,
         }
     }
@@ -207,12 +202,7 @@
     fn source(&self) -> Option<&(dyn std::error::Error + 'static)> {
         match &self {
             Self::Port(e) => Some(e),
-<<<<<<< HEAD
             Self::InvalidIdentifier(e) => Some(e),
-            Self::Signer(e) => Some(e),
-=======
-            Self::Identifier(e) => Some(e),
->>>>>>> a787f59f
             Self::PacketVerificationFailed {
                 client_error: e, ..
             } => Some(e),
