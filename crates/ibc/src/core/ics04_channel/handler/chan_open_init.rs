//! Protocol logic specific to ICS4 messages of type `MsgChannelOpenInit`.

use crate::core::ics04_channel::msgs::chan_open_init::MsgChannelOpenInit;
use crate::prelude::*;

use crate::core::{ContextError, ValidationContext};

pub fn validate<Ctx>(ctx_a: &Ctx, msg: &MsgChannelOpenInit) -> Result<(), ContextError>
where
    Ctx: ValidationContext,
{
<<<<<<< HEAD
=======
    ctx_a.validate_message_signer(&msg.signer)?;

    if msg.connection_hops_on_a.len() != 1 {
        return Err(ChannelError::InvalidConnectionHopsLength {
            expected: 1,
            actual: msg.connection_hops_on_a.len(),
        }
        .into());
    }

>>>>>>> a787f59f
    // An IBC connection running on the local (host) chain should exist.
    let conn_end_on_a = ctx_a.connection_end(&msg.connection_hops_on_a[0])?;

    // Note: Not needed check if the connection end is OPEN. Optimistic channel handshake is allowed.

    let client_id_on_a = conn_end_on_a.client_id();
    let client_state_of_b_on_a = ctx_a.client_state(client_id_on_a)?;
    client_state_of_b_on_a.confirm_not_frozen()?;

    let conn_version = conn_end_on_a.versions();

    conn_version[0].verify_feature_supported(msg.ordering.to_string())?;

    Ok(())
}

#[cfg(test)]
mod tests {
    use crate::prelude::*;
    use rstest::*;

    use test_log::test;

    use crate::clients::ics07_tendermint::client_type as tm_client_type;
    use crate::core::ics02_client::height::Height;
    use crate::core::ics03_connection::connection::ConnectionEnd;
    use crate::core::ics03_connection::connection::State as ConnectionState;
    use crate::core::ics03_connection::msgs::conn_open_init::MsgConnectionOpenInit;
    use crate::core::ics03_connection::version::get_compatible_versions;
    use crate::core::ics04_channel::handler::chan_open_init::validate;
    use crate::core::ics04_channel::msgs::chan_open_init::test_util::get_dummy_raw_msg_chan_open_init;
    use crate::core::ics04_channel::msgs::chan_open_init::MsgChannelOpenInit;
    use crate::core::ics24_host::identifier::ClientId;
    use crate::core::ics24_host::identifier::ConnectionId;
    use crate::mock::context::MockContext;

    pub struct Fixture {
        pub context: MockContext,
        pub msg: MsgChannelOpenInit,
    }

    #[fixture]
    fn fixture() -> Fixture {
        let msg = MsgChannelOpenInit::try_from(get_dummy_raw_msg_chan_open_init(None)).unwrap();
        let default_context = MockContext::default();

        let msg_conn_init = MsgConnectionOpenInit::new_dummy();

        let conn_end_on_a = ConnectionEnd::new(
            ConnectionState::Init,
            msg_conn_init.client_id_on_a.clone(),
            msg_conn_init.counterparty.clone(),
            get_compatible_versions(),
            msg_conn_init.delay_period,
        )
        .unwrap();

        let client_id_on_a = ClientId::new(tm_client_type(), 0).unwrap();
        let client_height = Height::new(0, 10).unwrap();

        let context = default_context
            .with_client(&client_id_on_a, client_height)
            .with_connection(ConnectionId::default(), conn_end_on_a);

        Fixture { context, msg }
    }

    #[rstest]
    fn chan_open_init_fail_no_connection(fixture: Fixture) {
        let Fixture { msg, .. } = fixture;

        let res = validate(&MockContext::default(), &msg);

        assert!(
            res.is_err(),
            "Validation fails because no connection exists in the context"
        )
    }

    #[rstest]
    fn chan_open_init_success_happy_path(fixture: Fixture) {
        let Fixture { context, msg } = fixture;

        let res = validate(&context, &msg);

        assert!(res.is_ok(), "Validation succeeds; good parameters")
    }

    #[rstest]
    fn chan_open_init_success_counterparty_chan_id_set(fixture: Fixture) {
        let Fixture { context, .. } = fixture;

        let msg = MsgChannelOpenInit::try_from(get_dummy_raw_msg_chan_open_init(None)).unwrap();

        let res = validate(&context, &msg);

        assert!(
            res.is_ok(),
            "Validation succeeds even if counterparty channel id is set by relayer"
        )
    }
}<|MERGE_RESOLUTION|>--- conflicted
+++ resolved
@@ -9,19 +9,8 @@
 where
     Ctx: ValidationContext,
 {
-<<<<<<< HEAD
-=======
     ctx_a.validate_message_signer(&msg.signer)?;
 
-    if msg.connection_hops_on_a.len() != 1 {
-        return Err(ChannelError::InvalidConnectionHopsLength {
-            expected: 1,
-            actual: msg.connection_hops_on_a.len(),
-        }
-        .into());
-    }
-
->>>>>>> a787f59f
     // An IBC connection running on the local (host) chain should exist.
     let conn_end_on_a = ctx_a.connection_end(&msg.connection_hops_on_a[0])?;
 
