use crate::core::ics03_connection::connection::State as ConnectionState;
use crate::core::ics03_connection::delay::verify_conn_delay_passed;
use crate::core::ics04_channel::channel::State;
use crate::core::ics04_channel::channel::{Counterparty, Order};
use crate::core::ics04_channel::commitment::{compute_ack_commitment, compute_packet_commitment};
use crate::core::ics04_channel::error::ChannelError;
use crate::core::ics04_channel::error::PacketError;
use crate::core::ics04_channel::msgs::acknowledgement::MsgAcknowledgement;
use crate::core::ics24_host::path::{
    AckPath, ChannelEndPath, ClientConsensusStatePath, CommitmentPath, SeqAckPath,
};
use crate::core::ics24_host::Path;
use crate::prelude::*;

use crate::core::{ContextError, ValidationContext};

pub fn validate<Ctx>(ctx_a: &Ctx, msg: &MsgAcknowledgement) -> Result<(), ContextError>
where
    Ctx: ValidationContext,
{
    let packet = &msg.packet;
    let chan_end_path_on_a = ChannelEndPath::new(&packet.port_id_on_a, &packet.chan_id_on_a);
    let chan_end_on_a = ctx_a.channel_end(&chan_end_path_on_a)?;

    if !chan_end_on_a.state_matches(&State::Open) {
        return Err(PacketError::ChannelClosed {
            channel_id: packet.chan_id_on_a.clone(),
        }
        .into());
    }

    let counterparty = Counterparty::new(
        packet.port_id_on_b.clone(),
        Some(packet.chan_id_on_b.clone()),
    );

    if !chan_end_on_a.counterparty_matches(&counterparty) {
        return Err(PacketError::InvalidPacketCounterparty {
            port_id: packet.port_id_on_b.clone(),
            channel_id: packet.chan_id_on_b.clone(),
        }
        .into());
    }

    let conn_id_on_a = &chan_end_on_a.connection_hops()[0];
    let conn_end_on_a = ctx_a.connection_end(conn_id_on_a)?;

    if !conn_end_on_a.state_matches(&ConnectionState::Open) {
        return Err(PacketError::ConnectionNotOpen {
            connection_id: chan_end_on_a.connection_hops()[0].clone(),
        }
        .into());
    }

    let commitment_path_on_a =
        CommitmentPath::new(&packet.port_id_on_a, &packet.chan_id_on_a, packet.seq_on_a);

    // Verify packet commitment
    let commitment_on_a = match ctx_a.get_packet_commitment(&commitment_path_on_a) {
        Ok(commitment_on_a) => commitment_on_a,

        // This error indicates that the timeout has already been relayed
        // or there is a misconfigured relayer attempting to prove a timeout
        // for a packet never sent. Core IBC will treat this error as a no-op in order to
        // prevent an entire relay transaction from failing and consuming unnecessary fees.
        Err(_) => return Ok(()),
    };

    if commitment_on_a
        != compute_packet_commitment(
            &packet.data,
            &packet.timeout_height_on_b,
            &packet.timeout_timestamp_on_b,
        )
    {
        return Err(PacketError::IncorrectPacketCommitment {
            sequence: packet.seq_on_a,
        }
        .into());
    }

    if let Order::Ordered = chan_end_on_a.ordering {
        let seq_ack_path_on_a = SeqAckPath::new(&packet.port_id_on_a, &packet.chan_id_on_a);
        let next_seq_ack = ctx_a.get_next_sequence_ack(&seq_ack_path_on_a)?;
        if packet.seq_on_a != next_seq_ack {
            return Err(PacketError::InvalidPacketSequence {
                given_sequence: packet.seq_on_a,
                next_sequence: next_seq_ack,
            }
            .into());
        }
    }

    // Verify proofs
    {
        let client_id_on_a = conn_end_on_a.client_id();
        let client_state_of_b_on_a = ctx_a.client_state(client_id_on_a)?;

        client_state_of_b_on_a.confirm_not_frozen()?;
        client_state_of_b_on_a.validate_proof_height(msg.proof_height_on_b)?;

        let client_cons_state_path_on_a =
            ClientConsensusStatePath::new(client_id_on_a, &msg.proof_height_on_b);
        let consensus_state_of_b_on_a = ctx_a.consensus_state(&client_cons_state_path_on_a)?;
        let ack_commitment = compute_ack_commitment(&msg.acknowledgement);
        let ack_path_on_b =
            AckPath::new(&packet.port_id_on_b, &packet.chan_id_on_b, packet.seq_on_a);

        verify_conn_delay_passed(ctx_a, msg.proof_height_on_b, &conn_end_on_a)?;

        // Verify the proof for the packet against the chain store.
<<<<<<< HEAD
        client_state_on_a
            .verify_membership(
                msg.proof_height_on_b,
=======
        client_state_of_b_on_a
            .verify_membership(
>>>>>>> ab045366
                conn_end_on_a.counterparty().prefix(),
                &msg.proof_acked_on_b,
                consensus_state_of_b_on_a.root(),
                Path::Ack(ack_path_on_b),
                ack_commitment.into_vec(),
            )
            .map_err(|e| ChannelError::PacketVerificationFailed {
                sequence: packet.seq_on_a,
                client_error: e,
            })
            .map_err(PacketError::Channel)?;
    }

    Ok(())
}

#[cfg(test)]
mod tests {
    use crate::core::ics04_channel::commitment::compute_packet_commitment;
    use crate::core::ics04_channel::handler::acknowledgement::validate;
    use crate::core::ics24_host::identifier::ChannelId;
    use crate::core::ics24_host::identifier::PortId;
    use crate::core::ExecutionContext;
    use crate::prelude::*;
    use crate::timestamp::Timestamp;
    use rstest::*;
    use test_log::test;

    use crate::core::ics02_client::height::Height;
    use crate::core::ics03_connection::connection::ConnectionEnd;
    use crate::core::ics03_connection::connection::Counterparty as ConnectionCounterparty;
    use crate::core::ics03_connection::connection::State as ConnectionState;
    use crate::core::ics03_connection::version::get_compatible_versions;
    use crate::core::ics04_channel::channel::{ChannelEnd, Counterparty, Order, State};
    use crate::core::ics04_channel::commitment::PacketCommitment;
    use crate::core::ics04_channel::msgs::acknowledgement::test_util::get_dummy_raw_msg_acknowledgement;
    use crate::core::ics04_channel::msgs::acknowledgement::MsgAcknowledgement;
    use crate::core::ics04_channel::Version;
    use crate::core::ics24_host::identifier::{ClientId, ConnectionId};
    use crate::mock::context::MockContext;
    use crate::timestamp::ZERO_DURATION;

    pub struct Fixture {
        pub context: MockContext,
        pub client_height: Height,
        pub msg: MsgAcknowledgement,
        pub packet_commitment: PacketCommitment,
        pub conn_end_on_a: ConnectionEnd,
        pub chan_end_on_a: ChannelEnd,
    }

    #[fixture]
    fn fixture() -> Fixture {
        let context = MockContext::default();
        let client_height = Height::new(0, 2).unwrap();
        let msg = MsgAcknowledgement::try_from(get_dummy_raw_msg_acknowledgement(
            client_height.revision_height(),
        ))
        .unwrap();
        let packet = msg.packet.clone();

        let packet_commitment = compute_packet_commitment(
            &packet.data,
            &packet.timeout_height_on_b,
            &packet.timeout_timestamp_on_b,
        );

        let chan_end_on_a = ChannelEnd::new(
            State::Open,
            Order::default(),
            Counterparty::new(packet.port_id_on_b.clone(), Some(packet.chan_id_on_b)),
            vec![ConnectionId::default()],
            Version::new("ics20-1".to_string()),
        );

        let conn_end_on_a = ConnectionEnd::new(
            ConnectionState::Open,
            ClientId::default(),
            ConnectionCounterparty::new(
                ClientId::default(),
                Some(ConnectionId::default()),
                Default::default(),
            ),
            get_compatible_versions(),
            ZERO_DURATION,
        );

        Fixture {
            context,
            client_height,
            msg,
            packet_commitment,
            conn_end_on_a,
            chan_end_on_a,
        }
    }

    #[rstest]
    fn ack_fail_no_channel(fixture: Fixture) {
        let Fixture { context, msg, .. } = fixture;

        let res = validate(&context, &msg);

        assert!(
            res.is_err(),
            "Validation fails because no channel exists in the context"
        )
    }

    /// NO-OP case
    #[rstest]
    fn ack_success_no_packet_commitment(fixture: Fixture) {
        let Fixture {
            context,
            msg,
            conn_end_on_a,
            chan_end_on_a,
            client_height,
            ..
        } = fixture;
        let context = context
            .with_client(&ClientId::default(), client_height)
            .with_channel(PortId::default(), ChannelId::default(), chan_end_on_a)
            .with_connection(ConnectionId::default(), conn_end_on_a);

        let res = validate(&context, &msg);

        assert!(
            res.is_ok(),
            "Validation should succeed when no packet commitment is present"
        )
    }

    #[rstest]
    fn ack_success_happy_path(fixture: Fixture) {
        let Fixture {
            context,
            msg,
            packet_commitment,
            conn_end_on_a,
            chan_end_on_a,
            client_height,
            ..
        } = fixture;
        let mut context = context
            .with_client(&ClientId::default(), client_height)
            .with_channel(PortId::default(), ChannelId::default(), chan_end_on_a)
            .with_connection(ConnectionId::default(), conn_end_on_a)
            .with_packet_commitment(
                msg.packet.port_id_on_a.clone(),
                msg.packet.chan_id_on_a.clone(),
                msg.packet.seq_on_a,
                packet_commitment,
            );
        context
            .store_update_time(
                ClientId::default(),
                client_height,
                Timestamp::from_nanoseconds(1000).unwrap(),
            )
            .unwrap();
        context
            .store_update_height(
                ClientId::default(),
                client_height,
                Height::new(0, 4).unwrap(),
            )
            .unwrap();

        let res = validate(&context, &msg);

        assert!(
            res.is_ok(),
            "Happy path: validation should succeed. err: {res:?}"
        )
    }
}<|MERGE_RESOLUTION|>--- conflicted
+++ resolved
@@ -109,14 +109,8 @@
         verify_conn_delay_passed(ctx_a, msg.proof_height_on_b, &conn_end_on_a)?;
 
         // Verify the proof for the packet against the chain store.
-<<<<<<< HEAD
-        client_state_on_a
-            .verify_membership(
-                msg.proof_height_on_b,
-=======
         client_state_of_b_on_a
             .verify_membership(
->>>>>>> ab045366
                 conn_end_on_a.counterparty().prefix(),
                 &msg.proof_acked_on_b,
                 consensus_state_of_b_on_a.root(),
