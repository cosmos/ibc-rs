use ibc_proto::ibc::core::channel::v1::MsgTimeoutOnClose as RawMsgTimeoutOnClose;
use ibc_proto::Protobuf;

use crate::core::ics04_channel::error::PacketError;
use crate::core::ics04_channel::packet::{Packet, Sequence};
use crate::core::ics23_commitment::commitment::CommitmentProofBytes;
use crate::core::Msg;
use crate::prelude::*;
use crate::signer::Signer;
use crate::Height;

pub(crate) const TYPE_URL: &str = "/ibc.core.channel.v1.MsgTimeoutOnClose";

///
/// Message definition for packet timeout domain type.
///
#[cfg_attr(
    feature = "borsh",
    derive(borsh::BorshSerialize, borsh::BorshDeserialize)
)]
#[cfg_attr(feature = "schema", derive(schemars::JsonSchema))]
#[derive(Clone, Debug, PartialEq, Eq)]
pub struct MsgTimeoutOnClose {
    pub packet: Packet,
    pub next_seq_recv_on_b: Sequence,
    pub proof_unreceived_on_b: CommitmentProofBytes,
    pub proof_close_on_b: CommitmentProofBytes,
    pub proof_height_on_b: Height,
    pub signer: Signer,
}

impl Msg for MsgTimeoutOnClose {
    type Raw = RawMsgTimeoutOnClose;

    fn type_url(&self) -> String {
        TYPE_URL.to_string()
    }
}

impl Protobuf<RawMsgTimeoutOnClose> for MsgTimeoutOnClose {}

impl TryFrom<RawMsgTimeoutOnClose> for MsgTimeoutOnClose {
    type Error = PacketError;

    fn try_from(raw_msg: RawMsgTimeoutOnClose) -> Result<Self, Self::Error> {
        if raw_msg.next_sequence_recv == 0 {
            return Err(PacketError::ZeroPacketSequence);
        }

        Ok(MsgTimeoutOnClose {
            packet: raw_msg
                .packet
                .ok_or(PacketError::MissingPacket)?
                .try_into()?,
            next_seq_recv_on_b: Sequence::from(raw_msg.next_sequence_recv),
            proof_unreceived_on_b: raw_msg
                .proof_unreceived
                .try_into()
                .map_err(|_| PacketError::InvalidProof)?,
            proof_close_on_b: raw_msg
                .proof_close
                .try_into()
                .map_err(|_| PacketError::InvalidProof)?,
            proof_height_on_b: raw_msg
                .proof_height
                .and_then(|raw_height| raw_height.try_into().ok())
                .ok_or(PacketError::MissingHeight)?,
            signer: raw_msg.signer.into(),
        })
    }
}

impl From<MsgTimeoutOnClose> for RawMsgTimeoutOnClose {
    fn from(domain_msg: MsgTimeoutOnClose) -> Self {
        RawMsgTimeoutOnClose {
            packet: Some(domain_msg.packet.into()),
            proof_unreceived: domain_msg.proof_unreceived_on_b.into(),
            proof_close: domain_msg.proof_close_on_b.into(),
            proof_height: Some(domain_msg.proof_height_on_b.into()),
            next_sequence_recv: domain_msg.next_seq_recv_on_b.into(),
            signer: domain_msg.signer.to_string(),
        }
    }
}

#[cfg(test)]
mod tests {
    use ibc_proto::ibc::core::channel::v1::MsgTimeoutOnClose as RawMsgTimeoutOnClose;
    use ibc_testkit::utils::core::channel::dummy_raw_msg_timeout_on_close;
    use test_log::test;

    use crate::core::ics04_channel::msgs::timeout_on_close::MsgTimeoutOnClose;
    use crate::prelude::*;

    #[test]
    fn msg_timeout_on_close_try_from_raw() {
        let height = 50;
        let timeout_timestamp = 5;
        let raw = dummy_raw_msg_timeout_on_close(height, timeout_timestamp);

        let msg = MsgTimeoutOnClose::try_from(raw.clone()).unwrap();
        let raw_back = RawMsgTimeoutOnClose::from(msg);
        assert_eq!(raw, raw_back);
    }

    #[test]
    fn parse_timeout_on_close_msg() {
        struct Test {
            name: String,
            raw: RawMsgTimeoutOnClose,
            want_pass: bool,
        }

        let height = 50;
        let timeout_timestamp = 5;
        let default_raw_msg = dummy_raw_msg_timeout_on_close(height, timeout_timestamp);

        let tests: Vec<Test> = vec![
            Test {
                name: "Good parameters".to_string(),
                raw: default_raw_msg.clone(),
                want_pass: true,
            },
            Test {
                name: "Missing packet".to_string(),
                raw: RawMsgTimeoutOnClose {
                    packet: None,
                    ..default_raw_msg.clone()
                },
                want_pass: false,
            },
            Test {
                name: "Missing proof of unreceived packet".to_string(),
                raw: RawMsgTimeoutOnClose {
                    proof_unreceived: Vec::new(),
                    ..default_raw_msg.clone()
                },
                want_pass: false,
            },
            Test {
                name: "Missing proof of channel".to_string(),
                raw: RawMsgTimeoutOnClose {
                    proof_close: Vec::new(),
                    ..default_raw_msg.clone()
                },
                want_pass: false,
            },
            Test {
                name: "Missing proof height".to_string(),
                raw: RawMsgTimeoutOnClose {
                    proof_height: None,
                    ..default_raw_msg
                },
                want_pass: false,
            },
        ];

        for test in tests {
            let res_msg = MsgTimeoutOnClose::try_from(test.raw.clone());

            assert_eq!(
                test.want_pass,
                res_msg.is_ok(),
                "MsgTimeoutOnClose::try_from raw failed for test {}, \nraw msg {:?} with error {:?}",
                test.name,
                test.raw,
                res_msg.err(),
            );
        }
    }
<<<<<<< HEAD
}

#[cfg(any(test, feature = "test-utils"))]
pub mod test_util {
    use ibc_proto::ibc::core::channel::v1::MsgTimeoutOnClose as RawMsgTimeoutOnClose;
    use ibc_proto::ibc::core::client::v1::Height as RawHeight;

    use crate::core::ics04_channel::packet::test_util::get_dummy_raw_packet;
    use crate::test_utils::{get_dummy_bech32_account, get_dummy_proof};

    /// Returns a dummy `RawMsgTimeoutOnClose`, for testing only!
    /// The `height` parametrizes both the proof height as well as the timeout height.
    pub fn get_dummy_raw_msg_timeout_on_close(
        height: u64,
        timeout_timestamp: u64,
    ) -> RawMsgTimeoutOnClose {
        RawMsgTimeoutOnClose {
            packet: Some(get_dummy_raw_packet(height, timeout_timestamp)),
            proof_unreceived: get_dummy_proof(),
            proof_close: get_dummy_proof(),
            proof_height: Some(RawHeight {
                revision_number: 0,
                revision_height: height,
            }),
            next_sequence_recv: 1,
            signer: get_dummy_bech32_account(),
        }
    }
=======
>>>>>>> 046901f4
}<|MERGE_RESOLUTION|>--- conflicted
+++ resolved
@@ -168,35 +168,4 @@
             );
         }
     }
-<<<<<<< HEAD
-}
-
-#[cfg(any(test, feature = "test-utils"))]
-pub mod test_util {
-    use ibc_proto::ibc::core::channel::v1::MsgTimeoutOnClose as RawMsgTimeoutOnClose;
-    use ibc_proto::ibc::core::client::v1::Height as RawHeight;
-
-    use crate::core::ics04_channel::packet::test_util::get_dummy_raw_packet;
-    use crate::test_utils::{get_dummy_bech32_account, get_dummy_proof};
-
-    /// Returns a dummy `RawMsgTimeoutOnClose`, for testing only!
-    /// The `height` parametrizes both the proof height as well as the timeout height.
-    pub fn get_dummy_raw_msg_timeout_on_close(
-        height: u64,
-        timeout_timestamp: u64,
-    ) -> RawMsgTimeoutOnClose {
-        RawMsgTimeoutOnClose {
-            packet: Some(get_dummy_raw_packet(height, timeout_timestamp)),
-            proof_unreceived: get_dummy_proof(),
-            proof_close: get_dummy_proof(),
-            proof_height: Some(RawHeight {
-                revision_number: 0,
-                revision_height: height,
-            }),
-            next_sequence_recv: 1,
-            signer: get_dummy_bech32_account(),
-        }
-    }
-=======
->>>>>>> 046901f4
 }