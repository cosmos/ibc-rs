use crate::prelude::*;

use ibc_proto::protobuf::Protobuf;

use ibc_proto::ibc::core::channel::v1::MsgRecvPacket as RawMsgRecvPacket;

use crate::core::ics04_channel::error::PacketError;
use crate::core::ics04_channel::packet::Packet;
use crate::core::ics23_commitment::commitment::CommitmentProofBytes;
use crate::signer::Signer;
use crate::tx_msg::Msg;
use crate::Height;

pub const TYPE_URL: &str = "/ibc.core.channel.v1.MsgRecvPacket";

///
/// Message definition for the "packet receiving" datagram.
///
#[derive(Clone, Debug, PartialEq, Eq)]
<<<<<<< HEAD
pub(crate) struct MsgRecvPacket {
=======
pub struct MsgRecvPacket {
    /// The packet to be received
>>>>>>> 9b4c1462
    pub packet: Packet,
    /// Proof of packet commitment on the sending chain
    pub proof_commitment_on_a: CommitmentProofBytes,
    /// Height at which the commitment proof in this message were taken
    pub proof_height_on_a: Height,
    /// The signer of the message
    pub signer: Signer,
}

<<<<<<< HEAD
=======
impl MsgRecvPacket {
    pub fn new(
        packet: Packet,
        proof_commitment_on_a: CommitmentProofBytes,
        proof_height_on_a: Height,
        signer: Signer,
    ) -> MsgRecvPacket {
        Self {
            packet,
            proof_commitment_on_a,
            proof_height_on_a,
            signer,
        }
    }
}

>>>>>>> 9b4c1462
impl Msg for MsgRecvPacket {
    type Raw = RawMsgRecvPacket;

    fn type_url(&self) -> String {
        TYPE_URL.to_string()
    }
}

impl Protobuf<RawMsgRecvPacket> for MsgRecvPacket {}

impl TryFrom<RawMsgRecvPacket> for MsgRecvPacket {
    type Error = PacketError;

    fn try_from(raw_msg: RawMsgRecvPacket) -> Result<Self, Self::Error> {
        Ok(MsgRecvPacket {
            packet: raw_msg
                .packet
                .ok_or(PacketError::MissingPacket)?
                .try_into()?,
            proof_commitment_on_a: raw_msg
                .proof_commitment
                .try_into()
                .map_err(|_| PacketError::InvalidProof)?,
            proof_height_on_a: raw_msg
                .proof_height
                .and_then(|raw_height| raw_height.try_into().ok())
                .ok_or(PacketError::MissingHeight)?,
            signer: raw_msg.signer.parse().map_err(PacketError::Signer)?,
        })
    }
}

impl From<MsgRecvPacket> for RawMsgRecvPacket {
    fn from(domain_msg: MsgRecvPacket) -> Self {
        RawMsgRecvPacket {
            packet: Some(domain_msg.packet.into()),
            proof_commitment: domain_msg.proof_commitment_on_a.into(),
            proof_height: Some(domain_msg.proof_height_on_a.into()),
            signer: domain_msg.signer.to_string(),
        }
    }
}

#[cfg(test)]
pub mod test_util {
    use ibc_proto::ibc::core::channel::v1::MsgRecvPacket as RawMsgRecvPacket;
    use ibc_proto::ibc::core::client::v1::Height as RawHeight;

    use super::MsgRecvPacket;
    use crate::core::ics04_channel::packet::test_utils::get_dummy_raw_packet;
    use crate::core::ics04_channel::packet::Packet;
    use crate::proofs::Proofs;
    use crate::signer::Signer;
    use crate::test_utils::{get_dummy_bech32_account, get_dummy_proof};
    use crate::timestamp::Timestamp;
    use core::ops::Add;
    use core::time::Duration;

    impl MsgRecvPacket {
        pub fn new(packet: Packet, proofs: Proofs, signer: Signer) -> MsgRecvPacket {
            Self {
                packet,
                proofs,
                signer,
            }
        }
    }

    /// Returns a dummy `RawMsgRecvPacket`, for testing only! The `height` parametrizes both the
    /// proof height as well as the timeout height.
    pub fn get_dummy_raw_msg_recv_packet(height: u64) -> RawMsgRecvPacket {
        let timestamp = Timestamp::now().add(Duration::from_secs(9));
        RawMsgRecvPacket {
            packet: Some(get_dummy_raw_packet(
                height,
                timestamp.unwrap().nanoseconds(),
            )),
            proof_commitment: get_dummy_proof(),
            proof_height: Some(RawHeight {
                revision_number: 0,
                revision_height: height,
            }),
            signer: get_dummy_bech32_account(),
        }
    }
}

#[cfg(test)]
mod test {
    use crate::prelude::*;

    use test_log::test;

    use ibc_proto::ibc::core::channel::v1::MsgRecvPacket as RawMsgRecvPacket;

    use crate::core::ics04_channel::error::PacketError;
    use crate::core::ics04_channel::msgs::recv_packet::test_util::get_dummy_raw_msg_recv_packet;
    use crate::core::ics04_channel::msgs::recv_packet::MsgRecvPacket;
    use crate::test_utils::get_dummy_bech32_account;

    #[test]
    fn msg_recv_packet_try_from_raw() {
        struct Test {
            name: String,
            raw: RawMsgRecvPacket,
            want_pass: bool,
        }

        let height = 20;
        let default_raw_msg = get_dummy_raw_msg_recv_packet(height);
        let tests: Vec<Test> = vec![
            Test {
                name: "Good parameters".to_string(),
                raw: default_raw_msg.clone(),
                want_pass: true,
            },
            Test {
                name: "Missing proof".to_string(),
                raw: RawMsgRecvPacket {
                    proof_commitment: Vec::new(),
                    ..default_raw_msg.clone()
                },
                want_pass: false,
            },
            Test {
                name: "Missing proof height".to_string(),
                raw: RawMsgRecvPacket {
                    proof_height: None,
                    ..default_raw_msg.clone()
                },
                want_pass: false,
            },
            Test {
                name: "Empty signer".to_string(),
                raw: RawMsgRecvPacket {
                    signer: get_dummy_bech32_account(),
                    ..default_raw_msg
                },
                want_pass: true,
            },
        ];

        for test in tests {
            let res_msg: Result<MsgRecvPacket, PacketError> = test.raw.clone().try_into();

            assert_eq!(
                res_msg.is_ok(),
                test.want_pass,
                "MsgRecvPacket::try_from failed for test {} \nraw message: {:?} with error: {:?}",
                test.name,
                test.raw,
                res_msg.err()
            );
        }
    }

    #[test]
    fn to_and_from() {
        let raw = get_dummy_raw_msg_recv_packet(15);
        let msg = MsgRecvPacket::try_from(raw.clone()).unwrap();
        let raw_back = RawMsgRecvPacket::from(msg.clone());
        let msg_back = MsgRecvPacket::try_from(raw_back.clone()).unwrap();
        assert_eq!(raw, raw_back);
        assert_eq!(msg, msg_back);
    }
}<|MERGE_RESOLUTION|>--- conflicted
+++ resolved
@@ -17,12 +17,8 @@
 /// Message definition for the "packet receiving" datagram.
 ///
 #[derive(Clone, Debug, PartialEq, Eq)]
-<<<<<<< HEAD
 pub(crate) struct MsgRecvPacket {
-=======
-pub struct MsgRecvPacket {
     /// The packet to be received
->>>>>>> 9b4c1462
     pub packet: Packet,
     /// Proof of packet commitment on the sending chain
     pub proof_commitment_on_a: CommitmentProofBytes,
@@ -32,25 +28,6 @@
     pub signer: Signer,
 }
 
-<<<<<<< HEAD
-=======
-impl MsgRecvPacket {
-    pub fn new(
-        packet: Packet,
-        proof_commitment_on_a: CommitmentProofBytes,
-        proof_height_on_a: Height,
-        signer: Signer,
-    ) -> MsgRecvPacket {
-        Self {
-            packet,
-            proof_commitment_on_a,
-            proof_height_on_a,
-            signer,
-        }
-    }
-}
-
->>>>>>> 9b4c1462
 impl Msg for MsgRecvPacket {
     type Raw = RawMsgRecvPacket;
 
