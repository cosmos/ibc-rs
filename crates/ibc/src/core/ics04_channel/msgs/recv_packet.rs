use ibc_proto::ibc::core::channel::v1::MsgRecvPacket as RawMsgRecvPacket;
use ibc_proto::Protobuf;

use crate::core::ics04_channel::error::PacketError;
use crate::core::ics04_channel::packet::Packet;
use crate::core::ics23_commitment::commitment::CommitmentProofBytes;
use crate::core::Msg;
use crate::prelude::*;
use crate::signer::Signer;
use crate::Height;

pub(crate) const TYPE_URL: &str = "/ibc.core.channel.v1.MsgRecvPacket";

///
/// Message definition for the "packet receiving" datagram.
///
#[cfg_attr(
    feature = "borsh",
    derive(borsh::BorshSerialize, borsh::BorshDeserialize)
)]
#[cfg_attr(feature = "schema", derive(schemars::JsonSchema))]
#[derive(Clone, Debug, PartialEq, Eq)]
pub struct MsgRecvPacket {
    /// The packet to be received
    pub packet: Packet,
    /// Proof of packet commitment on the sending chain
    pub proof_commitment_on_a: CommitmentProofBytes,
    /// Height at which the commitment proof in this message were taken
    pub proof_height_on_a: Height,
    /// The signer of the message
    pub signer: Signer,
}

impl Msg for MsgRecvPacket {
    type Raw = RawMsgRecvPacket;

    fn type_url(&self) -> String {
        TYPE_URL.to_string()
    }
}

impl Protobuf<RawMsgRecvPacket> for MsgRecvPacket {}

impl TryFrom<RawMsgRecvPacket> for MsgRecvPacket {
    type Error = PacketError;

    fn try_from(raw_msg: RawMsgRecvPacket) -> Result<Self, Self::Error> {
        Ok(MsgRecvPacket {
            packet: raw_msg
                .packet
                .ok_or(PacketError::MissingPacket)?
                .try_into()?,
            proof_commitment_on_a: raw_msg
                .proof_commitment
                .try_into()
                .map_err(|_| PacketError::InvalidProof)?,
            proof_height_on_a: raw_msg
                .proof_height
                .and_then(|raw_height| raw_height.try_into().ok())
                .ok_or(PacketError::MissingHeight)?,
            signer: raw_msg.signer.into(),
        })
    }
}

impl From<MsgRecvPacket> for RawMsgRecvPacket {
    fn from(domain_msg: MsgRecvPacket) -> Self {
        RawMsgRecvPacket {
            packet: Some(domain_msg.packet.into()),
            proof_commitment: domain_msg.proof_commitment_on_a.into(),
            proof_height: Some(domain_msg.proof_height_on_a.into()),
            signer: domain_msg.signer.to_string(),
        }
    }
}

<<<<<<< HEAD
#[cfg(any(test, feature = "test-utils"))]
pub mod test_util {
    use core::ops::Add;
    use core::time::Duration;

    use ibc_proto::ibc::core::channel::v1::MsgRecvPacket as RawMsgRecvPacket;
    use ibc_proto::ibc::core::client::v1::Height as RawHeight;

    use super::MsgRecvPacket;
    use crate::core::ics04_channel::packet::test_util::get_dummy_raw_packet;
    use crate::core::ics04_channel::packet::Packet;
    use crate::core::ics23_commitment::commitment::CommitmentProofBytes;
    use crate::core::timestamp::Timestamp;
    use crate::signer::Signer;
    use crate::test_utils::{get_dummy_bech32_account, get_dummy_proof};

    impl MsgRecvPacket {
        pub fn new(
            packet: Packet,
            proof_commitment_on_a: CommitmentProofBytes,
            proof_height_on_a: crate::Height,
            signer: Signer,
        ) -> MsgRecvPacket {
            Self {
                packet,
                proof_commitment_on_a,
                proof_height_on_a,
                signer,
            }
        }
    }

    /// Returns a dummy `RawMsgRecvPacket`, for testing only! The `height` parametrizes both the
    /// proof height as well as the timeout height.
    pub fn get_dummy_raw_msg_recv_packet(height: u64) -> RawMsgRecvPacket {
        let timestamp = Timestamp::now().add(Duration::from_secs(9));
        RawMsgRecvPacket {
            packet: Some(get_dummy_raw_packet(
                height,
                timestamp.expect("timestamp").nanoseconds(),
            )),
            proof_commitment: get_dummy_proof(),
            proof_height: Some(RawHeight {
                revision_number: 0,
                revision_height: height,
            }),
            signer: get_dummy_bech32_account(),
        }
    }
}

=======
>>>>>>> 046901f4
#[cfg(test)]
mod test {
    use ibc_proto::ibc::core::channel::v1::MsgRecvPacket as RawMsgRecvPacket;
    use ibc_testkit::utils::core::channel::dummy_raw_msg_recv_packet;
    use ibc_testkit::utils::core::signer::dummy_bech32_account;
    use test_log::test;

    use crate::core::ics04_channel::error::PacketError;
    use crate::core::ics04_channel::msgs::recv_packet::MsgRecvPacket;
    use crate::prelude::*;

    #[test]
    fn msg_recv_packet_try_from_raw() {
        struct Test {
            name: String,
            raw: RawMsgRecvPacket,
            want_pass: bool,
        }

        let height = 20;
        let default_raw_msg = dummy_raw_msg_recv_packet(height);
        let tests: Vec<Test> = vec![
            Test {
                name: "Good parameters".to_string(),
                raw: default_raw_msg.clone(),
                want_pass: true,
            },
            Test {
                name: "Missing proof".to_string(),
                raw: RawMsgRecvPacket {
                    proof_commitment: Vec::new(),
                    ..default_raw_msg.clone()
                },
                want_pass: false,
            },
            Test {
                name: "Missing proof height".to_string(),
                raw: RawMsgRecvPacket {
                    proof_height: None,
                    ..default_raw_msg.clone()
                },
                want_pass: false,
            },
            Test {
                name: "Empty signer".to_string(),
                raw: RawMsgRecvPacket {
                    signer: dummy_bech32_account(),
                    ..default_raw_msg
                },
                want_pass: true,
            },
        ];

        for test in tests {
            let res_msg: Result<MsgRecvPacket, PacketError> = test.raw.clone().try_into();

            assert_eq!(
                res_msg.is_ok(),
                test.want_pass,
                "MsgRecvPacket::try_from failed for test {} \nraw message: {:?} with error: {:?}",
                test.name,
                test.raw,
                res_msg.err()
            );
        }
    }

    #[test]
    fn to_and_from() {
        let raw = dummy_raw_msg_recv_packet(15);
        let msg = MsgRecvPacket::try_from(raw.clone()).unwrap();
        let raw_back = RawMsgRecvPacket::from(msg.clone());
        let msg_back = MsgRecvPacket::try_from(raw_back.clone()).unwrap();
        assert_eq!(raw, raw_back);
        assert_eq!(msg, msg_back);
    }
}<|MERGE_RESOLUTION|>--- conflicted
+++ resolved
@@ -74,60 +74,6 @@
     }
 }
 
-<<<<<<< HEAD
-#[cfg(any(test, feature = "test-utils"))]
-pub mod test_util {
-    use core::ops::Add;
-    use core::time::Duration;
-
-    use ibc_proto::ibc::core::channel::v1::MsgRecvPacket as RawMsgRecvPacket;
-    use ibc_proto::ibc::core::client::v1::Height as RawHeight;
-
-    use super::MsgRecvPacket;
-    use crate::core::ics04_channel::packet::test_util::get_dummy_raw_packet;
-    use crate::core::ics04_channel::packet::Packet;
-    use crate::core::ics23_commitment::commitment::CommitmentProofBytes;
-    use crate::core::timestamp::Timestamp;
-    use crate::signer::Signer;
-    use crate::test_utils::{get_dummy_bech32_account, get_dummy_proof};
-
-    impl MsgRecvPacket {
-        pub fn new(
-            packet: Packet,
-            proof_commitment_on_a: CommitmentProofBytes,
-            proof_height_on_a: crate::Height,
-            signer: Signer,
-        ) -> MsgRecvPacket {
-            Self {
-                packet,
-                proof_commitment_on_a,
-                proof_height_on_a,
-                signer,
-            }
-        }
-    }
-
-    /// Returns a dummy `RawMsgRecvPacket`, for testing only! The `height` parametrizes both the
-    /// proof height as well as the timeout height.
-    pub fn get_dummy_raw_msg_recv_packet(height: u64) -> RawMsgRecvPacket {
-        let timestamp = Timestamp::now().add(Duration::from_secs(9));
-        RawMsgRecvPacket {
-            packet: Some(get_dummy_raw_packet(
-                height,
-                timestamp.expect("timestamp").nanoseconds(),
-            )),
-            proof_commitment: get_dummy_proof(),
-            proof_height: Some(RawHeight {
-                revision_number: 0,
-                revision_height: height,
-            }),
-            signer: get_dummy_bech32_account(),
-        }
-    }
-}
-
-=======
->>>>>>> 046901f4
 #[cfg(test)]
 mod test {
     use ibc_proto::ibc::core::channel::v1::MsgRecvPacket as RawMsgRecvPacket;
