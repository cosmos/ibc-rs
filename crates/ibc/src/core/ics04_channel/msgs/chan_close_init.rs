use ibc_proto::ibc::core::channel::v1::MsgChannelCloseInit as RawMsgChannelCloseInit;
use ibc_proto::Protobuf;

use crate::core::ics04_channel::error::ChannelError;
use crate::core::ics24_host::identifier::{ChannelId, PortId};
use crate::core::Msg;
use crate::prelude::*;
use crate::signer::Signer;

pub(crate) const TYPE_URL: &str = "/ibc.core.channel.v1.MsgChannelCloseInit";

///
/// Message definition for the first step in the channel close handshake (`ChanCloseInit` datagram).
/// Per our convention, this message is sent to chain A.
///
#[cfg_attr(
    feature = "borsh",
    derive(borsh::BorshSerialize, borsh::BorshDeserialize)
)]
#[cfg_attr(feature = "schema", derive(schemars::JsonSchema))]
#[derive(Clone, Debug, PartialEq, Eq)]
pub struct MsgChannelCloseInit {
    pub port_id_on_a: PortId,
    pub chan_id_on_a: ChannelId,
    pub signer: Signer,
}

impl Msg for MsgChannelCloseInit {
    type Raw = RawMsgChannelCloseInit;

    fn type_url(&self) -> String {
        TYPE_URL.to_string()
    }
}

impl Protobuf<RawMsgChannelCloseInit> for MsgChannelCloseInit {}

impl TryFrom<RawMsgChannelCloseInit> for MsgChannelCloseInit {
    type Error = ChannelError;

    fn try_from(raw_msg: RawMsgChannelCloseInit) -> Result<Self, Self::Error> {
        Ok(MsgChannelCloseInit {
            port_id_on_a: raw_msg.port_id.parse()?,
            chan_id_on_a: raw_msg.channel_id.parse()?,
            signer: raw_msg.signer.into(),
        })
    }
}

impl From<MsgChannelCloseInit> for RawMsgChannelCloseInit {
    fn from(domain_msg: MsgChannelCloseInit) -> Self {
        RawMsgChannelCloseInit {
            port_id: domain_msg.port_id_on_a.to_string(),
            channel_id: domain_msg.chan_id_on_a.to_string(),
            signer: domain_msg.signer.to_string(),
        }
    }
}

<<<<<<< HEAD
#[cfg(any(test, feature = "test-utils"))]
pub mod test_util {
    use ibc_proto::ibc::core::channel::v1::MsgChannelCloseInit as RawMsgChannelCloseInit;

    use crate::core::ics24_host::identifier::{ChannelId, PortId};
    use crate::prelude::*;
    use crate::test_utils::get_dummy_bech32_account;

    /// Returns a dummy `RawMsgChannelCloseInit`, for testing only!
    pub fn get_dummy_raw_msg_chan_close_init() -> RawMsgChannelCloseInit {
        RawMsgChannelCloseInit {
            port_id: PortId::transfer().to_string(),
            channel_id: ChannelId::default().to_string(),
            signer: get_dummy_bech32_account(),
        }
    }
}

=======
>>>>>>> 046901f4
#[cfg(test)]
mod tests {
    use ibc_proto::ibc::core::channel::v1::MsgChannelCloseInit as RawMsgChannelCloseInit;
    use ibc_testkit::utils::core::channel::dummy_raw_msg_chan_close_init;
    use test_log::test;

    use crate::core::ics04_channel::msgs::chan_close_init::MsgChannelCloseInit;
    use crate::prelude::*;

    #[test]
    fn parse_channel_close_init_msg() {
        struct Test {
            name: String,
            raw: RawMsgChannelCloseInit,
            want_pass: bool,
        }

        let default_raw_msg = dummy_raw_msg_chan_close_init();

        let tests: Vec<Test> = vec![
            Test {
                name: "Good parameters".to_string(),
                raw: default_raw_msg.clone(),
                want_pass: true,
            },
            Test {
                name: "Correct port".to_string(),
                raw: RawMsgChannelCloseInit {
                    port_id: "p34".to_string(),
                    ..default_raw_msg.clone()
                },
                want_pass: true,
            },
            Test {
                name: "Bad port, name too short".to_string(),
                raw: RawMsgChannelCloseInit {
                    port_id: "p".to_string(),
                    ..default_raw_msg.clone()
                },
                want_pass: false,
            },
            Test {
                name: "Bad port, name too long".to_string(),
                raw: RawMsgChannelCloseInit {
                    port_id: "abcdefsdfasdfasdfasdfasdfasdfadsfasdgafsgadfasdfasdfasdfsdfasdfaghijklmnopqrstuabcdefsdfasdfasdfasdfasdfasdfadsfasdgafsgadfasdfasdfasdfsdfasdfaghijklmnopqrstu".to_string(),
                    ..default_raw_msg.clone()
                },
                want_pass: false,
            },
            Test {
                name: "Correct channel identifier".to_string(),
                raw: RawMsgChannelCloseInit {
                    channel_id: "channel-34".to_string(),
                    ..default_raw_msg.clone()
                },
                want_pass: true,
            },
            Test {
                name: "Bad channel, name too short".to_string(),
                raw: RawMsgChannelCloseInit {
                    channel_id: "chshort".to_string(),
                    ..default_raw_msg.clone()
                },
                want_pass: false,
            },
            Test {
                name: "Bad channel, name too long".to_string(),
                raw: RawMsgChannelCloseInit {
                    channel_id: "channel-128391283791827398127398791283912837918273981273987912839".to_string(),
                    ..default_raw_msg
                },
                want_pass: false,
            },
        ]
            .into_iter()
            .collect();

        for test in tests {
            let msg = MsgChannelCloseInit::try_from(test.raw.clone());

            assert_eq!(
                test.want_pass,
                msg.is_ok(),
                "MsgChanCloseInit::try_from failed for test {}, \nmsg {:?} with error {:?}",
                test.name,
                test.raw,
                msg.err(),
            );
        }
    }

    #[test]
    fn to_and_from() {
        let raw = dummy_raw_msg_chan_close_init();
        let msg = MsgChannelCloseInit::try_from(raw.clone()).unwrap();
        let raw_back = RawMsgChannelCloseInit::from(msg.clone());
        let msg_back = MsgChannelCloseInit::try_from(raw_back.clone()).unwrap();
        assert_eq!(raw, raw_back);
        assert_eq!(msg, msg_back);
    }
}<|MERGE_RESOLUTION|>--- conflicted
+++ resolved
@@ -57,27 +57,6 @@
     }
 }
 
-<<<<<<< HEAD
-#[cfg(any(test, feature = "test-utils"))]
-pub mod test_util {
-    use ibc_proto::ibc::core::channel::v1::MsgChannelCloseInit as RawMsgChannelCloseInit;
-
-    use crate::core::ics24_host::identifier::{ChannelId, PortId};
-    use crate::prelude::*;
-    use crate::test_utils::get_dummy_bech32_account;
-
-    /// Returns a dummy `RawMsgChannelCloseInit`, for testing only!
-    pub fn get_dummy_raw_msg_chan_close_init() -> RawMsgChannelCloseInit {
-        RawMsgChannelCloseInit {
-            port_id: PortId::transfer().to_string(),
-            channel_id: ChannelId::default().to_string(),
-            signer: get_dummy_bech32_account(),
-        }
-    }
-}
-
-=======
->>>>>>> 046901f4
 #[cfg(test)]
 mod tests {
     use ibc_proto::ibc::core::channel::v1::MsgChannelCloseInit as RawMsgChannelCloseInit;
