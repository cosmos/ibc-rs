--- conflicted
+++ resolved
@@ -37,18 +37,15 @@
 
     fn try_from(raw_msg: RawMsgChannelCloseInit) -> Result<Self, Self::Error> {
         Ok(MsgChannelCloseInit {
-<<<<<<< HEAD
-            port_id_on_a: raw_msg.port_id.parse()?,
-            chan_id_on_a: raw_msg.channel_id.parse()?,
-            signer: raw_msg.signer.parse().map_err(ChannelError::Signer)?,
-=======
-            port_id_on_a: raw_msg.port_id.parse().map_err(ChannelError::Identifier)?,
+            port_id_on_a: raw_msg
+                .port_id
+                .parse()
+                .map_err(ChannelError::InvalidIdentifier)?,
             chan_id_on_a: raw_msg
                 .channel_id
                 .parse()
-                .map_err(ChannelError::Identifier)?,
+                .map_err(ChannelError::InvalidIdentifier)?,
             signer: raw_msg.signer.into(),
->>>>>>> a787f59f
         })
     }
 }
