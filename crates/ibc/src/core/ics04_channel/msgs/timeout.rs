--- conflicted
+++ resolved
@@ -77,37 +77,6 @@
     }
 }
 
-<<<<<<< HEAD
-#[cfg(any(test, feature = "test-utils"))]
-pub mod test_util {
-    use ibc_proto::ibc::core::channel::v1::MsgTimeout as RawMsgTimeout;
-    use ibc_proto::ibc::core::client::v1::Height as RawHeight;
-
-    use crate::core::ics04_channel::packet::test_util::get_dummy_raw_packet;
-    use crate::test_utils::{get_dummy_bech32_account, get_dummy_proof};
-
-    /// Returns a dummy `RawMsgTimeout`, for testing only!
-    /// The `height` parametrizes both the proof height as well as the timeout height.
-    pub fn get_dummy_raw_msg_timeout(
-        proof_height: u64,
-        timeout_height: u64,
-        timeout_timestamp: u64,
-    ) -> RawMsgTimeout {
-        RawMsgTimeout {
-            packet: Some(get_dummy_raw_packet(timeout_height, timeout_timestamp)),
-            proof_unreceived: get_dummy_proof(),
-            proof_height: Some(RawHeight {
-                revision_number: 0,
-                revision_height: proof_height,
-            }),
-            next_sequence_recv: 1,
-            signer: get_dummy_bech32_account(),
-        }
-    }
-}
-
-=======
->>>>>>> 046901f4
 #[cfg(test)]
 mod test {
     use ibc_proto::ibc::core::channel::v1::MsgTimeout as RawMsgTimeout;
