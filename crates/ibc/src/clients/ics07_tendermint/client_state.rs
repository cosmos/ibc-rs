--- conflicted
+++ resolved
@@ -751,36 +751,11 @@
     }
 
     fn verify_membership(
-<<<<<<< HEAD
         &self,
-        proof_height: Height,
         prefix: &CommitmentPrefix,
         proof: &CommitmentProofBytes,
         root: &CommitmentRoot,
         path: Path,
-        value: Vec<u8>,
-    ) -> Result<(), ClientError> {
-        let client_state = downcast_tm_client_state(self)?;
-        client_state.verify_height(proof_height)?;
-        verify_membership(client_state, prefix, proof, root, path, value)
-    }
-
-    fn verify_non_membership(
-        &self,
-        proof_height: Height,
-=======
-        &self,
->>>>>>> ab045366
-        prefix: &CommitmentPrefix,
-        proof: &CommitmentProofBytes,
-        root: &CommitmentRoot,
-        path: Path,
-<<<<<<< HEAD
-    ) -> Result<(), ClientError> {
-        let client_state = downcast_tm_client_state(self)?;
-        client_state.verify_height(proof_height)?;
-        verify_non_membership(client_state, prefix, proof, root, path)
-=======
         value: Vec<u8>,
     ) -> Result<(), ClientError> {
         let client_state = downcast_tm_client_state(self)?;
@@ -818,7 +793,6 @@
         merkle_proof
             .verify_non_membership(&client_state.proof_specs, root.clone().into(), merkle_path)
             .map_err(ClientError::Ics23Verification)
->>>>>>> ab045366
     }
 }
 
