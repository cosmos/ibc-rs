--- conflicted
+++ resolved
@@ -32,12 +32,7 @@
     StaticClientStateValidation, UpdateKind,
 };
 use crate::core::ics02_client::client_type::ClientType;
-<<<<<<< HEAD
-use crate::core::ics02_client::error::ClientError;
-=======
-use crate::core::ics02_client::consensus_state::ConsensusState;
 use crate::core::ics02_client::error::{ClientError, UpgradeClientError};
->>>>>>> 349d7f5b
 use crate::core::ics23_commitment::commitment::{
     CommitmentPrefix, CommitmentProofBytes, CommitmentRoot,
 };
@@ -545,102 +540,14 @@
         let merkle_proof_upgrade_client = MerkleProof::from(proof_upgrade_client);
         let merkle_proof_upgrade_cons_state = MerkleProof::from(proof_upgrade_consensus_state);
 
-<<<<<<< HEAD
         // Make sure the latest height of the current client is not greater then
         // the upgrade height This condition checks both the revision number and
         // the height
         if self.latest_height() >= upgraded_tm_client_state.latest_height {
-            return Err(ClientError::LowUpgradeHeight {
+            return Err(UpgradeClientError::LowUpgradeHeight {
                 upgraded_height: self.latest_height(),
                 client_height: upgraded_tm_client_state.latest_height,
-            });
-=======
-            ctx.consensus_state(&path_at_header_height).ok()
-        };
-
-        if maybe_existing_consensus_state.is_some() {
-            // if we already had the header installed by a previous relayer
-            // then this is a no-op.
-            //
-            // Do nothing.
-        } else {
-            let new_consensus_state = TmConsensusState::from(header.clone()).into_box();
-            let new_client_state = self.clone().with_header(header)?.into_box();
-
-            ctx.store_update_time(
-                client_id.clone(),
-                new_client_state.latest_height(),
-                ctx.host_timestamp()?,
-            )?;
-            ctx.store_update_height(
-                client_id.clone(),
-                new_client_state.latest_height(),
-                ctx.host_height()?,
-            )?;
-
-            ctx.store_consensus_state(
-                ClientConsensusStatePath::new(client_id, &new_client_state.latest_height()),
-                new_consensus_state,
-            )?;
-            ctx.store_client_state(ClientStatePath::new(client_id), new_client_state)?;
-        }
-
-        let updated_heights = vec![header_height];
-        Ok(updated_heights)
-    }
-
-    fn update_state_on_misbehaviour(
-        &self,
-        ctx: &mut dyn ExecutionContext,
-        client_id: &ClientId,
-        _client_message: Any,
-        _update_kind: &UpdateKind,
-    ) -> Result<(), ClientError> {
-        let frozen_client_state = self
-            .clone()
-            .with_frozen_height(Height::new(0, 1).unwrap())
-            .into_box();
-
-        ctx.store_client_state(ClientStatePath::new(client_id), frozen_client_state)?;
-
-        Ok(())
-    }
-
-    /// Perform client-specific verifications and check all data in the new
-    /// client state to be the same across all valid Tendermint clients for the
-    /// new chain.
-    ///
-    /// You can learn more about how to upgrade IBC-connected SDK chains in
-    /// [this](https://ibc.cosmos.network/main/ibc/upgrades/quick-guide.html)
-    /// guide
-    fn verify_upgrade_client(
-        &self,
-        upgraded_client_state: Any,
-        upgraded_consensus_state: Any,
-        proof_upgrade_client: RawMerkleProof,
-        proof_upgrade_consensus_state: RawMerkleProof,
-        root: &CommitmentRoot,
-    ) -> Result<(), ClientError> {
-        // Make sure that the client type is of Tendermint type `ClientState`
-        let mut upgraded_tm_client_state = TmClientState::try_from(upgraded_client_state.clone())?;
-
-        // Make sure that the consensus type is of Tendermint type `ConsensusState`
-        TmConsensusState::try_from(upgraded_consensus_state.clone())?;
-
-        // Note: verification of proofs that unmarshalled correctly has been done
-        // while decoding the proto message into a `MsgEnvelope` domain type
-        let merkle_proof_upgrade_client = MerkleProof::from(proof_upgrade_client);
-        let merkle_proof_upgrade_cons_state = MerkleProof::from(proof_upgrade_consensus_state);
-
-        // Make sure the latest height of the current client is not greater then
-        // the upgrade height This condition checks both the revision number and
-        // the height
-        if self.latest_height() >= upgraded_tm_client_state.latest_height() {
-            return Err(UpgradeClientError::LowUpgradeHeight {
-                upgraded_height: self.latest_height(),
-                client_height: upgraded_tm_client_state.latest_height(),
             })?;
->>>>>>> 349d7f5b
         }
 
         // Check to see if the upgrade path is set
