use crate::prelude::*;

use core::convert::{TryFrom, TryInto};
use core::time::Duration;

use ibc_proto::google::protobuf::Any;
use ibc_proto::ibc::core::client::v1::Height as RawHeight;
use ibc_proto::ibc::core::commitment::v1::{MerklePath, MerkleProof as RawMerkleProof};
use ibc_proto::ibc::lightclients::tendermint::v1::{
    ClientState as RawTmClientState, ConsensusState as RawTmConsensusState,
};
use ibc_proto::protobuf::Protobuf;
use prost::Message;
use tendermint::chain::id::MAX_LENGTH as MaxChainIdLen;
use tendermint::trust_threshold::TrustThresholdFraction as TendermintTrustThresholdFraction;
use tendermint_light_client_verifier::options::Options;
use tendermint_light_client_verifier::types::{TrustedBlockState, UntrustedBlockState};
use tendermint_light_client_verifier::{ProdVerifier, Verifier};

use crate::clients::ics07_tendermint::client_state::ClientState as TmClientState;
use crate::clients::ics07_tendermint::consensus_state::ConsensusState as TmConsensusState;
use crate::clients::ics07_tendermint::error::{Error, IntoResult};
use crate::clients::ics07_tendermint::header::{Header as TmHeader, Header};
use crate::clients::ics07_tendermint::misbehaviour::Misbehaviour as TmMisbehaviour;
use crate::core::ics02_client::client_state::{ClientState as Ics2ClientState, UpdatedState};
use crate::core::ics02_client::client_type::ClientType;
use crate::core::ics02_client::consensus_state::ConsensusState;
use crate::core::ics02_client::error::ClientError;
use crate::core::ics02_client::trust_threshold::TrustThreshold;
use crate::core::ics23_commitment::commitment::{
    CommitmentPrefix, CommitmentProofBytes, CommitmentRoot,
};
use crate::core::ics23_commitment::merkle::{apply_prefix, MerkleProof};
use crate::core::ics23_commitment::specs::ProofSpecs;
use crate::core::ics24_host::identifier::{ChainId, ClientId};
use crate::core::ics24_host::path::{ClientConsensusStatePath, ClientUpgradePath};
use crate::core::ics24_host::Path;
use crate::timestamp::{Timestamp, ZERO_DURATION};
use crate::Height;

use super::client_type as tm_client_type;

use crate::core::context::ContextError;

use crate::core::ValidationContext;

pub const TENDERMINT_CLIENT_STATE_TYPE_URL: &str = "/ibc.lightclients.tendermint.v1.ClientState";

#[cfg_attr(feature = "serde", derive(serde::Serialize, serde::Deserialize))]
#[derive(Clone, Debug, PartialEq, Eq)]
pub struct ClientState {
    pub chain_id: ChainId,
    pub trust_level: TrustThreshold,
    pub trusting_period: Duration,
    pub unbonding_period: Duration,
    max_clock_drift: Duration,
    latest_height: Height,
    pub proof_specs: ProofSpecs,
    pub upgrade_path: Vec<String>,
    allow_update: AllowUpdate,
    frozen_height: Option<Height>,
    #[cfg_attr(feature = "serde", serde(skip))]
    verifier: ProdVerifier,
}

#[cfg_attr(feature = "serde", derive(serde::Serialize, serde::Deserialize))]
#[derive(Copy, Clone, Debug, PartialEq, Eq)]
pub struct AllowUpdate {
    pub after_expiry: bool,
    pub after_misbehaviour: bool,
}

impl ClientState {
    #[allow(clippy::too_many_arguments)]
    pub fn new(
        chain_id: ChainId,
        trust_level: TrustThreshold,
        trusting_period: Duration,
        unbonding_period: Duration,
        max_clock_drift: Duration,
        latest_height: Height,
        proof_specs: ProofSpecs,
        upgrade_path: Vec<String>,
        allow_update: AllowUpdate,
        frozen_height: Option<Height>,
    ) -> Result<ClientState, Error> {
        if chain_id.as_str().len() > MaxChainIdLen {
            return Err(Error::ChainIdTooLong {
                chain_id: chain_id.clone(),
                len: chain_id.as_str().len(),
                max_len: MaxChainIdLen,
            });
        }

        // `TrustThreshold` is guaranteed to be in the range `[0, 1)`, but a `TrustThreshold::ZERO`
        // value is invalid in this context
        if trust_level == TrustThreshold::ZERO {
            return Err(Error::InvalidTrustThreshold {
                reason: "ClientState trust-level cannot be zero".to_string(),
            });
        }

        let _ = TendermintTrustThresholdFraction::new(
            trust_level.numerator(),
            trust_level.denominator(),
        )
        .map_err(Error::InvalidTendermintTrustThreshold)?;

        // Basic validation of trusting period and unbonding period: each should be non-zero.
        if trusting_period <= Duration::new(0, 0) {
            return Err(Error::InvalidTrustThreshold {
                reason: format!(
                    "ClientState trusting period ({trusting_period:?}) must be greater than zero"
                ),
            });
        }

        if unbonding_period <= Duration::new(0, 0) {
            return Err(Error::InvalidTrustThreshold {
                reason: format!(
                    "ClientState unbonding period ({unbonding_period:?}) must be greater than zero"
                ),
            });
        }

        if trusting_period >= unbonding_period {
            return Err(Error::InvalidTrustThreshold {
                reason: format!(
                "ClientState trusting period ({trusting_period:?}) must be smaller than unbonding period ({unbonding_period:?})"
            ),
            });
        }

        if max_clock_drift <= Duration::new(0, 0) {
            return Err(Error::InvalidMaxClockDrift {
                reason: "ClientState max-clock-drift must be greater than zero".to_string(),
            });
        }

        if latest_height.revision_number() != chain_id.version() {
            return Err(Error::InvalidLatestHeight {
                reason: "ClientState latest-height revision number must match chain-id version"
                    .to_string(),
            });
        }

        // Disallow empty proof-specs
        if proof_specs.is_empty() {
            return Err(Error::Validation {
                reason: "ClientState proof-specs cannot be empty".to_string(),
            });
        }

        // `upgrade_path` itself may be empty, but if not then each key must be non-empty
        for (idx, key) in upgrade_path.iter().enumerate() {
            if key.trim().is_empty() {
                return Err(Error::Validation {
                    reason: format!(
                        "ClientState upgrade-path key at index {idx:?} cannot be empty"
                    ),
                });
            }
        }

        Ok(Self {
            chain_id,
            trust_level,
            trusting_period,
            unbonding_period,
            max_clock_drift,
            latest_height,
            proof_specs,
            upgrade_path,
            allow_update,
            frozen_height,
            verifier: ProdVerifier::default(),
        })
    }

    pub fn with_header(self, h: TmHeader) -> Result<Self, Error> {
        Ok(ClientState {
            latest_height: Height::new(
                self.latest_height.revision_number(),
                h.signed_header.header.height.into(),
            )
            .map_err(|_| Error::InvalidHeaderHeight {
                height: h.signed_header.header.height.value(),
            })?,
            ..self
        })
    }

    pub fn with_frozen_height(self, h: Height) -> Self {
        Self {
            frozen_height: Some(h),
            ..self
        }
    }

    /// Get the refresh time to ensure the state does not expire
    pub fn refresh_time(&self) -> Option<Duration> {
        Some(2 * self.trusting_period / 3)
    }

    /// Helper method to produce a [`Options`] struct for use in
    /// Tendermint-specific light client verification.
    pub fn as_light_client_options(&self) -> Result<Options, Error> {
        Ok(Options {
            trust_threshold: self.trust_level.try_into().map_err(|e: ClientError| {
                Error::InvalidTrustThreshold {
                    reason: e.to_string(),
                }
            })?,
            trusting_period: self.trusting_period,
            clock_drift: self.max_clock_drift,
        })
    }

    fn check_header_validator_set(
        trusted_consensus_state: &TmConsensusState,
        header: &Header,
    ) -> Result<(), ClientError> {
        let trusted_val_hash = header.trusted_validator_set.hash();

        if trusted_consensus_state.next_validators_hash != trusted_val_hash {
            return Err(Error::MisbehaviourTrustedValidatorHashMismatch {
                trusted_validator_set: header.trusted_validator_set.validators().clone(),
                next_validators_hash: trusted_consensus_state.next_validators_hash,
                trusted_val_hash,
            }
            .into());
        }

        Ok(())
    }

    fn check_header_and_validator_set(
        &self,
        header: &Header,
        consensus_state: &TmConsensusState,
        current_timestamp: Timestamp,
    ) -> Result<(), ClientError> {
        Self::check_header_validator_set(consensus_state, header)?;

        let duration_since_consensus_state = current_timestamp
            .duration_since(&consensus_state.timestamp())
            .ok_or_else(|| ClientError::InvalidConsensusStateTimestamp {
                time1: consensus_state.timestamp(),
                time2: current_timestamp,
            })?;

        if duration_since_consensus_state >= self.trusting_period {
            return Err(Error::ConsensusStateTimestampGteTrustingPeriod {
                duration_since_consensus_state,
                trusting_period: self.trusting_period,
            }
            .into());
        }

        let untrusted_state = header.as_untrusted_block_state();
        let chain_id = self.chain_id.clone().into();
        let trusted_state = header.as_trusted_block_state(consensus_state, &chain_id)?;
        let options = self.as_light_client_options()?;

        self.verifier
            .validate_against_trusted(
                &untrusted_state,
                &trusted_state,
                &options,
                current_timestamp.into_tm_time().unwrap(),
            )
            .into_result()?;

        Ok(())
    }

    fn verify_header_commit_against_trusted(
        &self,
        header: &Header,
        consensus_state: &TmConsensusState,
    ) -> Result<(), ClientError> {
        let untrusted_state = header.as_untrusted_block_state();
        let chain_id = self.chain_id.clone().into();
        let trusted_state = Header::as_trusted_block_state(header, consensus_state, &chain_id)?;
        let options = self.as_light_client_options()?;

        self.verifier
            .verify_commit_against_trusted(&untrusted_state, &trusted_state, &options)
            .into_result()?;

        Ok(())
    }
}

impl Ics2ClientState for ClientState {
    fn chain_id(&self) -> ChainId {
        self.chain_id.clone()
    }

    fn client_type(&self) -> ClientType {
        tm_client_type()
    }

    fn latest_height(&self) -> Height {
        self.latest_height
    }

    fn validate_proof_height(&self, proof_height: Height) -> Result<(), ClientError> {
        if self.latest_height() < proof_height {
            return Err(ClientError::InvalidProofHeight {
                latest_height: self.latest_height(),
                proof_height,
            });
        }
        Ok(())
    }

    fn confirm_not_frozen(&self) -> Result<(), ClientError> {
        if let Some(frozen_height) = self.frozen_height {
            return Err(ClientError::ClientFrozen {
                description: format!("the client is frozen at height {frozen_height}"),
            });
        }
        Ok(())
    }

    fn zero_custom_fields(&mut self) {
        // Reset custom fields to zero values
        self.trusting_period = ZERO_DURATION;
        self.trust_level = TrustThreshold::ZERO;
        self.allow_update.after_expiry = false;
        self.allow_update.after_misbehaviour = false;
        self.frozen_height = None;
        self.max_clock_drift = ZERO_DURATION;
    }

    fn expired(&self, elapsed: Duration) -> bool {
        elapsed > self.trusting_period
    }

    fn initialise(&self, consensus_state: Any) -> Result<Box<dyn ConsensusState>, ClientError> {
        TmConsensusState::try_from(consensus_state).map(TmConsensusState::into_box)
    }

    fn check_misbehaviour_and_update_state(
        &self,
        ctx: &dyn ValidationContext,
        client_id: ClientId,
        misbehaviour: Any,
    ) -> Result<Box<dyn Ics2ClientState>, ContextError> {
        let misbehaviour = TmMisbehaviour::try_from(misbehaviour)?;
        let header_1 = misbehaviour.header1();
        let header_2 = misbehaviour.header2();

        if header_1.height() == header_2.height() {
            // Fork
            if header_1.signed_header.commit.block_id.hash
                == header_2.signed_header.commit.block_id.hash
            {
                return Err(ContextError::ClientError(
                    Error::MisbehaviourHeadersBlockHashesEqual.into(),
                ));
            }
        } else {
            // BFT time violation
            if header_1.signed_header.header.time > header_2.signed_header.header.time {
                return Err(ContextError::ClientError(
                    Error::MisbehaviourHeadersNotAtSameHeight.into(),
                ));
            }
        }
        let client_cons_state_path_1 =
            ClientConsensusStatePath::new(&client_id, &header_1.trusted_height);
        let consensus_state_1 = {
            let cs = ctx.consensus_state(&client_cons_state_path_1)?;
            downcast_tm_consensus_state(cs.as_ref())
        }?;

        let client_cons_state_path_2 =
            ClientConsensusStatePath::new(&client_id, &header_2.trusted_height);
        let consensus_state_2 = {
            let cs = ctx.consensus_state(&client_cons_state_path_2)?;
            downcast_tm_consensus_state(cs.as_ref())
        }?;

        let chain_id = self
            .chain_id
            .clone()
            .with_version(header_1.height().revision_number());
        if !misbehaviour.chain_id_matches(&chain_id) {
            return Err(ContextError::ClientError(
                Error::MisbehaviourHeadersChainIdMismatch {
                    header_chain_id: header_1.signed_header.header.chain_id.to_string(),
                    chain_id: self.chain_id.to_string(),
                }
                .into(),
            ));
        }

        let current_timestamp = ctx.host_timestamp()?;

        self.check_header_and_validator_set(header_1, &consensus_state_1, current_timestamp)?;
        self.check_header_and_validator_set(header_2, &consensus_state_2, current_timestamp)?;

        self.verify_header_commit_against_trusted(header_1, &consensus_state_1)?;
        self.verify_header_commit_against_trusted(header_2, &consensus_state_2)?;

        let client_state = downcast_tm_client_state(self)?.clone();
        Ok(client_state
            .with_frozen_height(Height::new(0, 1).unwrap())
            .into_box())
    }

    fn check_header_and_update_state(
        &self,
        ctx: &dyn ValidationContext,
        client_id: ClientId,
        header: Any,
    ) -> Result<UpdatedState, ClientError> {
        fn maybe_consensus_state(
            ctx: &dyn ValidationContext,
            client_cons_state_path: &ClientConsensusStatePath,
        ) -> Result<Option<Box<dyn ConsensusState>>, ClientError> {
            match ctx.consensus_state(client_cons_state_path) {
                Ok(cs) => Ok(Some(cs)),
                Err(e) => match e {
                    ContextError::ClientError(ClientError::ConsensusStateNotFound {
                        client_id: _,
                        height: _,
                    }) => Ok(None),
                    ContextError::ClientError(e) => Err(e),
                    _ => Err(ClientError::Other {
                        description: e.to_string(),
                    }),
                },
            }
        }

        let client_state = downcast_tm_client_state(self)?.clone();
        let header = TmHeader::try_from(header)?;

        if header.height().revision_number() != client_state.chain_id().version() {
            return Err(ClientError::ClientSpecific {
                description: Error::MismatchedRevisions {
                    current_revision: client_state.chain_id().version(),
                    update_revision: header.height().revision_number(),
                }
                .to_string(),
            });
        }

        // Check if a consensus state is already installed; if so it should
        // match the untrusted header.
        let header_consensus_state = TmConsensusState::from(header.clone());
        let client_cons_state_path = ClientConsensusStatePath::new(&client_id, &header.height());
        let existing_consensus_state = match maybe_consensus_state(ctx, &client_cons_state_path)? {
            Some(cs) => {
                let cs = downcast_tm_consensus_state(cs.as_ref())?;
                // If this consensus state matches, skip verification
                // (optimization)
                if cs == header_consensus_state {
                    // Header is already installed and matches the incoming
                    // header (already verified)
                    return Ok(UpdatedState {
                        client_state: client_state.into_box(),
                        consensus_state: cs.into_box(),
                    });
                }
                Some(cs)
            }
            None => None,
        };

        let trusted_client_cons_state_path =
            ClientConsensusStatePath::new(&client_id, &header.trusted_height);
        let trusted_consensus_state = downcast_tm_consensus_state(
            ctx.consensus_state(&trusted_client_cons_state_path)
                .map_err(|e| match e {
                    ContextError::ClientError(e) => e,
                    _ => ClientError::Other {
                        description: e.to_string(),
                    },
                })?
                .as_ref(),
        )?;

        let trusted_state = TrustedBlockState {
            chain_id: &self.chain_id.clone().into(),
            header_time: trusted_consensus_state.timestamp,
            height: header
                .trusted_height
                .revision_height()
                .try_into()
                .map_err(|_| ClientError::ClientSpecific {
                    description: Error::InvalidHeaderHeight {
                        height: header.trusted_height.revision_height(),
                    }
                    .to_string(),
                })?,
            next_validators: &header.trusted_validator_set,
            next_validators_hash: trusted_consensus_state.next_validators_hash,
        };

        let untrusted_state = UntrustedBlockState {
            signed_header: &header.signed_header,
            validators: &header.validator_set,
            // NB: This will skip the
            // VerificationPredicates::next_validators_match check for the
            // untrusted state.
            next_validators: None,
        };

        let options = client_state.as_light_client_options()?;
        let now = ctx
            .host_timestamp()
            .map_err(|e| ClientError::Other {
                description: e.to_string(),
            })?
            .into_tm_time()
            .unwrap();

        self.verifier
            .verify(untrusted_state, trusted_state, &options, now)
            .into_result()?;

        // If the header has verified, but its corresponding consensus state
        // differs from the existing consensus state for that height, freeze the
        // client and return the installed consensus state.
        if let Some(cs) = existing_consensus_state {
            if cs != header_consensus_state {
                return Ok(UpdatedState {
                    client_state: client_state.with_frozen_height(header.height()).into_box(),
                    consensus_state: cs.into_box(),
                });
            }
        }

        // Monotonicity checks for timestamps for in-the-middle updates
        // (cs-new, cs-next, cs-latest)
        if header.height() < client_state.latest_height() {
            let maybe_next_cs = ctx
                .next_consensus_state(&client_id, &header.height())
                .map_err(|e| match e {
                    ContextError::ClientError(e) => e,
                    _ => ClientError::Other {
                        description: e.to_string(),
                    },
                })?
                .as_ref()
                .map(|cs| downcast_tm_consensus_state(cs.as_ref()))
                .transpose()?;

            if let Some(next_cs) = maybe_next_cs {
                // New (untrusted) header timestamp cannot occur after next
                // consensus state's height
                if header.signed_header.header().time > next_cs.timestamp {
                    return Err(ClientError::ClientSpecific {
                        description: Error::HeaderTimestampTooHigh {
                            actual: header.signed_header.header().time.to_string(),
                            max: next_cs.timestamp.to_string(),
                        }
                        .to_string(),
                    });
                }
            }
        }

        // (cs-trusted, cs-prev, cs-new)
        if header.trusted_height < header.height() {
            let maybe_prev_cs = ctx
                .prev_consensus_state(&client_id, &header.height())
                .map_err(|e| match e {
                    ContextError::ClientError(e) => e,
                    _ => ClientError::Other {
                        description: e.to_string(),
                    },
                })?
                .as_ref()
                .map(|cs| downcast_tm_consensus_state(cs.as_ref()))
                .transpose()?;

            if let Some(prev_cs) = maybe_prev_cs {
                // New (untrusted) header timestamp cannot occur before the
                // previous consensus state's height
                if header.signed_header.header().time < prev_cs.timestamp {
                    return Err(ClientError::ClientSpecific {
                        description: Error::HeaderTimestampTooLow {
                            actual: header.signed_header.header().time.to_string(),
                            min: prev_cs.timestamp.to_string(),
                        }
                        .to_string(),
                    });
                }
            }
        }

        Ok(UpdatedState {
            client_state: client_state.with_header(header.clone())?.into_box(),
            consensus_state: TmConsensusState::from(header).into_box(),
        })
    }

    /// Perform client-specific verifications and check all data in the new
    /// client state to be the same across all valid Tendermint clients for the
    /// new chain.
    ///
    /// You can learn more about how to upgrade IBC-connected SDK chains in
    /// [this](https://ibc.cosmos.network/main/ibc/upgrades/quick-guide.html)
    /// guide
    fn verify_upgrade_client(
        &self,
        upgraded_client_state: Any,
        upgraded_consensus_state: Any,
        proof_upgrade_client: RawMerkleProof,
        proof_upgrade_consensus_state: RawMerkleProof,
        root: Option<&CommitmentRoot>,
    ) -> Result<(), ClientError> {
        // Make sure that the client type is of Tendermint type `ClientState`
        let mut upgraded_tm_client_state = TmClientState::try_from(upgraded_client_state)?;

        // Make sure that the consensus type is of Tendermint type `ConsensusState`
        let upgraded_tm_cons_state = TmConsensusState::try_from(upgraded_consensus_state)?;

        // Note: verification of proofs that unmarshalled correctly has been done
        // while decoding the proto message into a `MsgEnvelope` domain type
        let merkle_proof_upgrade_client = MerkleProof::from(proof_upgrade_client);
        let merkle_proof_upgrade_cons_state = MerkleProof::from(proof_upgrade_consensus_state);

        // Make sure the latest height of the current client is not greater then
        // the upgrade height This condition checks both the revision number and
        // the height
        if self.latest_height() >= upgraded_tm_client_state.latest_height() {
            return Err(ClientError::LowUpgradeHeight {
                upgraded_height: self.latest_height(),
                client_height: upgraded_tm_client_state.latest_height(),
            });
        }

        // Check to see if the upgrade path is set
        let mut upgrade_path = self.upgrade_path.clone();
        if upgrade_path.pop().is_none() {
            return Err(ClientError::ClientSpecific {
                description: "cannot upgrade client as no upgrade path has been set".to_string(),
            });
        };

        let last_height = self.latest_height().revision_height();

        // Construct the merkle path for the client state
        let mut client_upgrade_path = upgrade_path.clone();
        client_upgrade_path.push(ClientUpgradePath::UpgradedClientState(last_height).to_string());

        let client_upgrade_merkle_path = MerklePath {
            key_path: client_upgrade_path,
        };

        upgraded_tm_client_state.zero_custom_fields();
        let client_state_value =
            Protobuf::<RawTmClientState>::encode_vec(&upgraded_tm_client_state)
                .map_err(ClientError::Encode)?;

        // Verify the proof of the upgraded client state
        merkle_proof_upgrade_client
            .verify_membership(
                &self.proof_specs,
                root.map(|v| v.clone().into()).unwrap_or_default(),
                client_upgrade_merkle_path,
                client_state_value,
                0,
            )
            .map_err(ClientError::Ics23Verification)?;

        // Construct the merkle path for the consensus state
        let mut cons_upgrade_path = upgrade_path;
        cons_upgrade_path
            .push(ClientUpgradePath::UpgradedClientConsensusState(last_height).to_string());
        let cons_upgrade_merkle_path = MerklePath {
            key_path: cons_upgrade_path,
        };

        let cons_state_value = Protobuf::<RawTmConsensusState>::encode_vec(&upgraded_tm_cons_state)
            .map_err(ClientError::Encode)?;

        // Verify the proof of the upgraded consensus state
        merkle_proof_upgrade_cons_state
            .verify_membership(
                &self.proof_specs,
                root.map(|v| v.clone().into()).unwrap_or_default(),
                cons_upgrade_merkle_path,
                cons_state_value,
                0,
            )
            .map_err(ClientError::Ics23Verification)?;

        Ok(())
    }

    // Commit the new client state and consensus state to the store
    fn update_state_with_upgrade_client(
        &self,
        upgraded_client_state: Any,
        upgraded_consensus_state: Any,
    ) -> Result<UpdatedState, ClientError> {
        let upgraded_tm_client_state = TmClientState::try_from(upgraded_client_state)?;
        let upgraded_tm_cons_state = TmConsensusState::try_from(upgraded_consensus_state)?;

        // Frozen height is set to None fo the new client state
        let new_frozen_height = None;

        // Construct new client state and consensus state relayer chosen client
        // parameters are ignored. All chain-chosen parameters come from
        // committed client, all client-chosen parameters come from current
        // client.
        let new_client_state = TmClientState::new(
            upgraded_tm_client_state.chain_id,
            self.trust_level,
            self.trusting_period,
            upgraded_tm_client_state.unbonding_period,
            self.max_clock_drift,
            upgraded_tm_client_state.latest_height,
            upgraded_tm_client_state.proof_specs,
            upgraded_tm_client_state.upgrade_path,
            self.allow_update,
            new_frozen_height,
        )?;

        // The new consensus state is merely used as a trusted kernel against
        // which headers on the new chain can be verified. The root is just a
        // stand-in sentinel value as it cannot be known in advance, thus no
        // proof verification will pass. The timestamp and the
        // NextValidatorsHash of the consensus state is the blocktime and
        // NextValidatorsHash of the last block committed by the old chain. This
        // will allow the first block of the new chain to be verified against
        // the last validators of the old chain so long as it is submitted
        // within the TrustingPeriod of this client.
        // NOTE: We do not set processed time for this consensus state since
        // this consensus state should not be used for packet verification as
        // the root is empty. The next consensus state submitted using update
        // will be usable for packet-verification.
        let sentinel_root = "sentinel_root".as_bytes().to_vec();
        let new_consensus_state = TmConsensusState::new(
            sentinel_root.into(),
            upgraded_tm_cons_state.timestamp,
            upgraded_tm_cons_state.next_validators_hash,
        );

        Ok(UpdatedState {
            client_state: new_client_state.into_box(),
            consensus_state: new_consensus_state.into_box(),
        })
    }

<<<<<<< HEAD
    fn verify_client_consensus_state(
        &self,
        height: Height,
        prefix: &CommitmentPrefix,
        proof: &CommitmentProofBytes,
        root: Option<&CommitmentRoot>,
        client_cons_state_path: &ClientConsensusStatePath,
        expected_consensus_state: &dyn ConsensusState,
    ) -> Result<(), ClientError> {
        let client_state = downcast_tm_client_state(self)?;
        client_state.verify_height(height)?;

        let value = expected_consensus_state
            .encode_vec()
            .map_err(ClientError::InvalidAnyConsensusState)?;

        verify_membership(
            client_state,
            prefix,
            proof,
            root,
            client_cons_state_path.clone(),
            value,
        )
    }

    fn verify_connection_state(
        &self,
        height: Height,
        prefix: &CommitmentPrefix,
        proof: &CommitmentProofBytes,
        root: Option<&CommitmentRoot>,
        conn_path: &ConnectionPath,
        expected_connection_end: &ConnectionEnd,
    ) -> Result<(), ClientError> {
        let client_state = downcast_tm_client_state(self)?;
        client_state.verify_height(height)?;

        let value = expected_connection_end
            .encode_vec()
            .map_err(ClientError::InvalidConnectionEnd)?;
        verify_membership(client_state, prefix, proof, root, conn_path.clone(), value)
    }

    fn verify_channel_state(
        &self,
        height: Height,
        prefix: &CommitmentPrefix,
        proof: &CommitmentProofBytes,
        root: Option<&CommitmentRoot>,
        channel_end_path: &ChannelEndPath,
        expected_channel_end: &ChannelEnd,
    ) -> Result<(), ClientError> {
        let client_state = downcast_tm_client_state(self)?;
        client_state.verify_height(height)?;
        let value = expected_channel_end
            .encode_vec()
            .map_err(ClientError::InvalidChannelEnd)?;

        verify_membership(
            client_state,
            prefix,
            proof,
            root,
            channel_end_path.clone(),
            value,
        )
    }

    fn verify_client_full_state(
=======
    fn verify_membership(
>>>>>>> 49978e17
        &self,
        prefix: &CommitmentPrefix,
        proof: &CommitmentProofBytes,
<<<<<<< HEAD
        root: Option<&CommitmentRoot>,
        client_state_path: &ClientStatePath,
        expected_client_state: Any,
=======
        root: &CommitmentRoot,
        path: Path,
        value: Vec<u8>,
>>>>>>> 49978e17
    ) -> Result<(), ClientError> {
        let client_state = downcast_tm_client_state(self)?;

<<<<<<< HEAD
    fn verify_packet_data(
        &self,
        height: Height,
        prefix: &CommitmentPrefix,
        proof: &CommitmentProofBytes,
        root: Option<&CommitmentRoot>,
        commitment_path: &CommitmentPath,
        commitment: PacketCommitment,
    ) -> Result<(), ClientError> {
        let client_state = downcast_tm_client_state(self)?;
        client_state.verify_height(height)?;

        verify_membership(
            client_state,
            prefix,
            proof,
            root,
            commitment_path.clone(),
            commitment.into_vec(),
        )
    }

    fn verify_packet_acknowledgement(
        &self,
        height: Height,
        prefix: &CommitmentPrefix,
        proof: &CommitmentProofBytes,
        root: Option<&CommitmentRoot>,
        ack_path: &AckPath,
        ack: AcknowledgementCommitment,
    ) -> Result<(), ClientError> {
        let client_state = downcast_tm_client_state(self)?;
        client_state.verify_height(height)?;

        verify_membership(
            client_state,
            prefix,
            proof,
            root,
            ack_path.clone(),
            ack.into_vec(),
        )
=======
        let merkle_path = apply_prefix(prefix, vec![path.to_string()]);
        let merkle_proof: MerkleProof = RawMerkleProof::try_from(proof.clone())
            .map_err(ClientError::InvalidCommitmentProof)?
            .into();

        merkle_proof
            .verify_membership(
                &client_state.proof_specs,
                root.clone().into(),
                merkle_path,
                value,
                0,
            )
            .map_err(ClientError::Ics23Verification)
>>>>>>> 49978e17
    }

    fn verify_non_membership(
        &self,
        prefix: &CommitmentPrefix,
        proof: &CommitmentProofBytes,
<<<<<<< HEAD
        root: Option<&CommitmentRoot>,
        seq_recv_path: &SeqRecvPath,
        sequence: Sequence,
=======
        root: &CommitmentRoot,
        path: Path,
>>>>>>> 49978e17
    ) -> Result<(), ClientError> {
        let client_state = downcast_tm_client_state(self)?;

<<<<<<< HEAD
    fn verify_packet_receipt_absence(
        &self,
        height: Height,
        prefix: &CommitmentPrefix,
        proof: &CommitmentProofBytes,
        root: Option<&CommitmentRoot>,
        receipt_path: &ReceiptPath,
    ) -> Result<(), ClientError> {
        let client_state = downcast_tm_client_state(self)?;
        client_state.verify_height(height)?;
=======
        let merkle_path = apply_prefix(prefix, vec![path.to_string()]);
        let merkle_proof: MerkleProof = RawMerkleProof::try_from(proof.clone())
            .map_err(ClientError::InvalidCommitmentProof)?
            .into();
>>>>>>> 49978e17

        merkle_proof
            .verify_non_membership(&client_state.proof_specs, root.clone().into(), merkle_path)
            .map_err(ClientError::Ics23Verification)
    }
}

<<<<<<< HEAD
fn verify_membership(
    client_state: &ClientState,
    prefix: &CommitmentPrefix,
    proof: &CommitmentProofBytes,
    root: Option<&CommitmentRoot>,
    path: impl Into<Path>,
    value: Vec<u8>,
) -> Result<(), ClientError> {
    let merkle_path = apply_prefix(prefix, vec![path.into().to_string()]);
    let merkle_proof: MerkleProof = RawMerkleProof::try_from(proof.clone())
        .map_err(ClientError::InvalidCommitmentProof)?
        .into();

    merkle_proof
        .verify_membership(
            &client_state.proof_specs,
            root.map(|v| v.clone().into()).unwrap_or_default(),
            merkle_path,
            value,
            0,
        )
        .map_err(ClientError::Ics23Verification)
}

fn verify_non_membership(
    client_state: &ClientState,
    prefix: &CommitmentPrefix,
    proof: &CommitmentProofBytes,
    root: Option<&CommitmentRoot>,
    path: impl Into<Path>,
) -> Result<(), ClientError> {
    let merkle_path = apply_prefix(prefix, vec![path.into().to_string()]);
    let merkle_proof: MerkleProof = RawMerkleProof::try_from(proof.clone())
        .map_err(ClientError::InvalidCommitmentProof)?
        .into();

    merkle_proof
        .verify_non_membership(
            &client_state.proof_specs,
            root.map(|v| v.clone().into()).unwrap_or_default(),
            merkle_path,
        )
        .map_err(ClientError::Ics23Verification)
}

=======
>>>>>>> 49978e17
fn downcast_tm_client_state(cs: &dyn Ics2ClientState) -> Result<&ClientState, ClientError> {
    cs.as_any()
        .downcast_ref::<ClientState>()
        .ok_or_else(|| ClientError::ClientArgsTypeMismatch {
            client_type: tm_client_type(),
        })
}

fn downcast_tm_consensus_state(cs: &dyn ConsensusState) -> Result<TmConsensusState, ClientError> {
    cs.as_any()
        .downcast_ref::<TmConsensusState>()
        .ok_or_else(|| ClientError::ClientArgsTypeMismatch {
            client_type: tm_client_type(),
        })
        .map(Clone::clone)
}

impl Protobuf<RawTmClientState> for ClientState {}

impl TryFrom<RawTmClientState> for ClientState {
    type Error = Error;

    fn try_from(raw: RawTmClientState) -> Result<Self, Self::Error> {
        let chain_id = ChainId::from_string(raw.chain_id.as_str());

        let trust_level = {
            let trust_level = raw
                .trust_level
                .clone()
                .ok_or(Error::MissingTrustingPeriod)?;
            trust_level
                .try_into()
                .map_err(|e| Error::InvalidTrustThreshold {
                    reason: format!("{e}"),
                })?
        };

        let trusting_period = raw
            .trusting_period
            .ok_or(Error::MissingTrustingPeriod)?
            .try_into()
            .map_err(|_| Error::MissingTrustingPeriod)?;

        let unbonding_period = raw
            .unbonding_period
            .ok_or(Error::MissingUnbondingPeriod)?
            .try_into()
            .map_err(|_| Error::MissingUnbondingPeriod)?;

        let max_clock_drift = raw
            .max_clock_drift
            .ok_or(Error::NegativeMaxClockDrift)?
            .try_into()
            .map_err(|_| Error::NegativeMaxClockDrift)?;

        let latest_height = raw
            .latest_height
            .ok_or(Error::MissingLatestHeight)?
            .try_into()
            .map_err(|_| Error::MissingLatestHeight)?;

        // In `RawClientState`, a `frozen_height` of `0` means "not frozen".
        // See:
        // https://github.com/cosmos/ibc-go/blob/8422d0c4c35ef970539466c5bdec1cd27369bab3/modules/light-clients/07-tendermint/types/client_state.go#L74
        let frozen_height = raw
            .frozen_height
            .and_then(|raw_height| raw_height.try_into().ok());

        // We use set this deprecated field just so that we can properly convert
        // it back in its raw form
        #[allow(deprecated)]
        let allow_update = AllowUpdate {
            after_expiry: raw.allow_update_after_expiry,
            after_misbehaviour: raw.allow_update_after_misbehaviour,
        };

        let client_state = ClientState::new(
            chain_id,
            trust_level,
            trusting_period,
            unbonding_period,
            max_clock_drift,
            latest_height,
            raw.proof_specs.into(),
            raw.upgrade_path,
            allow_update,
            frozen_height,
        )?;

        Ok(client_state)
    }
}

impl From<ClientState> for RawTmClientState {
    fn from(value: ClientState) -> Self {
        #[allow(deprecated)]
        Self {
            chain_id: value.chain_id.to_string(),
            trust_level: Some(value.trust_level.into()),
            trusting_period: Some(value.trusting_period.into()),
            unbonding_period: Some(value.unbonding_period.into()),
            max_clock_drift: Some(value.max_clock_drift.into()),
            frozen_height: Some(value.frozen_height.map(|height| height.into()).unwrap_or(
                RawHeight {
                    revision_number: 0,
                    revision_height: 0,
                },
            )),
            latest_height: Some(value.latest_height.into()),
            proof_specs: value.proof_specs.into(),
            upgrade_path: value.upgrade_path,
            allow_update_after_expiry: value.allow_update.after_expiry,
            allow_update_after_misbehaviour: value.allow_update.after_misbehaviour,
        }
    }
}

impl Protobuf<Any> for ClientState {}

impl TryFrom<Any> for ClientState {
    type Error = ClientError;

    fn try_from(raw: Any) -> Result<Self, Self::Error> {
        use bytes::Buf;
        use core::ops::Deref;

        fn decode_client_state<B: Buf>(buf: B) -> Result<ClientState, Error> {
            RawTmClientState::decode(buf)
                .map_err(Error::Decode)?
                .try_into()
        }

        match raw.type_url.as_str() {
            TENDERMINT_CLIENT_STATE_TYPE_URL => {
                decode_client_state(raw.value.deref()).map_err(Into::into)
            }
            _ => Err(ClientError::UnknownClientStateType {
                client_state_type: raw.type_url,
            }),
        }
    }
}

impl From<ClientState> for Any {
    fn from(client_state: ClientState) -> Self {
        Any {
            type_url: TENDERMINT_CLIENT_STATE_TYPE_URL.to_string(),
            value: Protobuf::<RawTmClientState>::encode_vec(&client_state)
                .expect("encoding to `Any` from `TmClientState`"),
        }
    }
}

#[cfg(test)]
mod tests {
    use crate::prelude::*;
    use crate::Height;
    use core::time::Duration;
    use test_log::test;

    use ibc_proto::ics23::ProofSpec as Ics23ProofSpec;

    use crate::clients::ics07_tendermint::client_state::{
        AllowUpdate, ClientState as TmClientState,
    };
    use crate::core::ics02_client::client_state::ClientState;
    use crate::core::ics02_client::trust_threshold::TrustThreshold;
    use crate::core::ics23_commitment::specs::ProofSpecs;
    use crate::core::ics24_host::identifier::ChainId;
    use crate::timestamp::ZERO_DURATION;

    #[derive(Clone, Debug, PartialEq)]
    struct ClientStateParams {
        id: ChainId,
        trust_level: TrustThreshold,
        trusting_period: Duration,
        unbonding_period: Duration,
        max_clock_drift: Duration,
        latest_height: Height,
        proof_specs: ProofSpecs,
        upgrade_path: Vec<String>,
        allow_update: AllowUpdate,
    }

    #[test]
    fn client_state_new() {
        // Define a "default" set of parameters to reuse throughout these tests.
        let default_params: ClientStateParams = ClientStateParams {
            id: ChainId::default(),
            trust_level: TrustThreshold::ONE_THIRD,
            trusting_period: Duration::new(64000, 0),
            unbonding_period: Duration::new(128000, 0),
            max_clock_drift: Duration::new(3, 0),
            latest_height: Height::new(0, 10).unwrap(),
            proof_specs: ProofSpecs::default(),
            upgrade_path: Default::default(),
            allow_update: AllowUpdate {
                after_expiry: false,
                after_misbehaviour: false,
            },
        };

        struct Test {
            name: String,
            params: ClientStateParams,
            want_pass: bool,
        }

        let tests: Vec<Test> = vec![
            Test {
                name: "Valid parameters".to_string(),
                params: default_params.clone(),
                want_pass: true,
            },
            Test {
                name: "Valid (empty) upgrade-path".to_string(),
                params: ClientStateParams {
                    upgrade_path: vec![],
                    ..default_params.clone()
                },
                want_pass: true,
            },
            Test {
                name: "Valid upgrade-path".to_string(),
                params: ClientStateParams {
                    upgrade_path: vec!["upgrade".to_owned(), "upgradedIBCState".to_owned()],
                    ..default_params.clone()
                },
                want_pass: true,
            },
            Test {
                name: "Valid long (50 chars) chain-id".to_string(),
                params: ClientStateParams {
                    id: ChainId::new("a".repeat(48), 0),
                    ..default_params.clone()
                },
                want_pass: true,
            },
            Test {
                name: "Invalid too-long (51 chars) chain-id".to_string(),
                params: ClientStateParams {
                    id: ChainId::new("a".repeat(49), 0),
                    ..default_params.clone()
                },
                want_pass: false,
            },
            Test {
                name: "Invalid (zero) max-clock-drift period".to_string(),
                params: ClientStateParams {
                    max_clock_drift: ZERO_DURATION,
                    ..default_params.clone()
                },
                want_pass: false,
            },
            Test {
                name: "Invalid unbonding period".to_string(),
                params: ClientStateParams {
                    unbonding_period: ZERO_DURATION,
                    ..default_params.clone()
                },
                want_pass: false,
            },
            Test {
                name: "Invalid (too small) trusting period".to_string(),
                params: ClientStateParams {
                    trusting_period: ZERO_DURATION,
                    ..default_params.clone()
                },
                want_pass: false,
            },
            Test {
                name: "Invalid (too large) trusting period w.r.t. unbonding period".to_string(),
                params: ClientStateParams {
                    trusting_period: Duration::new(11, 0),
                    unbonding_period: Duration::new(10, 0),
                    ..default_params.clone()
                },
                want_pass: false,
            },
            Test {
                name: "Invalid (equal) trusting period w.r.t. unbonding period".to_string(),
                params: ClientStateParams {
                    trusting_period: Duration::new(10, 0),
                    unbonding_period: Duration::new(10, 0),
                    ..default_params.clone()
                },
                want_pass: false,
            },
            Test {
                name: "Invalid (zero) trusting trust threshold".to_string(),
                params: ClientStateParams {
                    trust_level: TrustThreshold::ZERO,
                    ..default_params.clone()
                },
                want_pass: false,
            },
            Test {
                name: "Invalid (too small) trusting trust threshold".to_string(),
                params: ClientStateParams {
                    trust_level: TrustThreshold::new(1, 4).unwrap(),
                    ..default_params.clone()
                },
                want_pass: false,
            },
            Test {
                name: "Invalid latest height revision number (doesn't match chain)".to_string(),
                params: ClientStateParams {
                    latest_height: Height::new(1, 1).unwrap(),
                    ..default_params.clone()
                },
                want_pass: false,
            },
            Test {
                name: "Invalid (empty) proof specs".to_string(),
                params: ClientStateParams {
                    proof_specs: ProofSpecs::from(Vec::<Ics23ProofSpec>::new()),
                    ..default_params
                },
                want_pass: false,
            },
        ]
        .into_iter()
        .collect();

        for test in tests {
            let p = test.params.clone();

            let cs_result = TmClientState::new(
                p.id,
                p.trust_level,
                p.trusting_period,
                p.unbonding_period,
                p.max_clock_drift,
                p.latest_height,
                p.proof_specs,
                p.upgrade_path,
                p.allow_update,
                None,
            );

            assert_eq!(
                test.want_pass,
                cs_result.is_ok(),
                "ClientState::new() failed for test {}, \nmsg{:?} with error {:?}",
                test.name,
                test.params.clone(),
                cs_result.err(),
            );
        }
    }

    #[test]
    fn client_state_verify_height() {
        // Define a "default" set of parameters to reuse throughout these tests.
        let default_params: ClientStateParams = ClientStateParams {
            id: ChainId::new("ibc".to_string(), 1),
            trust_level: TrustThreshold::ONE_THIRD,
            trusting_period: Duration::new(64000, 0),
            unbonding_period: Duration::new(128000, 0),
            max_clock_drift: Duration::new(3, 0),
            latest_height: Height::new(1, 10).unwrap(),
            proof_specs: ProofSpecs::default(),
            upgrade_path: Default::default(),
            allow_update: AllowUpdate {
                after_expiry: false,
                after_misbehaviour: false,
            },
        };

        struct Test {
            name: String,
            height: Height,
            setup: Option<Box<dyn FnOnce(TmClientState) -> TmClientState>>,
            want_pass: bool,
        }

        let tests = vec![
            Test {
                name: "Successful height verification".to_string(),
                height: Height::new(1, 8).unwrap(),
                setup: None,
                want_pass: true,
            },
            Test {
                name: "Invalid (too large)  client height".to_string(),
                height: Height::new(1, 12).unwrap(),
                setup: None,
                want_pass: false,
            },
        ];

        for test in tests {
            let p = default_params.clone();
            let client_state = TmClientState::new(
                p.id,
                p.trust_level,
                p.trusting_period,
                p.unbonding_period,
                p.max_clock_drift,
                p.latest_height,
                p.proof_specs,
                p.upgrade_path,
                p.allow_update,
                None,
            )
            .unwrap();
            let client_state = match test.setup {
                Some(setup) => (setup)(client_state),
                _ => client_state,
            };
            let res = client_state.validate_proof_height(test.height);

            assert_eq!(
                test.want_pass,
                res.is_ok(),
                "ClientState::validate_proof_height() failed for test {}, \nmsg{:?} with error {:?}",
                test.name,
                test.height,
                res.err(),
            );
        }
    }
}

#[cfg(all(test, feature = "serde"))]
mod serde_tests {
    use tendermint_rpc::endpoint::abci_query::AbciQuery;

    use crate::test::test_serialization_roundtrip;

    #[test]
    fn serialization_roundtrip_no_proof() {
        let json_data =
            include_str!("../../../tests/support/query/serialization/client_state.json");
        test_serialization_roundtrip::<AbciQuery>(json_data);
    }

    #[test]
    fn serialization_roundtrip_with_proof() {
        let json_data =
            include_str!("../../../tests/support/query/serialization/client_state_proof.json");
        test_serialization_roundtrip::<AbciQuery>(json_data);
    }
}

#[cfg(any(test, feature = "mocks"))]
pub mod test_util {
    use crate::prelude::*;
    use core::time::Duration;

    use tendermint::block::Header;

    use crate::clients::ics07_tendermint::client_state::{AllowUpdate, ClientState};
    use crate::core::ics02_client::height::Height;
    use crate::core::ics24_host::identifier::ChainId;

    pub fn get_dummy_tendermint_client_state(tm_header: Header) -> ClientState {
        ClientState::new(
            ChainId::from(tm_header.chain_id.clone()),
            Default::default(),
            Duration::from_secs(64000),
            Duration::from_secs(128000),
            Duration::from_millis(3000),
            Height::new(
                ChainId::chain_version(tm_header.chain_id.as_str()),
                u64::from(tm_header.height),
            )
            .unwrap(),
            Default::default(),
            Default::default(),
            AllowUpdate {
                after_expiry: false,
                after_misbehaviour: false,
            },
            None,
        )
        .unwrap()
    }
}<|MERGE_RESOLUTION|>--- conflicted
+++ resolved
@@ -750,139 +750,16 @@
         })
     }
 
-<<<<<<< HEAD
-    fn verify_client_consensus_state(
+    fn verify_membership(
         &self,
-        height: Height,
         prefix: &CommitmentPrefix,
         proof: &CommitmentProofBytes,
         root: Option<&CommitmentRoot>,
-        client_cons_state_path: &ClientConsensusStatePath,
-        expected_consensus_state: &dyn ConsensusState,
+        path: Path,
+        value: Vec<u8>,
     ) -> Result<(), ClientError> {
         let client_state = downcast_tm_client_state(self)?;
-        client_state.verify_height(height)?;
-
-        let value = expected_consensus_state
-            .encode_vec()
-            .map_err(ClientError::InvalidAnyConsensusState)?;
-
-        verify_membership(
-            client_state,
-            prefix,
-            proof,
-            root,
-            client_cons_state_path.clone(),
-            value,
-        )
-    }
-
-    fn verify_connection_state(
-        &self,
-        height: Height,
-        prefix: &CommitmentPrefix,
-        proof: &CommitmentProofBytes,
-        root: Option<&CommitmentRoot>,
-        conn_path: &ConnectionPath,
-        expected_connection_end: &ConnectionEnd,
-    ) -> Result<(), ClientError> {
-        let client_state = downcast_tm_client_state(self)?;
-        client_state.verify_height(height)?;
-
-        let value = expected_connection_end
-            .encode_vec()
-            .map_err(ClientError::InvalidConnectionEnd)?;
-        verify_membership(client_state, prefix, proof, root, conn_path.clone(), value)
-    }
-
-    fn verify_channel_state(
-        &self,
-        height: Height,
-        prefix: &CommitmentPrefix,
-        proof: &CommitmentProofBytes,
-        root: Option<&CommitmentRoot>,
-        channel_end_path: &ChannelEndPath,
-        expected_channel_end: &ChannelEnd,
-    ) -> Result<(), ClientError> {
-        let client_state = downcast_tm_client_state(self)?;
-        client_state.verify_height(height)?;
-        let value = expected_channel_end
-            .encode_vec()
-            .map_err(ClientError::InvalidChannelEnd)?;
-
-        verify_membership(
-            client_state,
-            prefix,
-            proof,
-            root,
-            channel_end_path.clone(),
-            value,
-        )
-    }
-
-    fn verify_client_full_state(
-=======
-    fn verify_membership(
->>>>>>> 49978e17
-        &self,
-        prefix: &CommitmentPrefix,
-        proof: &CommitmentProofBytes,
-<<<<<<< HEAD
-        root: Option<&CommitmentRoot>,
-        client_state_path: &ClientStatePath,
-        expected_client_state: Any,
-=======
-        root: &CommitmentRoot,
-        path: Path,
-        value: Vec<u8>,
->>>>>>> 49978e17
-    ) -> Result<(), ClientError> {
-        let client_state = downcast_tm_client_state(self)?;
-
-<<<<<<< HEAD
-    fn verify_packet_data(
-        &self,
-        height: Height,
-        prefix: &CommitmentPrefix,
-        proof: &CommitmentProofBytes,
-        root: Option<&CommitmentRoot>,
-        commitment_path: &CommitmentPath,
-        commitment: PacketCommitment,
-    ) -> Result<(), ClientError> {
-        let client_state = downcast_tm_client_state(self)?;
-        client_state.verify_height(height)?;
-
-        verify_membership(
-            client_state,
-            prefix,
-            proof,
-            root,
-            commitment_path.clone(),
-            commitment.into_vec(),
-        )
-    }
-
-    fn verify_packet_acknowledgement(
-        &self,
-        height: Height,
-        prefix: &CommitmentPrefix,
-        proof: &CommitmentProofBytes,
-        root: Option<&CommitmentRoot>,
-        ack_path: &AckPath,
-        ack: AcknowledgementCommitment,
-    ) -> Result<(), ClientError> {
-        let client_state = downcast_tm_client_state(self)?;
-        client_state.verify_height(height)?;
-
-        verify_membership(
-            client_state,
-            prefix,
-            proof,
-            root,
-            ack_path.clone(),
-            ack.into_vec(),
-        )
-=======
+
         let merkle_path = apply_prefix(prefix, vec![path.to_string()]);
         let merkle_proof: MerkleProof = RawMerkleProof::try_from(proof.clone())
             .map_err(ClientError::InvalidCommitmentProof)?
@@ -891,102 +768,38 @@
         merkle_proof
             .verify_membership(
                 &client_state.proof_specs,
-                root.clone().into(),
+                root.map(|r| r.clone().into()).unwrap_or_default(),
                 merkle_path,
                 value,
                 0,
             )
             .map_err(ClientError::Ics23Verification)
->>>>>>> 49978e17
     }
 
     fn verify_non_membership(
         &self,
         prefix: &CommitmentPrefix,
         proof: &CommitmentProofBytes,
-<<<<<<< HEAD
         root: Option<&CommitmentRoot>,
-        seq_recv_path: &SeqRecvPath,
-        sequence: Sequence,
-=======
-        root: &CommitmentRoot,
         path: Path,
->>>>>>> 49978e17
     ) -> Result<(), ClientError> {
         let client_state = downcast_tm_client_state(self)?;
 
-<<<<<<< HEAD
-    fn verify_packet_receipt_absence(
-        &self,
-        height: Height,
-        prefix: &CommitmentPrefix,
-        proof: &CommitmentProofBytes,
-        root: Option<&CommitmentRoot>,
-        receipt_path: &ReceiptPath,
-    ) -> Result<(), ClientError> {
-        let client_state = downcast_tm_client_state(self)?;
-        client_state.verify_height(height)?;
-=======
         let merkle_path = apply_prefix(prefix, vec![path.to_string()]);
         let merkle_proof: MerkleProof = RawMerkleProof::try_from(proof.clone())
             .map_err(ClientError::InvalidCommitmentProof)?
             .into();
->>>>>>> 49978e17
 
         merkle_proof
-            .verify_non_membership(&client_state.proof_specs, root.clone().into(), merkle_path)
+            .verify_non_membership(
+                &client_state.proof_specs,
+                root.map(|r| r.clone().into()).unwrap_or_default(),
+                merkle_path,
+            )
             .map_err(ClientError::Ics23Verification)
     }
 }
 
-<<<<<<< HEAD
-fn verify_membership(
-    client_state: &ClientState,
-    prefix: &CommitmentPrefix,
-    proof: &CommitmentProofBytes,
-    root: Option<&CommitmentRoot>,
-    path: impl Into<Path>,
-    value: Vec<u8>,
-) -> Result<(), ClientError> {
-    let merkle_path = apply_prefix(prefix, vec![path.into().to_string()]);
-    let merkle_proof: MerkleProof = RawMerkleProof::try_from(proof.clone())
-        .map_err(ClientError::InvalidCommitmentProof)?
-        .into();
-
-    merkle_proof
-        .verify_membership(
-            &client_state.proof_specs,
-            root.map(|v| v.clone().into()).unwrap_or_default(),
-            merkle_path,
-            value,
-            0,
-        )
-        .map_err(ClientError::Ics23Verification)
-}
-
-fn verify_non_membership(
-    client_state: &ClientState,
-    prefix: &CommitmentPrefix,
-    proof: &CommitmentProofBytes,
-    root: Option<&CommitmentRoot>,
-    path: impl Into<Path>,
-) -> Result<(), ClientError> {
-    let merkle_path = apply_prefix(prefix, vec![path.into().to_string()]);
-    let merkle_proof: MerkleProof = RawMerkleProof::try_from(proof.clone())
-        .map_err(ClientError::InvalidCommitmentProof)?
-        .into();
-
-    merkle_proof
-        .verify_non_membership(
-            &client_state.proof_specs,
-            root.map(|v| v.clone().into()).unwrap_or_default(),
-            merkle_path,
-        )
-        .map_err(ClientError::Ics23Verification)
-}
-
-=======
->>>>>>> 49978e17
 fn downcast_tm_client_state(cs: &dyn Ics2ClientState) -> Result<&ClientState, ClientError> {
     cs.as_any()
         .downcast_ref::<ClientState>()
