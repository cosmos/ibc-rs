//! Defines the token transfer error type

use core::convert::Infallible;
use core::str::Utf8Error;
use displaydoc::Display;
use ibc_proto::protobuf::Error as TendermintProtoError;
use uint::FromDecStrErr;

use crate::core::ics04_channel::channel::Order;
use crate::core::ics24_host::identifier::{ChannelId, IdentifierError, PortId};
use crate::core::ContextError;
use crate::prelude::*;

#[derive(Display, Debug)]
pub enum TokenTransferError {
    /// context error: `{0}`
    ContextError(ContextError),
    /// invalid identifier: `{0}`
    InvalidIdentifier(ValidationError),
    /// destination channel not found in the counterparty of port_id `{port_id}` and channel_id `{channel_id}`
    DestinationChannelNotFound {
        port_id: PortId,
        channel_id: ChannelId,
    },
<<<<<<< HEAD
    /// invalid port identifier `{context}`, validation error: `{validation_error}`
    InvalidPortId {
        context: String,
        validation_error: IdentifierError,
    },
    /// invalid channel identifier `{context}`, validation error: `{validation_error}`
    InvalidChannelId {
        context: String,
        validation_error: IdentifierError,
    },
    /// invalid packet timeout height value `{context}`
    InvalidPacketTimeoutHeight { context: String },
    /// invalid packet timeout timestamp value `{timestamp}`
    InvalidPacketTimeoutTimestamp { timestamp: u64 },
=======
>>>>>>> aeac915e
    /// base denomination is empty
    EmptyBaseDenom,
    /// invalid prot id n trace at position: `{pos}`, validation error: `{validation_error}`
    InvalidTracePortId {
        pos: usize,
        validation_error: IdentifierError,
    },
    /// invalid channel id in trace at position: `{pos}`, validation error: `{validation_error}`
    InvalidTraceChannelId {
        pos: usize,
        validation_error: IdentifierError,
    },
    /// trace length must be even but got: `{len}`
    InvalidTraceLength { len: usize },
    /// invalid amount error: `{0}`
    InvalidAmount(FromDecStrErr),
    /// invalid token
    InvalidToken,
    /// expected `{expect_order}` channel, got `{got_order}`
    ChannelNotUnordered {
        expect_order: Order,
        got_order: Order,
    },
    /// channel cannot be closed
    CantCloseChannel,
    /// failed to deserialize packet data
    PacketDataDeserialization,
    /// failed to deserialize acknowledgement
    AckDeserialization,
    /// receive is not enabled
    ReceiveDisabled { reason: String },
    /// send is not enabled
    SendDisabled { reason: String },
    /// failed to parse as AccountId
    ParseAccountFailure,
    /// invalid port: `{port_id}`, expected `{exp_port_id}`
    InvalidPort {
        port_id: PortId,
        exp_port_id: PortId,
    },
    /// decoding raw msg error: `{0}`
    DecodeRawMsg(TendermintProtoError),
    /// unknown msg type: `{msg_type}`
    UnknownMsgType { msg_type: String },
    /// invalid coin string: `{coin}`
    InvalidCoin { coin: String },
    /// decoding raw bytes as UTF8 string error: `{0}`
    Utf8Decode(Utf8Error),
}

#[cfg(feature = "std")]
impl std::error::Error for TokenTransferError {
    fn source(&self) -> Option<&(dyn std::error::Error + 'static)> {
        match &self {
            Self::ContextError(e) => Some(e),
            Self::InvalidIdentifier(e) => Some(e),
            Self::InvalidTracePortId {
                validation_error: e,
                ..
            } => Some(e),
            Self::InvalidTraceChannelId {
                validation_error: e,
                ..
            } => Some(e),
            Self::InvalidAmount(e) => Some(e),
            Self::DecodeRawMsg(e) => Some(e),
            Self::Utf8Decode(e) => Some(e),
            _ => None,
        }
    }
}

impl From<Infallible> for TokenTransferError {
    fn from(e: Infallible) -> Self {
        match e {}
    }
}

impl From<ContextError> for TokenTransferError {
    fn from(err: ContextError) -> TokenTransferError {
        Self::ContextError(err)
    }
}

impl From<ValidationError> for TokenTransferError {
    fn from(err: ValidationError) -> TokenTransferError {
        Self::InvalidIdentifier(err)
    }
}<|MERGE_RESOLUTION|>--- conflicted
+++ resolved
@@ -16,29 +16,12 @@
     /// context error: `{0}`
     ContextError(ContextError),
     /// invalid identifier: `{0}`
-    InvalidIdentifier(ValidationError),
+    InvalidIdentifier(IdentifierError),
     /// destination channel not found in the counterparty of port_id `{port_id}` and channel_id `{channel_id}`
     DestinationChannelNotFound {
         port_id: PortId,
         channel_id: ChannelId,
     },
-<<<<<<< HEAD
-    /// invalid port identifier `{context}`, validation error: `{validation_error}`
-    InvalidPortId {
-        context: String,
-        validation_error: IdentifierError,
-    },
-    /// invalid channel identifier `{context}`, validation error: `{validation_error}`
-    InvalidChannelId {
-        context: String,
-        validation_error: IdentifierError,
-    },
-    /// invalid packet timeout height value `{context}`
-    InvalidPacketTimeoutHeight { context: String },
-    /// invalid packet timeout timestamp value `{timestamp}`
-    InvalidPacketTimeoutTimestamp { timestamp: u64 },
-=======
->>>>>>> aeac915e
     /// base denomination is empty
     EmptyBaseDenom,
     /// invalid prot id n trace at position: `{pos}`, validation error: `{validation_error}`
@@ -123,8 +106,8 @@
     }
 }
 
-impl From<ValidationError> for TokenTransferError {
-    fn from(err: ValidationError) -> TokenTransferError {
+impl From<IdentifierError> for TokenTransferError {
+    fn from(err: IdentifierError) -> TokenTransferError {
         Self::InvalidIdentifier(err)
     }
 }