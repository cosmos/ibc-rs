//! Contains the `PacketData` type that defines the structure of token transfers' packet bytes

use alloc::string::ToString;
use core::convert::TryFrom;
use core::str::FromStr;

use ibc_proto::ibc::applications::transfer::v2::FungibleTokenPacketData as RawPacketData;

use super::error::TokenTransferError;
use super::{Amount, Memo, PrefixedCoin, PrefixedDenom};
#[cfg(feature = "schema")]
use crate::alloc::borrow::ToOwned;
use crate::signer::Signer;

/// Defines the structure of token transfers' packet bytes
#[cfg_attr(feature = "serde", derive(serde::Serialize, serde::Deserialize))]
#[cfg_attr(
    feature = "serde",
    serde(try_from = "RawPacketData", into = "RawPacketData")
)]
#[cfg_attr(feature = "schema", derive(schemars::JsonSchema))]
#[cfg_attr(
    feature = "parity-scale-codec",
    derive(parity_scale_codec::Encode, parity_scale_codec::Decode,)
)]
#[cfg_attr(
    feature = "borsh",
    derive(borsh::BorshSerialize, borsh::BorshDeserialize)
)]
#[derive(Clone, Debug, PartialEq, Eq)]
pub struct PacketData {
    pub token: PrefixedCoin,
    pub sender: Signer,
    pub receiver: Signer,
    pub memo: Memo,
}

impl TryFrom<RawPacketData> for PacketData {
    type Error = TokenTransferError;

    fn try_from(raw_pkt_data: RawPacketData) -> Result<Self, Self::Error> {
        // This denom may be prefixed or unprefixed.
        let denom = PrefixedDenom::from_str(&raw_pkt_data.denom)?;
        let amount = Amount::from_str(&raw_pkt_data.amount)?;
        Ok(Self {
            token: PrefixedCoin { denom, amount },
            sender: raw_pkt_data.sender.into(),
            receiver: raw_pkt_data.receiver.into(),
            memo: raw_pkt_data.memo.into(),
        })
    }
}

impl From<PacketData> for RawPacketData {
    fn from(pkt_data: PacketData) -> Self {
        Self {
            denom: pkt_data.token.denom.to_string(),
            amount: pkt_data.token.amount.to_string(),
            sender: pkt_data.sender.to_string(),
            receiver: pkt_data.receiver.to_string(),
            memo: pkt_data.memo.to_string(),
        }
    }
}

#[cfg(test)]
mod tests {
<<<<<<< HEAD
=======
    use ibc_testkit::utils::core::signer::dummy_bech32_account;
>>>>>>> 046901f4
    use primitive_types::U256;

    use super::*;
    use crate::applications::transfer::BaseCoin;

    impl PacketData {
        pub fn new_dummy() -> Self {
            let address: Signer = dummy_bech32_account().into();

            Self {
                token: BaseCoin {
                    denom: "uatom".parse().unwrap(),
                    amount: U256::from(10).into(),
                }
                .into(),
                sender: address.clone(),
                receiver: address,
                memo: "".to_string().into(),
            }
        }

        pub fn ser_json_assert_eq(&self, json: &str) {
            let ser = serde_json::to_string(&self).unwrap();
            assert_eq!(ser, json);
        }

        pub fn deser_json_assert_eq(&self, json: &str) {
            let deser: Self = serde_json::from_str(json).unwrap();
            assert_eq!(&deser, self);
        }
    }

    pub fn dummy_json_packet_data() -> &'static str {
        r#"{"denom":"uatom","amount":"10","sender":"cosmos1wxeyh7zgn4tctjzs0vtqpc6p5cxq5t2muzl7ng","receiver":"cosmos1wxeyh7zgn4tctjzs0vtqpc6p5cxq5t2muzl7ng","memo":""}"#
    }

    pub fn dummy_json_packet_data_without_memo() -> &'static str {
        r#"{"denom":"uatom","amount":"10","sender":"cosmos1wxeyh7zgn4tctjzs0vtqpc6p5cxq5t2muzl7ng","receiver":"cosmos1wxeyh7zgn4tctjzs0vtqpc6p5cxq5t2muzl7ng"}"#
    }

    /// Ensures `PacketData` properly encodes to JSON by first converting to a
    /// `RawPacketData` and then serializing that.
    #[test]
    fn test_packet_data_ser() {
        PacketData::new_dummy().ser_json_assert_eq(dummy_json_packet_data());
    }

    /// Ensures `PacketData` properly decodes from JSON by first deserializing to a
    /// `RawPacketData` and then converting from that.
    #[test]
    fn test_packet_data_deser() {
        PacketData::new_dummy().deser_json_assert_eq(dummy_json_packet_data());
        PacketData::new_dummy().deser_json_assert_eq(dummy_json_packet_data_without_memo());
    }
}<|MERGE_RESOLUTION|>--- conflicted
+++ resolved
@@ -65,10 +65,7 @@
 
 #[cfg(test)]
 mod tests {
-<<<<<<< HEAD
-=======
     use ibc_testkit::utils::core::signer::dummy_bech32_account;
->>>>>>> 046901f4
     use primitive_types::U256;
 
     use super::*;
