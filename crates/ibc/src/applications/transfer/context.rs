--- conflicted
+++ resolved
@@ -5,10 +5,6 @@
 
 use super::ack_success_b64;
 use super::error::TokenTransferError;
-<<<<<<< HEAD
-use super::ACK_SUCCESS_B64;
-=======
->>>>>>> 9cba2fc0
 use crate::applications::transfer::events::{AckEvent, AckStatusEvent, RecvEvent, TimeoutEvent};
 use crate::applications::transfer::packet::PacketData;
 use crate::applications::transfer::relay::refund_packet_token_execute;
@@ -17,11 +13,7 @@
 };
 use crate::applications::transfer::{PrefixedCoin, PrefixedDenom, VERSION};
 use crate::core::ics04_channel::acknowledgement::Acknowledgement;
-<<<<<<< HEAD
-use crate::core::ics04_channel::acknowledgement::AcknowledgementResult;
-=======
 use crate::core::ics04_channel::acknowledgement::AcknowledgementStatus;
->>>>>>> 9cba2fc0
 use crate::core::ics04_channel::channel::{Counterparty, Order};
 use crate::core::ics04_channel::context::{
     SendPacketExecutionContext, SendPacketValidationContext,
@@ -279,26 +271,15 @@
     let data = match serde_json::from_slice::<PacketData>(&packet.data) {
         Ok(data) => data,
         Err(_) => {
-<<<<<<< HEAD
-            let ack = AcknowledgementResult::Error(
-                TokenTransferError::PacketDataDeserialization.to_string(),
-            );
-=======
             let ack =
                 AcknowledgementStatus::error(TokenTransferError::PacketDataDeserialization.into());
->>>>>>> 9cba2fc0
             return (ModuleExtras::empty(), ack.into());
         }
     };
 
     let (mut extras, ack) = match process_recv_packet_execute(ctx_b, packet, data.clone()) {
-<<<<<<< HEAD
-        Ok(extras) => (extras, AcknowledgementResult::success(ACK_SUCCESS_B64)),
-        Err((extras, error)) => (extras, AcknowledgementResult::from_error(error)),
-=======
         Ok(extras) => (extras, AcknowledgementStatus::success(ack_success_b64())),
         Err((extras, error)) => (extras, AcknowledgementStatus::error(error.into())),
->>>>>>> 9cba2fc0
     };
 
     let recv_event = RecvEvent {
@@ -326,11 +307,7 @@
     let data = serde_json::from_slice::<PacketData>(&packet.data)
         .map_err(|_| TokenTransferError::PacketDataDeserialization)?;
 
-<<<<<<< HEAD
-    let acknowledgement = serde_json::from_slice::<AcknowledgementResult>(acknowledgement.as_ref())
-=======
     let acknowledgement = serde_json::from_slice::<AcknowledgementStatus>(acknowledgement.as_ref())
->>>>>>> 9cba2fc0
         .map_err(|_| TokenTransferError::AckDeserialization)?;
 
     if !acknowledgement.is_successful() {
@@ -357,11 +334,7 @@
     };
 
     let acknowledgement =
-<<<<<<< HEAD
-        match serde_json::from_slice::<AcknowledgementResult>(acknowledgement.as_ref()) {
-=======
         match serde_json::from_slice::<AcknowledgementStatus>(acknowledgement.as_ref()) {
->>>>>>> 9cba2fc0
             Ok(ack) => ack,
             Err(_) => {
                 return (
