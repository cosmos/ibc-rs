--- conflicted
+++ resolved
@@ -24,15 +24,10 @@
 use crate::core::ics04_channel::packet::{Packet, Sequence};
 use crate::core::ics04_channel::Version;
 use crate::core::ics24_host::identifier::{ChannelId, ClientId, ConnectionId, PortId};
-<<<<<<< HEAD
-use crate::core::ics24_host::path::{ChannelEndPath, ClientConsensusStatePath, SeqSendPath};
-use crate::core::ics26_routing::module::{ExecutionModule, ValidationModule};
-=======
 use crate::core::ics24_host::path::{
     ChannelEndPath, ClientConsensusStatePath, CommitmentPath, SeqSendPath,
 };
-use crate::core::ics26_routing::context::Module;
->>>>>>> c4cb0d4b
+use crate::core::ics26_routing::module::{ExecutionModule, ValidationModule};
 use crate::core::ContextError;
 use crate::events::IbcEvent;
 use crate::mock::context::MockIbcStore;
@@ -102,8 +97,37 @@
         Ok(version.clone())
     }
 
-<<<<<<< HEAD
-=======
+    fn on_chan_open_try_validate(
+        &self,
+        _order: Order,
+        _connection_hops: &[ConnectionId],
+        _port_id: &PortId,
+        _channel_id: &ChannelId,
+        _counterparty: &Counterparty,
+        counterparty_version: &Version,
+    ) -> Result<Version, ChannelError> {
+        Ok(counterparty_version.clone())
+    }
+
+    fn on_timeout_packet_validate(
+        &self,
+        _packet: &Packet,
+        _relayer: &Signer,
+    ) -> Result<(), PacketError> {
+        Ok(())
+    }
+
+    fn on_acknowledgement_packet_validate(
+        &self,
+        _packet: &Packet,
+        _acknowledgement: &Acknowledgement,
+        _relayer: &Signer,
+    ) -> Result<(), PacketError> {
+        Ok(())
+    }
+}
+
+impl ExecutionModule for DummyTransferModule {
     fn on_chan_open_init_execute(
         &mut self,
         _order: Order,
@@ -116,51 +140,6 @@
         Ok((ModuleExtras::empty(), version.clone()))
     }
 
->>>>>>> c4cb0d4b
-    fn on_chan_open_try_validate(
-        &self,
-        _order: Order,
-        _connection_hops: &[ConnectionId],
-        _port_id: &PortId,
-        _channel_id: &ChannelId,
-        _counterparty: &Counterparty,
-        counterparty_version: &Version,
-    ) -> Result<Version, ChannelError> {
-        Ok(counterparty_version.clone())
-    }
-
-    fn on_timeout_packet_validate(
-        &self,
-        _packet: &Packet,
-        _relayer: &Signer,
-    ) -> Result<(), PacketError> {
-        Ok(())
-    }
-
-    fn on_acknowledgement_packet_validate(
-        &self,
-        _packet: &Packet,
-        _acknowledgement: &Acknowledgement,
-        _relayer: &Signer,
-    ) -> Result<(), PacketError> {
-        Ok(())
-    }
-}
-
-impl ExecutionModule for DummyTransferModule {
-    fn on_chan_open_init_execute(
-        &mut self,
-        _order: Order,
-        _connection_hops: &[ConnectionId],
-        _port_id: &PortId,
-        _channel_id: &ChannelId,
-        _counterparty: &Counterparty,
-        version: &Version,
-    ) -> Result<(ModuleExtras, Version), ChannelError> {
-        Ok((ModuleExtras::empty(), version.clone()))
-    }
-
-<<<<<<< HEAD
     fn on_chan_open_try_execute(
         &mut self,
         _order: Order,
@@ -173,8 +152,6 @@
         Ok((ModuleExtras::empty(), counterparty_version.clone()))
     }
 
-=======
->>>>>>> c4cb0d4b
     fn on_recv_packet_execute(
         &mut self,
         _packet: &Packet,
@@ -186,17 +163,6 @@
         )
     }
 
-<<<<<<< HEAD
-=======
-    fn on_timeout_packet_validate(
-        &self,
-        _packet: &Packet,
-        _relayer: &Signer,
-    ) -> Result<(), PacketError> {
-        Ok(())
-    }
-
->>>>>>> c4cb0d4b
     fn on_timeout_packet_execute(
         &mut self,
         _packet: &Packet,
