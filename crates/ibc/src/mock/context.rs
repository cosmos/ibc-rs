--- conflicted
+++ resolved
@@ -1401,15 +1401,9 @@
     }
 }
 
-<<<<<<< HEAD
 impl Ics18Context for MockContext {
     fn query_latest_height(&self) -> Result<Height, Ics18Error> {
         self.host_current_height().map_err(Ics18Error::ics03)
-=======
-impl RelayerContext for MockContext {
-    fn query_latest_height(&self) -> Height {
-        self.host_current_height()
->>>>>>> e3001350
     }
 
     fn query_client_full_state(&self, client_id: &ClientId) -> Option<Box<dyn ClientState>> {
