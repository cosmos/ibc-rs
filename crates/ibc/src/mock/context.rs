//! Implementation of a global context mock. Used in testing handlers of all IBC modules.

mod applications;
mod clients;

use crate::clients::ics07_tendermint::TENDERMINT_CLIENT_TYPE;
use crate::core::ics24_host::path::{
    AckPath, ChannelEndPath, ClientConnectionPath, ClientConsensusStatePath, CommitmentPath,
    ConnectionPath, ReceiptPath, SeqAckPath, SeqRecvPath, SeqSendPath,
};
use crate::prelude::*;

use alloc::collections::btree_map::BTreeMap;
use alloc::sync::Arc;
use core::cmp::min;
use core::fmt::Debug;
use core::ops::{Add, Sub};
use core::time::Duration;
use derive_more::{From, TryInto};
use ibc_proto::protobuf::Protobuf;
use parking_lot::Mutex;

use ibc_proto::google::protobuf::Any;
use tracing::debug;

use crate::clients::ics07_tendermint::client_state::ClientState as TmClientState;
use crate::clients::ics07_tendermint::client_state::TENDERMINT_CLIENT_STATE_TYPE_URL;
use crate::clients::ics07_tendermint::consensus_state::ConsensusState as TmConsensusState;
use crate::clients::ics07_tendermint::consensus_state::TENDERMINT_CONSENSUS_STATE_TYPE_URL;

use crate::core::dispatch;
use crate::core::events::IbcEvent;
use crate::core::ics02_client::client_state::ClientState;
use crate::core::ics02_client::client_state::ClientStateCommon;
use crate::core::ics02_client::client_type::ClientType;
use crate::core::ics02_client::consensus_state::ConsensusState;
use crate::core::ics02_client::error::ClientError;
use crate::core::ics03_connection::connection::ConnectionEnd;
use crate::core::ics03_connection::error::ConnectionError;
use crate::core::ics04_channel::channel::ChannelEnd;
use crate::core::ics04_channel::commitment::{AcknowledgementCommitment, PacketCommitment};
use crate::core::ics04_channel::error::{ChannelError, PacketError};
use crate::core::ics04_channel::packet::{Receipt, Sequence};
use crate::core::ics23_commitment::commitment::CommitmentPrefix;
use crate::core::ics24_host::identifier::{ChainId, ChannelId, ClientId, ConnectionId, PortId};
use crate::core::router::Router;
use crate::core::timestamp::Timestamp;
use crate::core::{ContextError, ValidationContext};
use crate::core::{ExecutionContext, MsgEnvelope};
use crate::mock::client_state::{client_type as mock_client_type, MockClientState};
use crate::mock::consensus_state::MockConsensusState;
use crate::mock::header::MockHeader;
use crate::mock::host::{HostBlock, HostType};
use crate::mock::ics18_relayer::context::RelayerContext;
use crate::mock::ics18_relayer::error::RelayerError;
use crate::signer::Signer;
use crate::Height;

use super::client_state::{MOCK_CLIENT_STATE_TYPE_URL, MOCK_CLIENT_TYPE};
use super::consensus_state::MOCK_CONSENSUS_STATE_TYPE_URL;

pub const DEFAULT_BLOCK_TIME_SECS: u64 = 3;

#[derive(Debug, Clone, From, PartialEq, ClientState)]
#[generics(ClientValidationContext = MockContext,
           ClientExecutionContext = MockContext)
]
#[mock]
pub enum AnyClientState {
    Tendermint(TmClientState),
    Mock(MockClientState),
}

impl Protobuf<Any> for AnyClientState {}

impl TryFrom<Any> for AnyClientState {
    type Error = ClientError;

    fn try_from(raw: Any) -> Result<Self, Self::Error> {
        if raw.type_url == TENDERMINT_CLIENT_STATE_TYPE_URL {
            TmClientState::try_from(raw).map(Into::into)
        } else if raw.type_url == MOCK_CLIENT_STATE_TYPE_URL {
            MockClientState::try_from(raw).map(Into::into)
        } else {
            Err(ClientError::Other {
                description: "failed to deserialize message".to_string(),
            })
        }
    }
}

impl From<AnyClientState> for Any {
    fn from(host_client_state: AnyClientState) -> Self {
        match host_client_state {
            AnyClientState::Tendermint(cs) => cs.into(),
            AnyClientState::Mock(cs) => cs.into(),
        }
    }
}

#[derive(Debug, Clone, From, TryInto, PartialEq, ConsensusState)]
pub enum AnyConsensusState {
    Tendermint(TmConsensusState),
    Mock(MockConsensusState),
}

impl Protobuf<Any> for AnyConsensusState {}

impl TryFrom<Any> for AnyConsensusState {
    type Error = ClientError;

    fn try_from(raw: Any) -> Result<Self, Self::Error> {
        if raw.type_url == TENDERMINT_CONSENSUS_STATE_TYPE_URL {
            TmConsensusState::try_from(raw).map(Into::into)
        } else if raw.type_url == MOCK_CONSENSUS_STATE_TYPE_URL {
            MockConsensusState::try_from(raw).map(Into::into)
        } else {
            Err(ClientError::Other {
                description: "failed to deserialize message".to_string(),
            })
        }
    }
}

impl From<AnyConsensusState> for Any {
    fn from(host_consensus_state: AnyConsensusState) -> Self {
        match host_consensus_state {
            AnyConsensusState::Tendermint(cs) => cs.into(),
            AnyConsensusState::Mock(cs) => cs.into(),
        }
    }
}

/// A mock of an IBC client record as it is stored in a mock context.
/// For testing ICS02 handlers mostly, cf. `MockClientContext`.
#[derive(Clone, Debug)]
pub struct MockClientRecord {
    /// The client state (representing only the latest height at the moment).
    pub client_state: Option<AnyClientState>,

    /// Mapping of heights to consensus states for this client.
    pub consensus_states: BTreeMap<Height, AnyConsensusState>,
}

/// An object that stores all IBC related data.
#[derive(Clone, Debug, Default)]
pub struct MockIbcStore {
    /// The set of all clients, indexed by their id.
    pub clients: BTreeMap<ClientId, MockClientRecord>,

    /// Tracks the processed time for clients header updates
    pub client_processed_times: BTreeMap<(ClientId, Height), Timestamp>,

    /// Tracks the processed height for the clients
    pub client_processed_heights: BTreeMap<(ClientId, Height), Height>,

    /// Counter for the client identifiers, necessary for `increase_client_counter` and the
    /// `client_counter` methods.
    pub client_ids_counter: u64,

    /// Association between client ids and connection ids.
    pub client_connections: BTreeMap<ClientId, ConnectionId>,

    /// All the connections in the store.
    pub connections: BTreeMap<ConnectionId, ConnectionEnd>,

    /// Counter for connection identifiers (see `increase_connection_counter`).
    pub connection_ids_counter: u64,

    /// Association between connection ids and channel ids.
    pub connection_channels: BTreeMap<ConnectionId, Vec<(PortId, ChannelId)>>,

    /// Counter for channel identifiers (see `increase_channel_counter`).
    pub channel_ids_counter: u64,

    /// All the channels in the store. TODO Make new key PortId X ChannelId
    pub channels: PortChannelIdMap<ChannelEnd>,

    /// Tracks the sequence number for the next packet to be sent.
    pub next_sequence_send: PortChannelIdMap<Sequence>,

    /// Tracks the sequence number for the next packet to be received.
    pub next_sequence_recv: PortChannelIdMap<Sequence>,

    /// Tracks the sequence number for the next packet to be acknowledged.
    pub next_sequence_ack: PortChannelIdMap<Sequence>,

    pub packet_acknowledgement: PortChannelIdMap<BTreeMap<Sequence, AcknowledgementCommitment>>,

    /// Constant-size commitments to packets data fields
    pub packet_commitment: PortChannelIdMap<BTreeMap<Sequence, PacketCommitment>>,

    // Used by unordered channel
    pub packet_receipt: PortChannelIdMap<BTreeMap<Sequence, Receipt>>,
}

/// A context implementing the dependencies necessary for testing any IBC module.
#[derive(Debug)]
pub struct MockContext {
    /// The type of host chain underlying this mock context.
    host_chain_type: HostType,

    /// Host chain identifier.
    host_chain_id: ChainId,

    /// Maximum size for the history of the host chain. Any block older than this is pruned.
    max_history_size: usize,

    /// The chain of blocks underlying this context. A vector of size up to `max_history_size`
    /// blocks, ascending order by their height (latest block is on the last position).
    history: Vec<HostBlock>,

    /// Average time duration between blocks
    block_time: Duration,

    /// An object that stores all IBC related data.
    pub ibc_store: Arc<Mutex<MockIbcStore>>,

    pub events: Vec<IbcEvent>,

    pub logs: Vec<String>,
}

/// Returns a MockContext with bare minimum initialization: no clients, no connections and no channels are
/// present, and the chain has Height(5). This should be used sparingly, mostly for testing the
/// creation of new domain objects.
impl Default for MockContext {
    fn default() -> Self {
        Self::new(
            ChainId::new("mockgaia", 0).expect("Never fails"),
            HostType::Mock,
            5,
            Height::new(0, 5).expect("Never fails"),
        )
    }
}

/// A manual clone impl is provided because the tests are oblivious to the fact that the `ibc_store`
/// is a shared ptr.
impl Clone for MockContext {
    fn clone(&self) -> Self {
        let ibc_store = {
            let ibc_store = self.ibc_store.lock().clone();
            Arc::new(Mutex::new(ibc_store))
        };

        Self {
            host_chain_type: self.host_chain_type,
            host_chain_id: self.host_chain_id.clone(),
            max_history_size: self.max_history_size,
            history: self.history.clone(),
            block_time: self.block_time,
            ibc_store,
            events: self.events.clone(),
            logs: self.logs.clone(),
        }
    }
}

/// Implementation of internal interface for use in testing. The methods in this interface should
/// _not_ be accessible to any Ics handler.
impl MockContext {
    /// Creates a mock context. Parameter `max_history_size` determines how many blocks will
    /// the chain maintain in its history, which also determines the pruning window. Parameter
    /// `latest_height` determines the current height of the chain. This context
    /// has support to emulate two type of underlying chains: Mock or SyntheticTendermint.
    pub fn new(
        host_id: ChainId,
        host_type: HostType,
        max_history_size: usize,
        latest_height: Height,
    ) -> Self {
        assert_ne!(
            max_history_size, 0,
            "The chain must have a non-zero max_history_size"
        );

        assert_ne!(
            latest_height.revision_height(),
            0,
            "The chain must have a non-zero revision_height"
        );

        // Compute the number of blocks to store.
        let n = min(max_history_size as u64, latest_height.revision_height());

        assert_eq!(
            host_id.revision_number(),
            latest_height.revision_number(),
            "The version in the chain identifier must match the version in the latest height"
        );

        let block_time = Duration::from_secs(DEFAULT_BLOCK_TIME_SECS);
        let next_block_timestamp = Timestamp::now().add(block_time).expect("Never fails");
        MockContext {
            host_chain_type: host_type,
            host_chain_id: host_id.clone(),
            max_history_size,
            history: (0..n)
                .rev()
                .map(|i| {
                    // generate blocks with timestamps -> N, N - BT, N - 2BT, ...
                    // where N = now(), BT = block_time
                    HostBlock::generate_block(
                        host_id.clone(),
                        host_type,
                        latest_height.sub(i).expect("Never fails").revision_height(),
                        next_block_timestamp
                            .sub(Duration::from_secs(DEFAULT_BLOCK_TIME_SECS * (i + 1)))
                            .expect("Never fails"),
                    )
                })
                .collect(),
            block_time,
            ibc_store: Arc::new(Mutex::new(MockIbcStore::default())),
            events: Vec::new(),
            logs: Vec::new(),
        }
    }

    /// Associates a client record to this context.
    /// Given a client id and a height, registers a new client in the context and also associates
    /// to this client a mock client state and a mock consensus state for height `height`. The type
    /// of this client is implicitly assumed to be Mock.
    pub fn with_client(self, client_id: &ClientId, height: Height) -> Self {
        self.with_client_parametrized(client_id, height, Some(mock_client_type()), Some(height))
    }

    /// Similar to `with_client`, this function associates a client record to this context, but
    /// additionally permits to parametrize two details of the client. If `client_type` is None,
    /// then the client will have type Mock, otherwise the specified type. If
    /// `consensus_state_height` is None, then the client will be initialized with a consensus
    /// state matching the same height as the client state (`client_state_height`).
    pub fn with_client_parametrized(
        self,
        client_id: &ClientId,
        client_state_height: Height,
        client_type: Option<ClientType>,
        consensus_state_height: Option<Height>,
    ) -> Self {
        // NOTE: this is wrong; the client chain ID is supposed to represent
        // the chain ID of the counterparty chain. But at this point this is
        // too ingrained in our tests; `with_client()` is called everywhere,
        // which delegates to this.
        let client_chain_id = self.host_chain_id.clone();

        self.with_client_parametrized_with_chain_id(
            client_chain_id,
            client_id,
            client_state_height,
            client_type,
            consensus_state_height,
        )
    }

    pub fn with_client_parametrized_with_chain_id(
        self,
        client_chain_id: ChainId,
        client_id: &ClientId,
        client_state_height: Height,
        client_type: Option<ClientType>,
        consensus_state_height: Option<Height>,
    ) -> Self {
        let cs_height = consensus_state_height.unwrap_or(client_state_height);

        let client_type = client_type.unwrap_or_else(mock_client_type);
        let (client_state, consensus_state) = if client_type.as_str() == MOCK_CLIENT_TYPE {
            (
                Some(MockClientState::new(MockHeader::new(client_state_height)).into()),
                MockConsensusState::new(MockHeader::new(cs_height)).into(),
            )
        } else if client_type.as_str() == TENDERMINT_CLIENT_TYPE {
            let light_block = HostBlock::generate_tm_block(
                client_chain_id,
                cs_height.revision_height(),
                Timestamp::now(),
            );

            let client_state =
                TmClientState::new_dummy_from_header(light_block.header().clone()).into();

            // Return the tuple.
            (Some(client_state), light_block.into())
        } else {
            panic!("unknown client type")
        };
        // If it's a mock client, create the corresponding mock states.
        let consensus_states = vec![(cs_height, consensus_state)].into_iter().collect();

        debug!("consensus states: {:?}", consensus_states);

        let client_record = MockClientRecord {
            client_state,
            consensus_states,
        };
        self.ibc_store
            .lock()
            .clients
            .insert(client_id.clone(), client_record);
        self
    }

    pub fn with_client_parametrized_history(
        self,
        client_id: &ClientId,
        client_state_height: Height,
        client_type: Option<ClientType>,
        consensus_state_height: Option<Height>,
    ) -> Self {
        let client_chain_id = self.host_chain_id.clone();
        self.with_client_parametrized_history_with_chain_id(
            client_chain_id,
            client_id,
            client_state_height,
            client_type,
            consensus_state_height,
        )
    }

    pub(crate) fn with_client_parametrized_history_with_chain_id(
        self,
        client_chain_id: ChainId,
        client_id: &ClientId,
        client_state_height: Height,
        client_type: Option<ClientType>,
        consensus_state_height: Option<Height>,
    ) -> Self {
        let cs_height = consensus_state_height.unwrap_or(client_state_height);
        let prev_cs_height = cs_height.clone().sub(1).unwrap_or(client_state_height);

        let client_type = client_type.unwrap_or_else(mock_client_type);
        let now = Timestamp::now();

        let (client_state, consensus_state): (Option<AnyClientState>, AnyConsensusState) =
            if client_type.as_str() == MOCK_CLIENT_TYPE {
                // If it's a mock client, create the corresponding mock states.
                (
                    Some(MockClientState::new(MockHeader::new(client_state_height)).into()),
                    MockConsensusState::new(MockHeader::new(cs_height)).into(),
                )
            } else if client_type.as_str() == TENDERMINT_CLIENT_TYPE {
                // If it's a Tendermint client, we need TM states.
                let light_block =
                    HostBlock::generate_tm_block(client_chain_id, cs_height.revision_height(), now);

                let client_state =
                    TmClientState::new_dummy_from_header(light_block.header().clone()).into();

                // Return the tuple.
                (Some(client_state), light_block.into())
            } else {
                panic!("Unknown client type")
            };

        let prev_consensus_state = if client_type.as_str() == MOCK_CLIENT_TYPE {
            MockConsensusState::new(MockHeader::new(prev_cs_height)).into()
        } else if client_type.as_str() == TENDERMINT_CLIENT_TYPE {
            let light_block = HostBlock::generate_tm_block(
                self.host_chain_id.clone(),
                prev_cs_height.revision_height(),
                now.sub(self.block_time).expect("Never fails"),
            );
            light_block.into()
        } else {
            panic!("Unknown client type")
        };

        let consensus_states = vec![
            (prev_cs_height, prev_consensus_state),
            (cs_height, consensus_state),
        ]
        .into_iter()
        .collect();

        debug!("consensus states: {:?}", consensus_states);

        let client_record = MockClientRecord {
            client_state,
            consensus_states,
        };

        self.ibc_store
            .lock()
            .clients
            .insert(client_id.clone(), client_record);
        self
    }

    /// Associates a connection to this context.
    pub fn with_connection(
        self,
        connection_id: ConnectionId,
        connection_end: ConnectionEnd,
    ) -> Self {
        self.ibc_store
            .lock()
            .connections
            .insert(connection_id, connection_end);
        self
    }

    /// Associates a channel (in an arbitrary state) to this context.
    pub fn with_channel(
        self,
        port_id: PortId,
        chan_id: ChannelId,
        channel_end: ChannelEnd,
    ) -> Self {
        let mut channels = self.ibc_store.lock().channels.clone();
        channels
            .entry(port_id)
            .or_default()
            .insert(chan_id, channel_end);
        self.ibc_store.lock().channels = channels;
        self
    }

    pub fn with_send_sequence(
        self,
        port_id: PortId,
        chan_id: ChannelId,
        seq_number: Sequence,
    ) -> Self {
        let mut next_sequence_send = self.ibc_store.lock().next_sequence_send.clone();
        next_sequence_send
            .entry(port_id)
            .or_default()
            .insert(chan_id, seq_number);
        self.ibc_store.lock().next_sequence_send = next_sequence_send;
        self
    }

    pub fn with_recv_sequence(
        self,
        port_id: PortId,
        chan_id: ChannelId,
        seq_number: Sequence,
    ) -> Self {
        let mut next_sequence_recv = self.ibc_store.lock().next_sequence_recv.clone();
        next_sequence_recv
            .entry(port_id)
            .or_default()
            .insert(chan_id, seq_number);
        self.ibc_store.lock().next_sequence_recv = next_sequence_recv;
        self
    }

    pub fn with_ack_sequence(
        self,
        port_id: PortId,
        chan_id: ChannelId,
        seq_number: Sequence,
    ) -> Self {
        let mut next_sequence_ack = self.ibc_store.lock().next_sequence_send.clone();
        next_sequence_ack
            .entry(port_id)
            .or_default()
            .insert(chan_id, seq_number);
        self.ibc_store.lock().next_sequence_ack = next_sequence_ack;
        self
    }

    pub fn with_height(self, target_height: Height) -> Self {
        let latest_height = self.latest_height();
        if target_height.revision_number() > latest_height.revision_number() {
            unimplemented!()
        } else if target_height.revision_number() < latest_height.revision_number() {
            panic!("Cannot rewind history of the chain to a smaller revision number!")
        } else if target_height.revision_height() < latest_height.revision_height() {
            panic!("Cannot rewind history of the chain to a smaller revision height!")
        } else if target_height.revision_height() > latest_height.revision_height() {
            // Repeatedly advance the host chain height till we hit the desired height
            let mut ctx = MockContext { ..self };
            while ctx.latest_height().revision_height() < target_height.revision_height() {
                ctx.advance_host_chain_height()
            }
            ctx
        } else {
            // Both the revision number and height match
            self
        }
    }

    pub fn with_packet_commitment(
        self,
        port_id: PortId,
        chan_id: ChannelId,
        seq: Sequence,
        data: PacketCommitment,
    ) -> Self {
        let mut packet_commitment = self.ibc_store.lock().packet_commitment.clone();
        packet_commitment
            .entry(port_id)
            .or_default()
            .entry(chan_id)
            .or_default()
            .insert(seq, data);
        self.ibc_store.lock().packet_commitment = packet_commitment;
        self
    }

    /// Accessor for a block of the local (host) chain from this context.
    /// Returns `None` if the block at the requested height does not exist.
    pub fn host_block(&self, target_height: &Height) -> Option<&HostBlock> {
        let target = target_height.revision_height() as usize;
        let latest = self.latest_height().revision_height() as usize;

        // Check that the block is not too advanced, nor has it been pruned.
        if (target > latest) || (target <= latest - self.history.len()) {
            None // Block for requested height does not exist in history.
        } else {
            Some(&self.history[self.history.len() + target - latest - 1])
        }
    }

    /// Triggers the advancing of the host chain, by extending the history of blocks (or headers).
    pub fn advance_host_chain_height(&mut self) {
        let latest_block = self.history.last().expect("history cannot be empty");
        let new_block = HostBlock::generate_block(
            self.host_chain_id.clone(),
            self.host_chain_type,
            latest_block.height().increment().revision_height(),
            latest_block
                .timestamp()
                .add(self.block_time)
                .expect("Never fails"),
        );

        // Append the new header at the tip of the history.
        if self.history.len() >= self.max_history_size {
            // History is full, we rotate and replace the tip with the new header.
            self.history.rotate_left(1);
            self.history[self.max_history_size - 1] = new_block;
        } else {
            // History is not full yet.
            self.history.push(new_block);
        }
    }

    /// A datagram passes from the relayer to the IBC module (on host chain).
    /// Alternative method to `Ics18Context::send` that does not exercise any serialization.
    /// Used in testing the Ics18 algorithms, hence this may return a Ics18Error.
    pub fn deliver(
        &mut self,
        router: &mut impl Router,
        msg: MsgEnvelope,
    ) -> Result<(), RelayerError> {
        dispatch(self, router, msg).map_err(RelayerError::TransactionFailed)?;
        // Create a new block.
        self.advance_host_chain_height();
        Ok(())
    }

    /// Validates this context. Should be called after the context is mutated by a test.
    pub fn validate(&self) -> Result<(), String> {
        // Check that the number of entries is not higher than window size.
        if self.history.len() > self.max_history_size {
            return Err("too many entries".to_string());
        }

        // Check the content of the history.
        if !self.history.is_empty() {
            // Get the highest block.
            let lh = &self.history[self.history.len() - 1];
            // Check latest is properly updated with highest header height.
            if lh.height() != self.latest_height() {
                return Err("latest height is not updated".to_string());
            }
        }

        // Check that headers in the history are in sequential order.
        for i in 1..self.history.len() {
            let ph = &self.history[i - 1];
            let h = &self.history[i];
            if ph.height().increment() != h.height() {
                return Err("headers in history not sequential".to_string());
            }
        }
        Ok(())
    }

    pub fn latest_client_states(&self, client_id: &ClientId) -> AnyClientState {
        self.ibc_store.lock().clients[client_id]
            .client_state
            .as_ref()
            .expect("Never fails")
            .clone()
    }

    pub fn latest_consensus_states(
        &self,
        client_id: &ClientId,
        height: &Height,
    ) -> AnyConsensusState {
        self.ibc_store.lock().clients[client_id]
            .consensus_states
            .get(height)
            .expect("Never fails")
            .clone()
    }

    pub fn latest_height(&self) -> Height {
        self.history
            .last()
            .expect("history cannot be empty")
            .height()
    }

    pub fn ibc_store_share(&self) -> Arc<Mutex<MockIbcStore>> {
        self.ibc_store.clone()
    }

    pub fn query_latest_header(&self) -> Option<HostBlock> {
        let block_ref = self.host_block(&self.host_height().expect("Never fails"));
        block_ref.cloned()
    }
}

type PortChannelIdMap<V> = BTreeMap<PortId, BTreeMap<ChannelId, V>>;

impl RelayerContext for MockContext {
    fn query_latest_height(&self) -> Result<Height, ContextError> {
        ValidationContext::host_height(self)
    }

    fn query_client_full_state(&self, client_id: &ClientId) -> Option<AnyClientState> {
        // Forward call to Ics2.
        self.client_state(client_id).ok()
    }

    fn signer(&self) -> Signer {
        "0CDA3F47EF3C4906693B170EF650EB968C5F4B2C"
            .to_string()
            .into()
    }
}

impl ValidationContext for MockContext {
    type ClientValidationContext = Self;
    type E = Self;
    type AnyConsensusState = AnyConsensusState;
    type AnyClientState = AnyClientState;

    fn client_state(&self, client_id: &ClientId) -> Result<Self::AnyClientState, ContextError> {
        match self.ibc_store.lock().clients.get(client_id) {
            Some(client_record) => {
                client_record
                    .client_state
                    .clone()
                    .ok_or_else(|| ClientError::ClientStateNotFound {
                        client_id: client_id.clone(),
                    })
            }
            None => Err(ClientError::ClientStateNotFound {
                client_id: client_id.clone(),
            }),
        }
        .map_err(ContextError::ClientError)
    }

    fn decode_client_state(&self, client_state: Any) -> Result<Self::AnyClientState, ContextError> {
        if let Ok(client_state) = TmClientState::try_from(client_state.clone()) {
            client_state.validate().map_err(ClientError::from)?;
            Ok(client_state.into())
        } else if let Ok(client_state) = MockClientState::try_from(client_state.clone()) {
            Ok(client_state.into())
        } else {
            Err(ClientError::UnknownClientStateType {
                client_state_type: client_state.type_url,
            })
        }
        .map_err(ContextError::ClientError)
    }

    fn consensus_state(
        &self,
        client_cons_state_path: &ClientConsensusStatePath,
    ) -> Result<AnyConsensusState, ContextError> {
        let client_id = &client_cons_state_path.client_id;
        let height = Height::new(client_cons_state_path.epoch, client_cons_state_path.height)?;
        match self.ibc_store.lock().clients.get(client_id) {
            Some(client_record) => match client_record.consensus_states.get(&height) {
                Some(consensus_state) => Ok(consensus_state.clone()),
                None => Err(ClientError::ConsensusStateNotFound {
                    client_id: client_id.clone(),
                    height,
                }),
            },
            None => Err(ClientError::ConsensusStateNotFound {
                client_id: client_id.clone(),
                height,
            }),
        }
        .map_err(ContextError::ClientError)
    }

    fn host_height(&self) -> Result<Height, ContextError> {
        Ok(self.latest_height())
    }

    fn host_timestamp(&self) -> Result<Timestamp, ContextError> {
        Ok(self
            .history
            .last()
            .expect("history cannot be empty")
            .timestamp()
            .add(self.block_time)
            .expect("Never fails"))
    }

    fn host_consensus_state(&self, height: &Height) -> Result<AnyConsensusState, ContextError> {
        match self.host_block(height) {
            Some(block_ref) => Ok(block_ref.clone().into()),
            None => Err(ClientError::MissingLocalConsensusState { height: *height }),
        }
        .map_err(ConnectionError::Client)
        .map_err(ContextError::ConnectionError)
    }

    fn client_counter(&self) -> Result<u64, ContextError> {
        Ok(self.ibc_store.lock().client_ids_counter)
    }

    fn connection_end(&self, cid: &ConnectionId) -> Result<ConnectionEnd, ContextError> {
        match self.ibc_store.lock().connections.get(cid) {
            Some(connection_end) => Ok(connection_end.clone()),
            None => Err(ConnectionError::ConnectionNotFound {
                connection_id: cid.clone(),
            }),
        }
        .map_err(ContextError::ConnectionError)
    }

    fn validate_self_client(
        &self,
        client_state_of_host_on_counterparty: Any,
    ) -> Result<(), ContextError> {
        let mock_client_state = MockClientState::try_from(client_state_of_host_on_counterparty)
            .map_err(|_| ConnectionError::InvalidClientState {
                reason: "client must be a mock client".to_string(),
            })
            .map_err(ContextError::ConnectionError)?;

        mock_client_state.confirm_not_frozen()?;

        let self_chain_id = &self.host_chain_id;
        let self_revision_number = self_chain_id.revision_number();
        if self_revision_number != mock_client_state.latest_height().revision_number() {
            return Err(ConnectionError::InvalidClientState {
                reason: format!(
                    "client is not in the same revision as the chain. expected: {}, got: {}",
                    self_revision_number,
                    mock_client_state.latest_height().revision_number()
                ),
            })
            .map_err(ContextError::ConnectionError);
        }

        let host_current_height = self.latest_height().increment();
        if mock_client_state.latest_height() >= host_current_height {
            return Err(ConnectionError::InvalidClientState {
                reason: format!(
                    "client has latest height {} greater than or equal to chain height {}",
                    mock_client_state.latest_height(),
                    host_current_height
                ),
            })
            .map_err(ContextError::ConnectionError);
        }

        Ok(())
    }

    fn commitment_prefix(&self) -> CommitmentPrefix {
        CommitmentPrefix::try_from(b"mock".to_vec()).expect("Never fails")
    }

    fn connection_counter(&self) -> Result<u64, ContextError> {
        Ok(self.ibc_store.lock().connection_ids_counter)
    }

    fn channel_end(&self, chan_end_path: &ChannelEndPath) -> Result<ChannelEnd, ContextError> {
        let port_id = &chan_end_path.0;
        let channel_id = &chan_end_path.1;

        match self
            .ibc_store
            .lock()
            .channels
            .get(port_id)
            .and_then(|map| map.get(channel_id))
        {
            Some(channel_end) => Ok(channel_end.clone()),
            None => Err(ChannelError::ChannelNotFound {
                port_id: port_id.clone(),
                channel_id: channel_id.clone(),
            }),
        }
        .map_err(ContextError::ChannelError)
    }

    fn get_next_sequence_send(
        &self,
        seq_send_path: &SeqSendPath,
    ) -> Result<Sequence, ContextError> {
        let port_id = &seq_send_path.0;
        let channel_id = &seq_send_path.1;

        match self
            .ibc_store
            .lock()
            .next_sequence_send
            .get(port_id)
            .and_then(|map| map.get(channel_id))
        {
            Some(sequence) => Ok(*sequence),
            None => Err(PacketError::MissingNextSendSeq {
                port_id: port_id.clone(),
                channel_id: channel_id.clone(),
            }),
        }
        .map_err(ContextError::PacketError)
    }

    fn get_next_sequence_recv(
        &self,
        seq_recv_path: &SeqRecvPath,
    ) -> Result<Sequence, ContextError> {
        let port_id = &seq_recv_path.0;
        let channel_id = &seq_recv_path.1;

        match self
            .ibc_store
            .lock()
            .next_sequence_recv
            .get(port_id)
            .and_then(|map| map.get(channel_id))
        {
            Some(sequence) => Ok(*sequence),
            None => Err(PacketError::MissingNextRecvSeq {
                port_id: port_id.clone(),
                channel_id: channel_id.clone(),
            }),
        }
        .map_err(ContextError::PacketError)
    }

    fn get_next_sequence_ack(&self, seq_ack_path: &SeqAckPath) -> Result<Sequence, ContextError> {
        let port_id = &seq_ack_path.0;
        let channel_id = &seq_ack_path.1;

        match self
            .ibc_store
            .lock()
            .next_sequence_ack
            .get(port_id)
            .and_then(|map| map.get(channel_id))
        {
            Some(sequence) => Ok(*sequence),
            None => Err(PacketError::MissingNextAckSeq {
                port_id: port_id.clone(),
                channel_id: channel_id.clone(),
            }),
        }
        .map_err(ContextError::PacketError)
    }

    fn get_packet_commitment(
        &self,
        commitment_path: &CommitmentPath,
    ) -> Result<PacketCommitment, ContextError> {
        let port_id = &commitment_path.port_id;
        let channel_id = &commitment_path.channel_id;
        let seq = &commitment_path.sequence;

        match self
            .ibc_store
            .lock()
            .packet_commitment
            .get(port_id)
            .and_then(|map| map.get(channel_id))
            .and_then(|map| map.get(seq))
        {
            Some(commitment) => Ok(commitment.clone()),
            None => Err(PacketError::PacketCommitmentNotFound { sequence: *seq }),
        }
        .map_err(ContextError::PacketError)
    }

    fn get_packet_receipt(&self, receipt_path: &ReceiptPath) -> Result<Receipt, ContextError> {
        let port_id = &receipt_path.port_id;
        let channel_id = &receipt_path.channel_id;
        let seq = &receipt_path.sequence;

        match self
            .ibc_store
            .lock()
            .packet_receipt
            .get(port_id)
            .and_then(|map| map.get(channel_id))
            .and_then(|map| map.get(seq))
        {
            Some(receipt) => Ok(receipt.clone()),
            None => Err(PacketError::PacketReceiptNotFound { sequence: *seq }),
        }
        .map_err(ContextError::PacketError)
    }

    fn get_packet_acknowledgement(
        &self,
        ack_path: &AckPath,
    ) -> Result<AcknowledgementCommitment, ContextError> {
        let port_id = &ack_path.port_id;
        let channel_id = &ack_path.channel_id;
        let seq = &ack_path.sequence;

        match self
            .ibc_store
            .lock()
            .packet_acknowledgement
            .get(port_id)
            .and_then(|map| map.get(channel_id))
            .and_then(|map| map.get(seq))
        {
            Some(ack) => Ok(ack.clone()),
            None => Err(PacketError::PacketAcknowledgementNotFound { sequence: *seq }),
        }
        .map_err(ContextError::PacketError)
    }

    fn client_update_time(
        &self,
        client_id: &ClientId,
        height: &Height,
    ) -> Result<Timestamp, ContextError> {
        match self
            .ibc_store
            .lock()
            .client_processed_times
            .get(&(client_id.clone(), *height))
        {
            Some(time) => Ok(*time),
            None => Err(ChannelError::ProcessedTimeNotFound {
                client_id: client_id.clone(),
                height: *height,
            }),
        }
        .map_err(ContextError::ChannelError)
    }

    fn client_update_height(
        &self,
        client_id: &ClientId,
        height: &Height,
    ) -> Result<Height, ContextError> {
        match self
            .ibc_store
            .lock()
            .client_processed_heights
            .get(&(client_id.clone(), *height))
        {
            Some(height) => Ok(*height),
            None => Err(ChannelError::ProcessedHeightNotFound {
                client_id: client_id.clone(),
                height: *height,
            }),
        }
        .map_err(ContextError::ChannelError)
    }

    fn channel_counter(&self) -> Result<u64, ContextError> {
        Ok(self.ibc_store.lock().channel_ids_counter)
    }

    fn max_expected_time_per_block(&self) -> Duration {
        self.block_time
    }

    fn validate_message_signer(&self, _signer: &Signer) -> Result<(), ContextError> {
        Ok(())
    }

    fn get_client_validation_context(&self) -> &Self::ClientValidationContext {
        self
    }
}

impl ExecutionContext for MockContext {
    fn get_client_execution_context(&mut self) -> &mut Self::E {
        self
    }

    fn increase_client_counter(&mut self) {
        self.ibc_store.lock().client_ids_counter += 1
    }

    fn store_update_time(
        &mut self,
        client_id: ClientId,
        height: Height,
        timestamp: Timestamp,
    ) -> Result<(), ContextError> {
        let _ = self
            .ibc_store
            .lock()
            .client_processed_times
            .insert((client_id, height), timestamp);
        Ok(())
    }

    fn store_update_height(
        &mut self,
        client_id: ClientId,
        height: Height,
        host_height: Height,
    ) -> Result<(), ContextError> {
        let _ = self
            .ibc_store
            .lock()
            .client_processed_heights
            .insert((client_id, height), host_height);
        Ok(())
    }

    fn store_connection(
        &mut self,
        connection_path: &ConnectionPath,
        connection_end: ConnectionEnd,
    ) -> Result<(), ContextError> {
        let connection_id = connection_path.0.clone();
        self.ibc_store
            .lock()
            .connections
            .insert(connection_id, connection_end);
        Ok(())
    }

    fn store_connection_to_client(
        &mut self,
        client_connection_path: &ClientConnectionPath,
        conn_id: ConnectionId,
    ) -> Result<(), ContextError> {
        let client_id = client_connection_path.0.clone();
        self.ibc_store
            .lock()
            .client_connections
            .insert(client_id, conn_id);
        Ok(())
    }

    fn increase_connection_counter(&mut self) {
        self.ibc_store.lock().connection_ids_counter += 1;
    }

    fn store_packet_commitment(
        &mut self,
        commitment_path: &CommitmentPath,
        commitment: PacketCommitment,
    ) -> Result<(), ContextError> {
        self.ibc_store
            .lock()
            .packet_commitment
            .entry(commitment_path.port_id.clone())
            .or_default()
            .entry(commitment_path.channel_id.clone())
            .or_default()
            .insert(commitment_path.sequence, commitment);
        Ok(())
    }

    fn delete_packet_commitment(
        &mut self,
        commitment_path: &CommitmentPath,
    ) -> Result<(), ContextError> {
        self.ibc_store
            .lock()
            .packet_commitment
            .get_mut(&commitment_path.port_id)
            .and_then(|map| map.get_mut(&commitment_path.channel_id))
            .and_then(|map| map.remove(&commitment_path.sequence));
        Ok(())
    }

    fn store_packet_receipt(
        &mut self,
        path: &ReceiptPath,
        receipt: Receipt,
    ) -> Result<(), ContextError> {
        self.ibc_store
            .lock()
            .packet_receipt
            .entry(path.port_id.clone())
            .or_default()
            .entry(path.channel_id.clone())
            .or_default()
            .insert(path.sequence, receipt);
        Ok(())
    }

    fn store_packet_acknowledgement(
        &mut self,
        ack_path: &AckPath,
        ack_commitment: AcknowledgementCommitment,
    ) -> Result<(), ContextError> {
        let port_id = ack_path.port_id.clone();
        let channel_id = ack_path.channel_id.clone();
        let seq = ack_path.sequence;

        self.ibc_store
            .lock()
            .packet_acknowledgement
            .entry(port_id)
            .or_default()
            .entry(channel_id)
            .or_default()
            .insert(seq, ack_commitment);
        Ok(())
    }

    fn delete_packet_acknowledgement(&mut self, ack_path: &AckPath) -> Result<(), ContextError> {
        let port_id = ack_path.port_id.clone();
        let channel_id = ack_path.channel_id.clone();
        let sequence = ack_path.sequence;

        self.ibc_store
            .lock()
            .packet_acknowledgement
            .get_mut(&port_id)
            .and_then(|map| map.get_mut(&channel_id))
            .and_then(|map| map.remove(&sequence));
        Ok(())
    }

    fn store_channel(
        &mut self,
        channel_end_path: &ChannelEndPath,
        channel_end: ChannelEnd,
    ) -> Result<(), ContextError> {
        let port_id = channel_end_path.0.clone();
        let channel_id = channel_end_path.1.clone();

        self.ibc_store
            .lock()
            .channels
            .entry(port_id)
            .or_default()
            .insert(channel_id, channel_end);
        Ok(())
    }

    fn store_next_sequence_send(
        &mut self,
        seq_send_path: &SeqSendPath,
        seq: Sequence,
    ) -> Result<(), ContextError> {
        let port_id = seq_send_path.0.clone();
        let channel_id = seq_send_path.1.clone();

        self.ibc_store
            .lock()
            .next_sequence_send
            .entry(port_id)
            .or_default()
            .insert(channel_id, seq);
        Ok(())
    }

    fn store_next_sequence_recv(
        &mut self,
        seq_recv_path: &SeqRecvPath,
        seq: Sequence,
    ) -> Result<(), ContextError> {
        let port_id = seq_recv_path.0.clone();
        let channel_id = seq_recv_path.1.clone();

        self.ibc_store
            .lock()
            .next_sequence_recv
            .entry(port_id)
            .or_default()
            .insert(channel_id, seq);
        Ok(())
    }

    fn store_next_sequence_ack(
        &mut self,
        seq_ack_path: &SeqAckPath,
        seq: Sequence,
    ) -> Result<(), ContextError> {
        let port_id = seq_ack_path.0.clone();
        let channel_id = seq_ack_path.1.clone();

        self.ibc_store
            .lock()
            .next_sequence_ack
            .entry(port_id)
            .or_default()
            .insert(channel_id, seq);
        Ok(())
    }

    fn increase_channel_counter(&mut self) {
        self.ibc_store.lock().channel_ids_counter += 1;
    }

    fn emit_ibc_event(&mut self, event: IbcEvent) {
        self.events.push(event);
    }

    fn log_message(&mut self, message: String) {
        self.logs.push(message);
    }
}

#[cfg(test)]
mod tests {
    use super::*;
    use test_log::test;

    use crate::core::ics04_channel::acknowledgement::Acknowledgement;
    use crate::core::ics04_channel::channel::{Counterparty, Order};
    use crate::core::ics04_channel::error::ChannelError;
    use crate::core::ics04_channel::packet::Packet;
    use crate::core::ics04_channel::Version;
    use crate::core::ics24_host::identifier::ChainId;
    use crate::core::ics24_host::identifier::{ChannelId, ConnectionId, PortId};
    use crate::core::router::{Module, ModuleExtras, ModuleId};
    use crate::mock::context::MockContext;
    use crate::mock::host::HostType;
    use crate::mock::router::MockRouter;
    use crate::signer::Signer;
    use crate::test_utils::get_dummy_bech32_account;
    use crate::Height;

    #[test]
    fn test_history_manipulation() {
        pub struct Test {
            name: String,
            ctx: MockContext,
        }
        let cv = 1; // The version to use for all chains.

        let mock_chain_id = ChainId::new("mockgaia", cv).unwrap();

        let tests: Vec<Test> = vec![
            Test {
                name: "Empty history, small pruning window".to_string(),
                ctx: MockContext::new(
                    mock_chain_id.clone(),
                    HostType::Mock,
                    2,
                    Height::new(cv, 1).expect("Never fails"),
                ),
            },
            Test {
                name: "[Synthetic TM host] Empty history, small pruning window".to_string(),
                ctx: MockContext::new(
                    mock_chain_id.clone(),
                    HostType::SyntheticTendermint,
                    2,
                    Height::new(cv, 1).expect("Never fails"),
                ),
            },
            Test {
                name: "Large pruning window".to_string(),
                ctx: MockContext::new(
                    mock_chain_id.clone(),
                    HostType::Mock,
                    30,
                    Height::new(cv, 2).expect("Never fails"),
                ),
            },
            Test {
                name: "[Synthetic TM host] Large pruning window".to_string(),
                ctx: MockContext::new(
                    mock_chain_id.clone(),
                    HostType::SyntheticTendermint,
                    30,
                    Height::new(cv, 2).expect("Never fails"),
                ),
            },
            Test {
                name: "Small pruning window".to_string(),
                ctx: MockContext::new(
                    mock_chain_id.clone(),
                    HostType::Mock,
                    3,
                    Height::new(cv, 30).expect("Never fails"),
                ),
            },
            Test {
                name: "[Synthetic TM host] Small pruning window".to_string(),
                ctx: MockContext::new(
                    mock_chain_id.clone(),
                    HostType::SyntheticTendermint,
                    3,
                    Height::new(cv, 30).expect("Never fails"),
                ),
            },
            Test {
                name: "Small pruning window, small starting height".to_string(),
                ctx: MockContext::new(
                    mock_chain_id.clone(),
                    HostType::Mock,
                    3,
                    Height::new(cv, 2).expect("Never fails"),
                ),
            },
            Test {
                name: "[Synthetic TM host] Small pruning window, small starting height".to_string(),
                ctx: MockContext::new(
                    mock_chain_id.clone(),
                    HostType::SyntheticTendermint,
                    3,
                    Height::new(cv, 2).expect("Never fails"),
                ),
            },
            Test {
                name: "Large pruning window, large starting height".to_string(),
                ctx: MockContext::new(
                    mock_chain_id.clone(),
                    HostType::Mock,
                    50,
                    Height::new(cv, 2000).expect("Never fails"),
                ),
            },
            Test {
                name: "[Synthetic TM host] Large pruning window, large starting height".to_string(),
                ctx: MockContext::new(
                    mock_chain_id,
                    HostType::SyntheticTendermint,
                    50,
                    Height::new(cv, 2000).expect("Never fails"),
                ),
            },
        ];

        for mut test in tests {
            // All tests should yield a valid context after initialization.
            assert!(
                test.ctx.validate().is_ok(),
                "failed in test {} while validating context {:?}",
                test.name,
                test.ctx
            );

            let current_height = test.ctx.latest_height();

            // After advancing the chain's height, the context should still be valid.
            test.ctx.advance_host_chain_height();
            assert!(
                test.ctx.validate().is_ok(),
                "failed in test {} while validating context {:?}",
                test.name,
                test.ctx
            );

            let next_height = current_height.increment();
            assert_eq!(
                test.ctx.latest_height(),
                next_height,
                "failed while increasing height for context {:?}",
                test.ctx
            );

            assert_eq!(
                test.ctx
                    .host_block(&current_height)
                    .expect("Never fails")
                    .height(),
                current_height,
                "failed while fetching height {:?} of context {:?}",
                current_height,
                test.ctx
            );
        }
    }

    #[test]
    fn test_router() {
        #[derive(Debug, Default)]
        struct FooModule {
            counter: usize,
        }

        impl Module for FooModule {
            fn on_chan_open_init_validate(
                &self,
                _order: Order,
                _connection_hops: &[ConnectionId],
                _port_id: &PortId,
                _channel_id: &ChannelId,
                _counterparty: &Counterparty,
                version: &Version,
            ) -> Result<Version, ChannelError> {
                Ok(version.clone())
            }

            fn on_chan_open_init_execute(
                &mut self,
                _order: Order,
                _connection_hops: &[ConnectionId],
                _port_id: &PortId,
                _channel_id: &ChannelId,
                _counterparty: &Counterparty,
                version: &Version,
            ) -> Result<(ModuleExtras, Version), ChannelError> {
                Ok((ModuleExtras::empty(), version.clone()))
            }

            fn on_chan_open_try_validate(
                &self,
                _order: Order,
                _connection_hops: &[ConnectionId],
                _port_id: &PortId,
                _channel_id: &ChannelId,
                _counterparty: &Counterparty,
                counterparty_version: &Version,
            ) -> Result<Version, ChannelError> {
                Ok(counterparty_version.clone())
            }

            fn on_chan_open_try_execute(
                &mut self,
                _order: Order,
                _connection_hops: &[ConnectionId],
                _port_id: &PortId,
                _channel_id: &ChannelId,
                _counterparty: &Counterparty,
                counterparty_version: &Version,
            ) -> Result<(ModuleExtras, Version), ChannelError> {
                Ok((ModuleExtras::empty(), counterparty_version.clone()))
            }

            fn on_recv_packet_execute(
                &mut self,
                _packet: &Packet,
                _relayer: &Signer,
            ) -> (ModuleExtras, Acknowledgement) {
                self.counter += 1;

                (
                    ModuleExtras::empty(),
                    Acknowledgement::try_from(vec![1u8]).expect("Never fails"),
                )
            }

            fn on_timeout_packet_validate(
                &self,
                _packet: &Packet,
                _relayer: &Signer,
            ) -> Result<(), PacketError> {
                Ok(())
            }

            fn on_timeout_packet_execute(
                &mut self,
                _packet: &Packet,
                _relayer: &Signer,
            ) -> (ModuleExtras, Result<(), PacketError>) {
                (ModuleExtras::empty(), Ok(()))
            }

            fn on_acknowledgement_packet_validate(
                &self,
                _packet: &Packet,
                _acknowledgement: &Acknowledgement,
                _relayer: &Signer,
            ) -> Result<(), PacketError> {
                Ok(())
            }

            fn on_acknowledgement_packet_execute(
                &mut self,
                _packet: &Packet,
                _acknowledgement: &Acknowledgement,
                _relayer: &Signer,
            ) -> (ModuleExtras, Result<(), PacketError>) {
                (ModuleExtras::empty(), Ok(()))
            }
        }

        #[derive(Debug, Default)]
        struct BarModule;

        impl Module for BarModule {
            fn on_chan_open_init_validate(
                &self,
                _order: Order,
                _connection_hops: &[ConnectionId],
                _port_id: &PortId,
                _channel_id: &ChannelId,
                _counterparty: &Counterparty,
                version: &Version,
            ) -> Result<Version, ChannelError> {
                Ok(version.clone())
            }

            fn on_chan_open_init_execute(
                &mut self,
                _order: Order,
                _connection_hops: &[ConnectionId],
                _port_id: &PortId,
                _channel_id: &ChannelId,
                _counterparty: &Counterparty,
                version: &Version,
            ) -> Result<(ModuleExtras, Version), ChannelError> {
                Ok((ModuleExtras::empty(), version.clone()))
            }

            fn on_chan_open_try_validate(
                &self,
                _order: Order,
                _connection_hops: &[ConnectionId],
                _port_id: &PortId,
                _channel_id: &ChannelId,
                _counterparty: &Counterparty,
                counterparty_version: &Version,
            ) -> Result<Version, ChannelError> {
                Ok(counterparty_version.clone())
            }

            fn on_chan_open_try_execute(
                &mut self,
                _order: Order,
                _connection_hops: &[ConnectionId],
                _port_id: &PortId,
                _channel_id: &ChannelId,
                _counterparty: &Counterparty,
                counterparty_version: &Version,
            ) -> Result<(ModuleExtras, Version), ChannelError> {
                Ok((ModuleExtras::empty(), counterparty_version.clone()))
            }

            fn on_recv_packet_execute(
                &mut self,
                _packet: &Packet,
                _relayer: &Signer,
            ) -> (ModuleExtras, Acknowledgement) {
                (
                    ModuleExtras::empty(),
                    Acknowledgement::try_from(vec![1u8]).expect("Never fails"),
                )
            }

            fn on_timeout_packet_validate(
                &self,
                _packet: &Packet,
                _relayer: &Signer,
            ) -> Result<(), PacketError> {
                Ok(())
            }

            fn on_timeout_packet_execute(
                &mut self,
                _packet: &Packet,
                _relayer: &Signer,
            ) -> (ModuleExtras, Result<(), PacketError>) {
                (ModuleExtras::empty(), Ok(()))
            }

            fn on_acknowledgement_packet_validate(
                &self,
                _packet: &Packet,
                _acknowledgement: &Acknowledgement,
                _relayer: &Signer,
            ) -> Result<(), PacketError> {
                Ok(())
            }

            fn on_acknowledgement_packet_execute(
                &mut self,
                _packet: &Packet,
                _acknowledgement: &Acknowledgement,
                _relayer: &Signer,
            ) -> (ModuleExtras, Result<(), PacketError>) {
                (ModuleExtras::empty(), Ok(()))
            }
        }

<<<<<<< HEAD
        let mut router = MockRouter::default();
        router
            .add_route(ModuleId::new("foomodule".to_string()), FooModule::default())
=======
        let mut ctx = MockContext::new(
            ChainId::new("mockgaia", 1).unwrap(),
            HostType::Mock,
            1,
            Height::new(1, 1).expect("Never fails"),
        );
        ctx.add_route(ModuleId::new("foomodule".to_string()), FooModule::default())
>>>>>>> b116d40d
            .expect("Never fails");
        router
            .add_route(ModuleId::new("barmodule".to_string()), BarModule)
            .expect("Never fails");

        let mut on_recv_packet_result = |module_id: &'static str| {
            let module_id = ModuleId::new(module_id.to_string());
            let m = router.get_route_mut(&module_id).expect("Never fails");
            let result =
                m.on_recv_packet_execute(&Packet::default(), &get_dummy_bech32_account().into());
            (module_id, result)
        };

        let _results = vec![
            on_recv_packet_result("foomodule"),
            on_recv_packet_result("barmodule"),
        ];
    }
}<|MERGE_RESOLUTION|>--- conflicted
+++ resolved
@@ -1678,19 +1678,9 @@
             }
         }
 
-<<<<<<< HEAD
         let mut router = MockRouter::default();
         router
             .add_route(ModuleId::new("foomodule".to_string()), FooModule::default())
-=======
-        let mut ctx = MockContext::new(
-            ChainId::new("mockgaia", 1).unwrap(),
-            HostType::Mock,
-            1,
-            Height::new(1, 1).expect("Never fails"),
-        );
-        ctx.add_route(ModuleId::new("foomodule".to_string()), FooModule::default())
->>>>>>> b116d40d
             .expect("Never fails");
         router
             .add_route(ModuleId::new("barmodule".to_string()), BarModule)
