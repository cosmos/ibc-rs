--- conflicted
+++ resolved
@@ -2,13 +2,9 @@
 
 use crate::clients::ics07_tendermint::TENDERMINT_CLIENT_TYPE;
 use crate::core::ics24_host::path::{
-<<<<<<< HEAD
-    ClientConnectionsPath, ClientConsensusStatePath, ClientStatePath, ClientTypePath,
-    CommitmentsPath, ConnectionsPath, ReceiptsPath,
-=======
-    AckPath, ChannelEndPath, ClientConsensusStatePath, CommitmentPath, ReceiptPath, SeqAckPath,
-    SeqRecvPath, SeqSendPath,
->>>>>>> d5a44165
+    AckPath, ChannelEndPath, ClientConnectionPath, ClientConsensusStatePath, ClientStatePath,
+    ClientTypePath, CommitmentPath, ConnectionPath, ReceiptPath, SeqAckPath, SeqRecvPath,
+    SeqSendPath,
 };
 use crate::prelude::*;
 
@@ -1532,32 +1528,34 @@
         &self,
         client_cons_state_path: &ClientConsensusStatePath,
     ) -> Result<Box<dyn ConsensusState>, ContextError> {
-<<<<<<< HEAD
+        let client_id = &client_cons_state_path.client_id;
+        let height = Height::new(client_cons_state_path.epoch, client_cons_state_path.height)?;
         match self.ibc_store.lock().clients.get(client_id) {
-            Some(client_record) => match client_record.consensus_states.get(height) {
+            Some(client_record) => match client_record.consensus_states.get(&height) {
                 Some(consensus_state) => Ok(consensus_state.clone()),
                 None => Err(ClientError::ConsensusStateNotFound {
                     client_id: client_id.clone(),
-                    height: *height,
+                    height,
                 }),
             },
             None => Err(ClientError::ConsensusStateNotFound {
                 client_id: client_id.clone(),
-                height: *height,
+                height,
             }),
         }
         .map_err(ContextError::ClientError)
-=======
-        ClientReader::consensus_state(self, client_cons_state_path)
-            .map_err(ContextError::ClientError)
->>>>>>> d5a44165
     }
 
     fn next_consensus_state(
         &self,
         next_client_cons_state_path: &ClientConsensusStatePath,
     ) -> Result<Option<Box<dyn ConsensusState>>, ContextError> {
-<<<<<<< HEAD
+        let client_id = &next_client_cons_state_path.client_id;
+        let height = Height::new(
+            next_client_cons_state_path.epoch,
+            next_client_cons_state_path.height,
+        )?;
+
         let ibc_store = self.ibc_store.lock();
         let client_record =
             ibc_store
@@ -1573,7 +1571,7 @@
 
         // Search for next state.
         for h in heights {
-            if h > *height {
+            if h > height {
                 // unwrap should never happen, as the consensus state for h must exist
                 return Ok(Some(
                     client_record.consensus_states.get(&h).unwrap().clone(),
@@ -1581,17 +1579,18 @@
             }
         }
         Ok(None)
-=======
-        ClientReader::next_consensus_state(self, next_client_cons_state_path)
-            .map_err(ContextError::ClientError)
->>>>>>> d5a44165
     }
 
     fn prev_consensus_state(
         &self,
         prev_client_cons_state_path: &ClientConsensusStatePath,
     ) -> Result<Option<Box<dyn ConsensusState>>, ContextError> {
-<<<<<<< HEAD
+        let client_id = &prev_client_cons_state_path.client_id;
+        let height = Height::new(
+            prev_client_cons_state_path.epoch,
+            prev_client_cons_state_path.height,
+        )?;
+
         let ibc_store = self.ibc_store.lock();
         let client_record =
             ibc_store
@@ -1607,7 +1606,7 @@
 
         // Search for previous state.
         for h in heights {
-            if h < *height {
+            if h < height {
                 // unwrap should never happen, as the consensus state for h must exist
                 return Ok(Some(
                     client_record.consensus_states.get(&h).unwrap().clone(),
@@ -1615,10 +1614,6 @@
             }
         }
         Ok(None)
-=======
-        ClientReader::prev_consensus_state(self, prev_client_cons_state_path)
-            .map_err(ContextError::ClientError)
->>>>>>> d5a44165
     }
 
     fn host_height(&self) -> Result<Height, ContextError> {
@@ -1677,13 +1672,9 @@
         Ok(self.ibc_store.lock().connection_ids_counter)
     }
 
-<<<<<<< HEAD
-    fn channel_end(
-        &self,
-        port_channel_id: &(PortId, ChannelId),
-    ) -> Result<ChannelEnd, ContextError> {
-        let port_id = &port_channel_id.0;
-        let channel_id = &port_channel_id.1;
+    fn channel_end(&self, chan_end_path: &ChannelEndPath) -> Result<ChannelEnd, ContextError> {
+        let port_id = &chan_end_path.0;
+        let channel_id = &chan_end_path.1;
 
         match self
             .ibc_store
@@ -1699,10 +1690,6 @@
             }),
         }
         .map_err(ContextError::ChannelError)
-=======
-    fn channel_end(&self, chan_end_path: &ChannelEndPath) -> Result<ChannelEnd, ContextError> {
-        ChannelReader::channel_end(self, chan_end_path).map_err(ContextError::ChannelError)
->>>>>>> d5a44165
     }
 
     fn connection_channels(
@@ -1720,9 +1707,8 @@
         &self,
         seq_send_path: &SeqSendPath,
     ) -> Result<Sequence, ContextError> {
-<<<<<<< HEAD
-        let port_id = &port_channel_id.0;
-        let channel_id = &port_channel_id.1;
+        let port_id = &seq_send_path.0;
+        let channel_id = &seq_send_path.1;
 
         match self
             .ibc_store
@@ -1738,19 +1724,14 @@
             }),
         }
         .map_err(ContextError::PacketError)
-=======
-        ChannelReader::get_next_sequence_send(self, seq_send_path)
-            .map_err(ContextError::PacketError)
->>>>>>> d5a44165
     }
 
     fn get_next_sequence_recv(
         &self,
         seq_recv_path: &SeqRecvPath,
     ) -> Result<Sequence, ContextError> {
-<<<<<<< HEAD
-        let port_id = &port_channel_id.0;
-        let channel_id = &port_channel_id.1;
+        let port_id = &seq_recv_path.0;
+        let channel_id = &seq_recv_path.1;
 
         match self
             .ibc_store
@@ -1768,12 +1749,9 @@
         .map_err(ContextError::PacketError)
     }
 
-    fn get_next_sequence_ack(
-        &self,
-        port_channel_id: &(PortId, ChannelId),
-    ) -> Result<Sequence, ContextError> {
-        let port_id = &port_channel_id.0;
-        let channel_id = &port_channel_id.1;
+    fn get_next_sequence_ack(&self, seq_ack_path: &SeqAckPath) -> Result<Sequence, ContextError> {
+        let port_id = &seq_ack_path.0;
+        let channel_id = &seq_ack_path.1;
 
         match self
             .ibc_store
@@ -1789,24 +1767,15 @@
             }),
         }
         .map_err(ContextError::PacketError)
-=======
-        ChannelReader::get_next_sequence_recv(self, seq_recv_path)
-            .map_err(ContextError::PacketError)
-    }
-
-    fn get_next_sequence_ack(&self, seq_ack_path: &SeqAckPath) -> Result<Sequence, ContextError> {
-        ChannelReader::get_next_sequence_ack(self, seq_ack_path).map_err(ContextError::PacketError)
->>>>>>> d5a44165
     }
 
     fn get_packet_commitment(
         &self,
         commitment_path: &CommitmentPath,
     ) -> Result<PacketCommitment, ContextError> {
-<<<<<<< HEAD
-        let port_id = &key.0;
-        let channel_id = &key.1;
-        let seq = &key.2;
+        let port_id = &commitment_path.port_id;
+        let channel_id = &commitment_path.channel_id;
+        let seq = &commitment_path.sequence;
 
         match self
             .ibc_store
@@ -1822,13 +1791,10 @@
         .map_err(ContextError::PacketError)
     }
 
-    fn get_packet_receipt(
-        &self,
-        key: &(PortId, ChannelId, Sequence),
-    ) -> Result<Receipt, ContextError> {
-        let port_id = &key.0;
-        let channel_id = &key.1;
-        let seq = &key.2;
+    fn get_packet_receipt(&self, receipt_path: &ReceiptPath) -> Result<Receipt, ContextError> {
+        let port_id = &receipt_path.port_id;
+        let channel_id = &receipt_path.channel_id;
+        let seq = &receipt_path.sequence;
 
         match self
             .ibc_store
@@ -1842,24 +1808,15 @@
             None => Err(PacketError::PacketReceiptNotFound { sequence: *seq }),
         }
         .map_err(ContextError::PacketError)
-=======
-        ChannelReader::get_packet_commitment(self, commitment_path)
-            .map_err(ContextError::PacketError)
-    }
-
-    fn get_packet_receipt(&self, receipt_path: &ReceiptPath) -> Result<Receipt, ContextError> {
-        ChannelReader::get_packet_receipt(self, receipt_path).map_err(ContextError::PacketError)
->>>>>>> d5a44165
     }
 
     fn get_packet_acknowledgement(
         &self,
         ack_path: &AckPath,
     ) -> Result<AcknowledgementCommitment, ContextError> {
-<<<<<<< HEAD
-        let port_id = &key.0;
-        let channel_id = &key.1;
-        let seq = &key.2;
+        let port_id = &ack_path.port_id;
+        let channel_id = &ack_path.channel_id;
+        let seq = &ack_path.sequence;
 
         match self
             .ibc_store
@@ -1873,9 +1830,6 @@
             None => Err(PacketError::PacketAcknowledgementNotFound { sequence: *seq }),
         }
         .map_err(ContextError::PacketError)
-=======
-        ChannelReader::get_packet_acknowledgement(self, ack_path).map_err(ContextError::PacketError)
->>>>>>> d5a44165
     }
 
     fn hash(&self, value: &[u8]) -> Vec<u8> {
@@ -2033,10 +1987,10 @@
 
     fn store_connection(
         &mut self,
-        connections_path: ConnectionsPath,
+        connection_path: &ConnectionPath,
         connection_end: ConnectionEnd,
     ) -> Result<(), ContextError> {
-        let connection_id = connections_path.0;
+        let connection_id = connection_path.0.clone();
         self.ibc_store
             .lock()
             .connections
@@ -2046,10 +2000,10 @@
 
     fn store_connection_to_client(
         &mut self,
-        client_connections_path: ClientConnectionsPath,
+        client_connection_path: &ClientConnectionPath,
         conn_id: ConnectionId,
     ) -> Result<(), ContextError> {
-        let client_id = client_connections_path.0;
+        let client_id = client_connection_path.0.clone();
         self.ibc_store
             .lock()
             .client_connections
@@ -2063,44 +2017,44 @@
 
     fn store_packet_commitment(
         &mut self,
-        commitments_path: CommitmentsPath,
+        commitment_path: &CommitmentPath,
         commitment: PacketCommitment,
     ) -> Result<(), ContextError> {
         self.ibc_store
             .lock()
             .packet_commitment
-            .entry(commitments_path.port_id)
+            .entry(commitment_path.port_id.clone())
             .or_default()
-            .entry(commitments_path.channel_id)
+            .entry(commitment_path.channel_id.clone())
             .or_default()
-            .insert(commitments_path.sequence, commitment);
+            .insert(commitment_path.sequence, commitment);
         Ok(())
     }
 
     fn delete_packet_commitment(
         &mut self,
-        commitments_path: CommitmentsPath,
+        commitment_path: &CommitmentPath,
     ) -> Result<(), ContextError> {
         self.ibc_store
             .lock()
             .packet_commitment
-            .get_mut(&commitments_path.port_id)
-            .and_then(|map| map.get_mut(&commitments_path.channel_id))
-            .and_then(|map| map.remove(&commitments_path.sequence));
+            .get_mut(&commitment_path.port_id)
+            .and_then(|map| map.get_mut(&commitment_path.channel_id))
+            .and_then(|map| map.remove(&commitment_path.sequence));
         Ok(())
     }
 
     fn store_packet_receipt(
         &mut self,
-        path: ReceiptsPath,
+        path: &ReceiptPath,
         receipt: Receipt,
     ) -> Result<(), ContextError> {
         self.ibc_store
             .lock()
             .packet_receipt
-            .entry(path.port_id)
+            .entry(path.port_id.clone())
             .or_default()
-            .entry(path.channel_id)
+            .entry(path.channel_id.clone())
             .or_default()
             .insert(path.sequence, receipt);
         Ok(())
@@ -2108,27 +2062,28 @@
 
     fn store_packet_acknowledgement(
         &mut self,
-        key: (PortId, ChannelId, Sequence),
+        ack_path: &AckPath,
         ack_commitment: AcknowledgementCommitment,
     ) -> Result<(), ContextError> {
+        let port_id = ack_path.port_id.clone();
+        let channnel_id = ack_path.channel_id.clone();
+        let seq = ack_path.sequence;
+
         self.ibc_store
             .lock()
             .packet_acknowledgement
-            .entry(key.0)
+            .entry(port_id)
             .or_default()
-            .entry(key.1)
+            .entry(channnel_id)
             .or_default()
-            .insert(key.2, ack_commitment);
-        Ok(())
-    }
-
-    fn delete_packet_acknowledgement(
-        &mut self,
-        key: (PortId, ChannelId, Sequence),
-    ) -> Result<(), ContextError> {
-        let port_id = key.0;
-        let channel_id = key.1;
-        let sequence = key.2;
+            .insert(seq, ack_commitment);
+        Ok(())
+    }
+
+    fn delete_packet_acknowledgement(&mut self, ack_path: &AckPath) -> Result<(), ContextError> {
+        let port_id = ack_path.port_id.clone();
+        let channel_id = ack_path.channel_id.clone();
+        let sequence = ack_path.sequence;
 
         self.ibc_store
             .lock()
@@ -2139,30 +2094,13 @@
         Ok(())
     }
 
-    fn store_connection_channels(
-        &mut self,
-        conn_id: ConnectionId,
-        port_channel_id: (PortId, ChannelId),
-    ) -> Result<(), ContextError> {
-        let port_id = port_channel_id.0;
-        let channel_id = port_channel_id.1;
-
-        self.ibc_store
-            .lock()
-            .connection_channels
-            .entry(conn_id)
-            .or_insert_with(Vec::new)
-            .push((port_id, channel_id));
-        Ok(())
-    }
-
     fn store_channel(
         &mut self,
-        port_channel_id: (PortId, ChannelId),
+        channel_end_path: &ChannelEndPath,
         channel_end: ChannelEnd,
     ) -> Result<(), ContextError> {
-        let port_id = port_channel_id.0;
-        let channel_id = port_channel_id.1;
+        let port_id = channel_end_path.0.clone();
+        let channel_id = channel_end_path.1.clone();
 
         self.ibc_store
             .lock()
@@ -2175,11 +2113,11 @@
 
     fn store_next_sequence_send(
         &mut self,
-        port_channel_id: (PortId, ChannelId),
+        seq_send_path: &SeqSendPath,
         seq: Sequence,
     ) -> Result<(), ContextError> {
-        let port_id = port_channel_id.0;
-        let channel_id = port_channel_id.1;
+        let port_id = seq_send_path.0.clone();
+        let channel_id = seq_send_path.1.clone();
 
         self.ibc_store
             .lock()
@@ -2192,11 +2130,11 @@
 
     fn store_next_sequence_recv(
         &mut self,
-        port_channel_id: (PortId, ChannelId),
+        seq_recv_path: &SeqRecvPath,
         seq: Sequence,
     ) -> Result<(), ContextError> {
-        let port_id = port_channel_id.0;
-        let channel_id = port_channel_id.1;
+        let port_id = seq_recv_path.0.clone();
+        let channel_id = seq_recv_path.1.clone();
 
         self.ibc_store
             .lock()
@@ -2209,11 +2147,11 @@
 
     fn store_next_sequence_ack(
         &mut self,
-        port_channel_id: (PortId, ChannelId),
+        seq_ack_path: &SeqAckPath,
         seq: Sequence,
     ) -> Result<(), ContextError> {
-        let port_id = port_channel_id.0;
-        let channel_id = port_channel_id.1;
+        let port_id = seq_ack_path.0.clone();
+        let channel_id = seq_ack_path.1.clone();
 
         self.ibc_store
             .lock()
