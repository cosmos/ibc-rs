--- conflicted
+++ resolved
@@ -650,806 +650,6 @@
     pub packet_receipt: PortChannelIdMap<BTreeMap<Sequence, Receipt>>,
 }
 
-<<<<<<< HEAD
-=======
-#[derive(Default)]
-pub struct MockRouterBuilder(MockRouter);
-
-impl RouterBuilder for MockRouterBuilder {
-    type Router = MockRouter;
-
-    fn add_route(mut self, module_id: ModuleId, module: impl Module) -> Result<Self, String> {
-        match self.0 .0.insert(module_id, Arc::new(module)) {
-            None => Ok(self),
-            Some(_) => Err("Duplicate module_id".to_owned()),
-        }
-    }
-
-    fn build(self) -> Self::Router {
-        self.0
-    }
-}
-
-#[derive(Clone, Default)]
-pub struct MockRouter(BTreeMap<ModuleId, Arc<dyn Module>>);
-
-impl Debug for MockRouter {
-    fn fmt(&self, f: &mut Formatter<'_>) -> core::fmt::Result {
-        write!(f, "{:?}", self.0.keys().collect::<Vec<&ModuleId>>())
-    }
-}
-
-impl Router for MockRouter {
-    fn get_route_mut(&mut self, module_id: &impl Borrow<ModuleId>) -> Option<&mut dyn Module> {
-        self.0.get_mut(module_id.borrow()).and_then(Arc::get_mut)
-    }
-
-    fn has_route(&self, module_id: &impl Borrow<ModuleId>) -> bool {
-        self.0.get(module_id.borrow()).is_some()
-    }
-}
-
-impl RouterContext for MockContext {
-    type Router = MockRouter;
-
-    fn router(&self) -> &Self::Router {
-        &self.router
-    }
-
-    fn router_mut(&mut self) -> &mut Self::Router {
-        &mut self.router
-    }
-}
-
-impl PortReader for MockContext {
-    fn lookup_module_by_port(&self, port_id: &PortId) -> Result<ModuleId, PortError> {
-        match self.ibc_store.lock().port_to_module.get(port_id) {
-            Some(mod_id) => Ok(mod_id.clone()),
-            None => Err(PortError::UnknownPort {
-                port_id: port_id.clone(),
-            }),
-        }
-    }
-}
-
-impl ChannelReader for MockContext {
-    fn channel_end(&self, chan_end_path: &ChannelEndPath) -> Result<ChannelEnd, ChannelError> {
-        match self
-            .ibc_store
-            .lock()
-            .channels
-            .get(&chan_end_path.0)
-            .and_then(|map| map.get(&chan_end_path.1))
-        {
-            Some(channel_end) => Ok(channel_end.clone()),
-            None => Err(ChannelError::ChannelNotFound {
-                port_id: chan_end_path.0.clone(),
-                channel_id: chan_end_path.1.clone(),
-            }),
-        }
-    }
-
-    fn connection_end(&self, cid: &ConnectionId) -> Result<ConnectionEnd, ChannelError> {
-        ConnectionReader::connection_end(self, cid).map_err(ChannelError::Connection)
-    }
-
-    fn connection_channels(
-        &self,
-        cid: &ConnectionId,
-    ) -> Result<Vec<(PortId, ChannelId)>, ChannelError> {
-        match self.ibc_store.lock().connection_channels.get(cid) {
-            Some(pcid) => Ok(pcid.clone()),
-            None => Err(ChannelError::MissingChannel),
-        }
-    }
-
-    fn client_state(&self, client_id: &ClientId) -> Result<Box<dyn ClientState>, ChannelError> {
-        ClientReader::client_state(self, client_id)
-            .map_err(|e| ChannelError::Connection(ConnectionError::Client(e)))
-    }
-
-    fn client_consensus_state(
-        &self,
-        client_cons_state_path: &ClientConsensusStatePath,
-    ) -> Result<Box<dyn ConsensusState>, ChannelError> {
-        ClientReader::consensus_state(self, client_cons_state_path)
-            .map_err(|e| ChannelError::Connection(ConnectionError::Client(e)))
-    }
-
-    fn get_next_sequence_send(&self, seq_send_path: &SeqSendPath) -> Result<Sequence, PacketError> {
-        match self
-            .ibc_store
-            .lock()
-            .next_sequence_send
-            .get(&seq_send_path.0)
-            .and_then(|map| map.get(&seq_send_path.1))
-        {
-            Some(sequence) => Ok(*sequence),
-            None => Err(PacketError::MissingNextSendSeq {
-                port_id: seq_send_path.0.clone(),
-                channel_id: seq_send_path.1.clone(),
-            }),
-        }
-    }
-
-    fn get_next_sequence_recv(&self, seq_recv_path: &SeqRecvPath) -> Result<Sequence, PacketError> {
-        match self
-            .ibc_store
-            .lock()
-            .next_sequence_recv
-            .get(&seq_recv_path.0)
-            .and_then(|map| map.get(&seq_recv_path.1))
-        {
-            Some(sequence) => Ok(*sequence),
-            None => Err(PacketError::MissingNextRecvSeq {
-                port_id: seq_recv_path.0.clone(),
-                channel_id: seq_recv_path.1.clone(),
-            }),
-        }
-    }
-
-    fn get_next_sequence_ack(&self, seq_acks_path: &SeqAckPath) -> Result<Sequence, PacketError> {
-        match self
-            .ibc_store
-            .lock()
-            .next_sequence_ack
-            .get(&seq_acks_path.0)
-            .and_then(|map| map.get(&seq_acks_path.1))
-        {
-            Some(sequence) => Ok(*sequence),
-            None => Err(PacketError::MissingNextAckSeq {
-                port_id: seq_acks_path.0.clone(),
-                channel_id: seq_acks_path.1.clone(),
-            }),
-        }
-    }
-
-    fn get_packet_commitment(
-        &self,
-        commitment_path: &CommitmentPath,
-    ) -> Result<PacketCommitment, PacketError> {
-        match self
-            .ibc_store
-            .lock()
-            .packet_commitment
-            .get(&commitment_path.port_id)
-            .and_then(|map| map.get(&commitment_path.channel_id))
-            .and_then(|map| map.get(&commitment_path.sequence))
-        {
-            Some(commitment) => Ok(commitment.clone()),
-            None => Err(PacketError::PacketCommitmentNotFound {
-                sequence: commitment_path.sequence,
-            }),
-        }
-    }
-
-    fn get_packet_receipt(&self, receipt_path: &ReceiptPath) -> Result<Receipt, PacketError> {
-        match self
-            .ibc_store
-            .lock()
-            .packet_receipt
-            .get(&receipt_path.port_id)
-            .and_then(|map| map.get(&receipt_path.channel_id))
-            .and_then(|map| map.get(&receipt_path.sequence))
-        {
-            Some(receipt) => Ok(receipt.clone()),
-            None => Err(PacketError::PacketReceiptNotFound {
-                sequence: receipt_path.sequence,
-            }),
-        }
-    }
-
-    fn get_packet_acknowledgement(
-        &self,
-        ack_path: &AckPath,
-    ) -> Result<AcknowledgementCommitment, PacketError> {
-        match self
-            .ibc_store
-            .lock()
-            .packet_acknowledgement
-            .get(&ack_path.port_id)
-            .and_then(|map| map.get(&ack_path.channel_id))
-            .and_then(|map| map.get(&ack_path.sequence))
-        {
-            Some(ack) => Ok(ack.clone()),
-            None => Err(PacketError::PacketAcknowledgementNotFound {
-                sequence: ack_path.sequence,
-            }),
-        }
-    }
-
-    fn hash(&self, value: &[u8]) -> Vec<u8> {
-        sha2::Sha256::digest(value).to_vec()
-    }
-
-    fn host_height(&self) -> Result<Height, ChannelError> {
-        Ok(self.latest_height())
-    }
-
-    fn host_timestamp(&self) -> Result<Timestamp, ChannelError> {
-        ClientReader::host_timestamp(self).map_err(|e| ChannelError::Other {
-            description: e.to_string(),
-        })
-    }
-
-    fn host_consensus_state(
-        &self,
-        height: &Height,
-    ) -> Result<Box<dyn ConsensusState>, ChannelError> {
-        ConnectionReader::host_consensus_state(self, height).map_err(ChannelError::Connection)
-    }
-
-    fn pending_host_consensus_state(&self) -> Result<Box<dyn ConsensusState>, ChannelError> {
-        ClientReader::pending_host_consensus_state(self)
-            .map_err(|e| ChannelError::Connection(ConnectionError::Client(e)))
-    }
-
-    fn client_update_time(
-        &self,
-        client_id: &ClientId,
-        height: &Height,
-    ) -> Result<Timestamp, ChannelError> {
-        match self
-            .ibc_store
-            .lock()
-            .client_processed_times
-            .get(&(client_id.clone(), *height))
-        {
-            Some(time) => Ok(*time),
-            None => Err(ChannelError::ProcessedTimeNotFound {
-                client_id: client_id.clone(),
-                height: *height,
-            }),
-        }
-    }
-
-    fn client_update_height(
-        &self,
-        client_id: &ClientId,
-        height: &Height,
-    ) -> Result<Height, ChannelError> {
-        match self
-            .ibc_store
-            .lock()
-            .client_processed_heights
-            .get(&(client_id.clone(), *height))
-        {
-            Some(height) => Ok(*height),
-            None => Err(ChannelError::ProcessedHeightNotFound {
-                client_id: client_id.clone(),
-                height: *height,
-            }),
-        }
-    }
-
-    fn channel_counter(&self) -> Result<u64, ChannelError> {
-        Ok(self.ibc_store.lock().channel_ids_counter)
-    }
-
-    fn max_expected_time_per_block(&self) -> Duration {
-        self.block_time
-    }
-}
-
-impl ChannelKeeper for MockContext {
-    fn store_packet_commitment(
-        &mut self,
-        port_id: PortId,
-        channel_id: ChannelId,
-        seq: Sequence,
-        commitment: PacketCommitment,
-    ) -> Result<(), PacketError> {
-        self.ibc_store
-            .lock()
-            .packet_commitment
-            .entry(port_id)
-            .or_default()
-            .entry(channel_id)
-            .or_default()
-            .insert(seq, commitment);
-        Ok(())
-    }
-
-    fn store_packet_acknowledgement(
-        &mut self,
-        port_id: PortId,
-        channel_id: ChannelId,
-        seq: Sequence,
-        ack_commitment: AcknowledgementCommitment,
-    ) -> Result<(), PacketError> {
-        self.ibc_store
-            .lock()
-            .packet_acknowledgement
-            .entry(port_id)
-            .or_default()
-            .entry(channel_id)
-            .or_default()
-            .insert(seq, ack_commitment);
-        Ok(())
-    }
-
-    fn delete_packet_acknowledgement(
-        &mut self,
-        port_id: &PortId,
-        channel_id: &ChannelId,
-        seq: &Sequence,
-    ) -> Result<(), PacketError> {
-        self.ibc_store
-            .lock()
-            .packet_acknowledgement
-            .get_mut(port_id)
-            .and_then(|map| map.get_mut(channel_id))
-            .and_then(|map| map.remove(seq));
-        Ok(())
-    }
-
-    fn store_connection_channels(
-        &mut self,
-        cid: ConnectionId,
-        port_id: PortId,
-        channel_id: ChannelId,
-    ) -> Result<(), ChannelError> {
-        self.ibc_store
-            .lock()
-            .connection_channels
-            .entry(cid)
-            .or_insert_with(Vec::new)
-            .push((port_id, channel_id));
-        Ok(())
-    }
-
-    fn store_channel(
-        &mut self,
-        port_id: PortId,
-        channel_id: ChannelId,
-        channel_end: ChannelEnd,
-    ) -> Result<(), ChannelError> {
-        self.ibc_store
-            .lock()
-            .channels
-            .entry(port_id)
-            .or_default()
-            .insert(channel_id, channel_end);
-        Ok(())
-    }
-
-    fn store_next_sequence_send(
-        &mut self,
-        port_id: PortId,
-        channel_id: ChannelId,
-        seq: Sequence,
-    ) -> Result<(), PacketError> {
-        self.ibc_store
-            .lock()
-            .next_sequence_send
-            .entry(port_id)
-            .or_default()
-            .insert(channel_id, seq);
-        Ok(())
-    }
-
-    fn store_next_sequence_recv(
-        &mut self,
-        port_id: PortId,
-        channel_id: ChannelId,
-        seq: Sequence,
-    ) -> Result<(), PacketError> {
-        self.ibc_store
-            .lock()
-            .next_sequence_recv
-            .entry(port_id)
-            .or_default()
-            .insert(channel_id, seq);
-        Ok(())
-    }
-
-    fn store_next_sequence_ack(
-        &mut self,
-        port_id: PortId,
-        channel_id: ChannelId,
-        seq: Sequence,
-    ) -> Result<(), PacketError> {
-        self.ibc_store
-            .lock()
-            .next_sequence_ack
-            .entry(port_id)
-            .or_default()
-            .insert(channel_id, seq);
-        Ok(())
-    }
-
-    fn increase_channel_counter(&mut self) {
-        self.ibc_store.lock().channel_ids_counter += 1;
-    }
-
-    fn delete_packet_commitment(
-        &mut self,
-        port_id: &PortId,
-        channel_id: &ChannelId,
-        seq: &Sequence,
-    ) -> Result<(), PacketError> {
-        self.ibc_store
-            .lock()
-            .packet_commitment
-            .get_mut(port_id)
-            .and_then(|map| map.get_mut(channel_id))
-            .and_then(|map| map.remove(seq));
-        Ok(())
-    }
-
-    fn store_packet_receipt(
-        &mut self,
-        port_id: PortId,
-        channel_id: ChannelId,
-        seq: Sequence,
-        receipt: Receipt,
-    ) -> Result<(), PacketError> {
-        self.ibc_store
-            .lock()
-            .packet_receipt
-            .entry(port_id)
-            .or_default()
-            .entry(channel_id)
-            .or_default()
-            .insert(seq, receipt);
-        Ok(())
-    }
-}
-
-impl ConnectionReader for MockContext {
-    fn connection_end(&self, cid: &ConnectionId) -> Result<ConnectionEnd, ConnectionError> {
-        match self.ibc_store.lock().connections.get(cid) {
-            Some(connection_end) => Ok(connection_end.clone()),
-            None => Err(ConnectionError::ConnectionNotFound {
-                connection_id: cid.clone(),
-            }),
-        }
-    }
-
-    fn client_state(&self, client_id: &ClientId) -> Result<Box<dyn ClientState>, ConnectionError> {
-        // Forward method call to the Ics2 Client-specific method.
-        ClientReader::client_state(self, client_id).map_err(ConnectionError::Client)
-    }
-
-    fn decode_client_state(
-        &self,
-        client_state: Any,
-    ) -> Result<Box<dyn ClientState>, ConnectionError> {
-        ClientReader::decode_client_state(self, client_state).map_err(ConnectionError::Client)
-    }
-
-    fn host_current_height(&self) -> Result<Height, ConnectionError> {
-        Ok(self.latest_height())
-    }
-
-    fn host_oldest_height(&self) -> Result<Height, ConnectionError> {
-        // history must be non-empty, so `self.history[0]` is valid
-        Ok(self.history[0].height())
-    }
-
-    fn commitment_prefix(&self) -> CommitmentPrefix {
-        CommitmentPrefix::try_from(b"mock".to_vec()).unwrap()
-    }
-
-    fn client_consensus_state(
-        &self,
-        client_cons_state_path: &ClientConsensusStatePath,
-    ) -> Result<Box<dyn ConsensusState>, ConnectionError> {
-        // Forward method call to the Ics2Client-specific method.
-        ClientReader::consensus_state(self, client_cons_state_path).map_err(ConnectionError::Client)
-    }
-
-    fn host_consensus_state(
-        &self,
-        height: &Height,
-    ) -> Result<Box<dyn ConsensusState>, ConnectionError> {
-        ClientReader::host_consensus_state(self, height).map_err(ConnectionError::Client)
-    }
-
-    fn connection_counter(&self) -> Result<u64, ConnectionError> {
-        Ok(self.ibc_store.lock().connection_ids_counter)
-    }
-
-    fn validate_self_client(
-        &self,
-        _client_state_of_host_on_counterparty: Any,
-    ) -> Result<(), ConnectionError> {
-        Ok(())
-    }
-}
-
-impl ConnectionKeeper for MockContext {
-    fn store_connection(
-        &mut self,
-        connection_id: ConnectionId,
-        connection_end: ConnectionEnd,
-    ) -> Result<(), ConnectionError> {
-        self.ibc_store
-            .lock()
-            .connections
-            .insert(connection_id, connection_end);
-        Ok(())
-    }
-
-    fn store_connection_to_client(
-        &mut self,
-        connection_id: ConnectionId,
-        client_id: ClientId,
-    ) -> Result<(), ConnectionError> {
-        self.ibc_store
-            .lock()
-            .client_connections
-            .insert(client_id, connection_id);
-        Ok(())
-    }
-
-    fn increase_connection_counter(&mut self) {
-        self.ibc_store.lock().connection_ids_counter += 1;
-    }
-}
-
-impl ClientReader for MockContext {
-    fn client_type(&self, client_id: &ClientId) -> Result<ClientType, ClientError> {
-        match self.ibc_store.lock().clients.get(client_id) {
-            Some(client_record) => Ok(client_record.client_type.clone()),
-            None => Err(ClientError::ClientNotFound {
-                client_id: client_id.clone(),
-            }),
-        }
-    }
-
-    fn client_state(&self, client_id: &ClientId) -> Result<Box<dyn ClientState>, ClientError> {
-        match self.ibc_store.lock().clients.get(client_id) {
-            Some(client_record) => {
-                client_record
-                    .client_state
-                    .clone()
-                    .ok_or_else(|| ClientError::ClientNotFound {
-                        client_id: client_id.clone(),
-                    })
-            }
-            None => Err(ClientError::ClientNotFound {
-                client_id: client_id.clone(),
-            }),
-        }
-    }
-
-    fn decode_client_state(&self, client_state: Any) -> Result<Box<dyn ClientState>, ClientError> {
-        if let Ok(client_state) = TmClientState::try_from(client_state.clone()) {
-            Ok(client_state.into_box())
-        } else if let Ok(client_state) = MockClientState::try_from(client_state.clone()) {
-            Ok(client_state.into_box())
-        } else {
-            Err(ClientError::UnknownClientStateType {
-                client_state_type: client_state.type_url,
-            })
-        }
-    }
-
-    fn consensus_state(
-        &self,
-        client_cons_state_path: &ClientConsensusStatePath,
-    ) -> Result<Box<dyn ConsensusState>, ClientError> {
-        let height =
-            Height::new(client_cons_state_path.epoch, client_cons_state_path.height).unwrap();
-        match self
-            .ibc_store
-            .lock()
-            .clients
-            .get(&client_cons_state_path.client_id)
-        {
-            Some(client_record) => match client_record.consensus_states.get(&height) {
-                Some(consensus_state) => Ok(consensus_state.clone()),
-                None => Err(ClientError::ConsensusStateNotFound {
-                    client_id: client_cons_state_path.client_id.clone(),
-                    height,
-                }),
-            },
-            None => Err(ClientError::ConsensusStateNotFound {
-                client_id: client_cons_state_path.client_id.clone(),
-                height,
-            }),
-        }
-    }
-
-    /// Search for the lowest consensus state higher than `height`.
-    fn next_consensus_state(
-        &self,
-        next_client_cons_state_path: &ClientConsensusStatePath,
-    ) -> Result<Option<Box<dyn ConsensusState>>, ClientError> {
-        let ibc_store = self.ibc_store.lock();
-        let client_record = ibc_store
-            .clients
-            .get(&next_client_cons_state_path.client_id)
-            .ok_or_else(|| ClientError::ClientNotFound {
-                client_id: next_client_cons_state_path.client_id.clone(),
-            })?;
-
-        let height = Height::new(
-            next_client_cons_state_path.epoch,
-            next_client_cons_state_path.height,
-        )
-        .unwrap();
-
-        // Get the consensus state heights and sort them in ascending order.
-        let mut heights: Vec<Height> = client_record.consensus_states.keys().cloned().collect();
-        heights.sort();
-
-        // Search for next state.
-        for h in heights {
-            if h > height {
-                // unwrap should never happen, as the consensus state for h must exist
-                return Ok(Some(
-                    client_record.consensus_states.get(&h).unwrap().clone(),
-                ));
-            }
-        }
-        Ok(None)
-    }
-
-    /// Search for the highest consensus state lower than `height`.
-    fn prev_consensus_state(
-        &self,
-        prev_client_cons_state_path: &ClientConsensusStatePath,
-    ) -> Result<Option<Box<dyn ConsensusState>>, ClientError> {
-        let ibc_store = self.ibc_store.lock();
-        let client_record = ibc_store
-            .clients
-            .get(&prev_client_cons_state_path.client_id)
-            .ok_or_else(|| ClientError::ClientNotFound {
-                client_id: prev_client_cons_state_path.client_id.clone(),
-            })?;
-
-        let height = Height::new(
-            prev_client_cons_state_path.epoch,
-            prev_client_cons_state_path.height,
-        )
-        .unwrap();
-
-        // Get the consensus state heights and sort them in descending order.
-        let mut heights: Vec<Height> = client_record.consensus_states.keys().cloned().collect();
-        heights.sort_by(|a, b| b.cmp(a));
-
-        // Search for previous state.
-        for h in heights {
-            if h < height {
-                // unwrap should never happen, as the consensus state for h must exist
-                return Ok(Some(
-                    client_record.consensus_states.get(&h).unwrap().clone(),
-                ));
-            }
-        }
-        Ok(None)
-    }
-
-    fn host_height(&self) -> Result<Height, ClientError> {
-        Ok(self.latest_height())
-    }
-
-    fn host_timestamp(&self) -> Result<Timestamp, ClientError> {
-        Ok(self
-            .history
-            .last()
-            .expect("history cannot be empty")
-            .timestamp()
-            .add(self.block_time)
-            .unwrap())
-    }
-
-    fn host_consensus_state(
-        &self,
-        height: &Height,
-    ) -> Result<Box<dyn ConsensusState>, ClientError> {
-        match self.host_block(height) {
-            Some(block_ref) => Ok(block_ref.clone().into()),
-            None => Err(ClientError::MissingLocalConsensusState { height: *height }),
-        }
-    }
-
-    fn pending_host_consensus_state(&self) -> Result<Box<dyn ConsensusState>, ClientError> {
-        Err(ClientError::ImplementationSpecific)
-    }
-
-    fn client_counter(&self) -> Result<u64, ClientError> {
-        Ok(self.ibc_store.lock().client_ids_counter)
-    }
-}
-
-impl ClientKeeper for MockContext {
-    fn store_client_type(
-        &mut self,
-        client_id: ClientId,
-        client_type: ClientType,
-    ) -> Result<(), ClientError> {
-        let mut ibc_store = self.ibc_store.lock();
-        let client_record = ibc_store
-            .clients
-            .entry(client_id)
-            .or_insert(MockClientRecord {
-                client_type: client_type.clone(),
-                consensus_states: Default::default(),
-                client_state: Default::default(),
-            });
-
-        client_record.client_type = client_type;
-        Ok(())
-    }
-
-    fn store_client_state(
-        &mut self,
-        client_id: ClientId,
-        client_state: Box<dyn ClientState>,
-    ) -> Result<(), ClientError> {
-        let mut ibc_store = self.ibc_store.lock();
-        let client_record = ibc_store
-            .clients
-            .entry(client_id)
-            .or_insert(MockClientRecord {
-                client_type: client_state.client_type(),
-                consensus_states: Default::default(),
-                client_state: Default::default(),
-            });
-
-        client_record.client_state = Some(client_state);
-        Ok(())
-    }
-
-    fn store_consensus_state(
-        &mut self,
-        client_id: ClientId,
-        height: Height,
-        consensus_state: Box<dyn ConsensusState>,
-    ) -> Result<(), ClientError> {
-        let mut ibc_store = self.ibc_store.lock();
-        let client_record = ibc_store
-            .clients
-            .entry(client_id)
-            .or_insert(MockClientRecord {
-                client_type: mock_client_type(),
-                consensus_states: Default::default(),
-                client_state: Default::default(),
-            });
-
-        client_record
-            .consensus_states
-            .insert(height, consensus_state);
-        Ok(())
-    }
-
-    fn increase_client_counter(&mut self) {
-        self.ibc_store.lock().client_ids_counter += 1
-    }
-
-    fn store_update_time(
-        &mut self,
-        client_id: ClientId,
-        height: Height,
-        timestamp: Timestamp,
-    ) -> Result<(), ClientError> {
-        let _ = self
-            .ibc_store
-            .lock()
-            .client_processed_times
-            .insert((client_id, height), timestamp);
-        Ok(())
-    }
-
-    fn store_update_height(
-        &mut self,
-        client_id: ClientId,
-        height: Height,
-        host_height: Height,
-    ) -> Result<(), ClientError> {
-        let _ = self
-            .ibc_store
-            .lock()
-            .client_processed_heights
-            .insert((client_id, height), host_height);
-        Ok(())
-    }
-}
-
->>>>>>> ba0404eb
 impl RelayerContext for MockContext {
     fn query_latest_height(&self) -> Result<Height, ContextError> {
         self.host_height()
