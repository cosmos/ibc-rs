//! Implementation of a global context mock. Used in testing handlers of all IBC modules.

use crate::clients::ics07_tendermint::TENDERMINT_CLIENT_TYPE;
use crate::core::ics24_host::path::{
    AckPath, ChannelEndPath, ClientConnectionPath, ClientConsensusStatePath, ClientStatePath,
    ClientTypePath, CommitmentPath, ConnectionPath, ReceiptPath, SeqAckPath, SeqRecvPath,
    SeqSendPath,
};
use crate::prelude::*;

use alloc::collections::btree_map::BTreeMap;
use alloc::sync::Arc;
use core::borrow::Borrow;
use core::cmp::min;
use core::fmt::{Debug, Formatter};
use core::ops::{Add, Sub};
use core::time::Duration;
use parking_lot::Mutex;

use ibc_proto::google::protobuf::Any;
use sha2::Digest;
use tracing::debug;

use crate::clients::ics07_tendermint::client_state::test_util::get_dummy_tendermint_client_state;
use crate::clients::ics07_tendermint::client_state::ClientState as TmClientState;
use crate::core::context::ContextError;
use crate::core::context::Router as NewRouter;
use crate::core::ics02_client::client_state::ClientState;
use crate::core::ics02_client::client_type::ClientType;
use crate::core::ics02_client::consensus_state::ConsensusState;
use crate::core::ics02_client::context::{ClientKeeper, ClientReader};
use crate::core::ics02_client::error::ClientError;
use crate::core::ics02_client::header::Header;
use crate::core::ics03_connection::connection::ConnectionEnd;
use crate::core::ics03_connection::context::{ConnectionKeeper, ConnectionReader};
use crate::core::ics03_connection::error::ConnectionError;
use crate::core::ics04_channel::channel::ChannelEnd;
use crate::core::ics04_channel::commitment::{AcknowledgementCommitment, PacketCommitment};
use crate::core::ics04_channel::context::{ChannelKeeper, ChannelReader};
use crate::core::ics04_channel::error::{ChannelError, PacketError};
use crate::core::ics04_channel::packet::{Receipt, Sequence};
use crate::core::ics05_port::context::PortReader;
use crate::core::ics05_port::error::PortError;
use crate::core::ics23_commitment::commitment::CommitmentPrefix;
use crate::core::ics24_host::identifier::{ChainId, ChannelId, ClientId, ConnectionId, PortId};
use crate::core::ics26_routing::context::{Module, ModuleId, Router, RouterBuilder, RouterContext};
use crate::core::ics26_routing::msgs::MsgEnvelope;
use crate::core::{dispatch, ExecutionContext, ValidationContext};
use crate::events::IbcEvent;
use crate::mock::client_state::{
    client_type as mock_client_type, MockClientRecord, MockClientState,
};
use crate::mock::consensus_state::MockConsensusState;
use crate::mock::header::MockHeader;
use crate::mock::host::{HostBlock, HostType};
use crate::mock::ics18_relayer::context::RelayerContext;
use crate::mock::ics18_relayer::error::RelayerError;
use crate::signer::Signer;
use crate::timestamp::Timestamp;
use crate::Height;

use super::client_state::MOCK_CLIENT_TYPE;
use super::host_helper::ValidateSelfMockClientContext;

pub const DEFAULT_BLOCK_TIME_SECS: u64 = 3;

/// A context implementing the dependencies necessary for testing any IBC module.
#[derive(Debug)]
pub struct MockContext {
    /// The type of host chain underlying this mock context.
    host_chain_type: HostType,

    /// Host chain identifier.
    host_chain_id: ChainId,

    /// Maximum size for the history of the host chain. Any block older than this is pruned.
    max_history_size: usize,

    /// The chain of blocks underlying this context. A vector of size up to `max_history_size`
    /// blocks, ascending order by their height (latest block is on the last position).
    history: Vec<HostBlock>,

    /// Average time duration between blocks
    block_time: Duration,

    /// An object that stores all IBC related data.
    pub ibc_store: Arc<Mutex<MockIbcStore>>,

    /// ICS26 router impl
    router: MockRouter,

    /// To implement ValidationContext Router
    new_router: BTreeMap<ModuleId, Arc<dyn Module>>,

    pub events: Vec<IbcEvent>,

    pub logs: Vec<String>,
}

/// Returns a MockContext with bare minimum initialization: no clients, no connections and no channels are
/// present, and the chain has Height(5). This should be used sparingly, mostly for testing the
/// creation of new domain objects.
impl Default for MockContext {
    fn default() -> Self {
        Self::new(
            ChainId::new("mockgaia".to_string(), 0),
            HostType::Mock,
            5,
            Height::new(0, 5).unwrap(),
        )
    }
}

/// A manual clone impl is provided because the tests are oblivious to the fact that the `ibc_store`
/// is a shared ptr.
impl Clone for MockContext {
    fn clone(&self) -> Self {
        let ibc_store = {
            let ibc_store = self.ibc_store.lock().clone();
            Arc::new(Mutex::new(ibc_store))
        };

        Self {
            host_chain_type: self.host_chain_type,
            host_chain_id: self.host_chain_id.clone(),
            max_history_size: self.max_history_size,
            history: self.history.clone(),
            block_time: self.block_time,
            ibc_store,
            router: self.router.clone(),
            new_router: self.new_router.clone(),
            events: self.events.clone(),
            logs: self.logs.clone(),
        }
    }
}

/// Implementation of internal interface for use in testing. The methods in this interface should
/// _not_ be accessible to any Ics handler.
impl MockContext {
    /// Creates a mock context. Parameter `max_history_size` determines how many blocks will
    /// the chain maintain in its history, which also determines the pruning window. Parameter
    /// `latest_height` determines the current height of the chain. This context
    /// has support to emulate two type of underlying chains: Mock or SyntheticTendermint.
    pub fn new(
        host_id: ChainId,
        host_type: HostType,
        max_history_size: usize,
        latest_height: Height,
    ) -> Self {
        assert_ne!(
            max_history_size, 0,
            "The chain must have a non-zero max_history_size"
        );

        assert_ne!(
            latest_height.revision_height(),
            0,
            "The chain must have a non-zero revision_height"
        );

        // Compute the number of blocks to store.
        let n = min(max_history_size as u64, latest_height.revision_height());

        assert_eq!(
            host_id.version(),
            latest_height.revision_number(),
            "The version in the chain identifier must match the version in the latest height"
        );

        let block_time = Duration::from_secs(DEFAULT_BLOCK_TIME_SECS);
        let next_block_timestamp = Timestamp::now().add(block_time).unwrap();
        MockContext {
            host_chain_type: host_type,
            host_chain_id: host_id.clone(),
            max_history_size,
            history: (0..n)
                .rev()
                .map(|i| {
                    // generate blocks with timestamps -> N, N - BT, N - 2BT, ...
                    // where N = now(), BT = block_time
                    HostBlock::generate_block(
                        host_id.clone(),
                        host_type,
                        latest_height.sub(i).unwrap().revision_height(),
                        next_block_timestamp
                            .sub(Duration::from_secs(DEFAULT_BLOCK_TIME_SECS * (i + 1)))
                            .unwrap(),
                    )
                })
                .collect(),
            block_time,
            ibc_store: Arc::new(Mutex::new(MockIbcStore::default())),
            router: Default::default(),
            new_router: BTreeMap::new(),
            events: Vec::new(),
            logs: Vec::new(),
        }
    }

    /// Associates a client record to this context.
    /// Given a client id and a height, registers a new client in the context and also associates
    /// to this client a mock client state and a mock consensus state for height `height`. The type
    /// of this client is implicitly assumed to be Mock.
    pub fn with_client(self, client_id: &ClientId, height: Height) -> Self {
        self.with_client_parametrized(client_id, height, Some(mock_client_type()), Some(height))
    }

    /// Similar to `with_client`, this function associates a client record to this context, but
    /// additionally permits to parametrize two details of the client. If `client_type` is None,
    /// then the client will have type Mock, otherwise the specified type. If
    /// `consensus_state_height` is None, then the client will be initialized with a consensus
    /// state matching the same height as the client state (`client_state_height`).
    pub fn with_client_parametrized(
        self,
        client_id: &ClientId,
        client_state_height: Height,
        client_type: Option<ClientType>,
        consensus_state_height: Option<Height>,
    ) -> Self {
        let client_chain_id = self.host_chain_id.clone();
        self.with_client_parametrized_with_chain_id(
            client_chain_id,
            client_id,
            client_state_height,
            client_type,
            consensus_state_height,
        )
    }

    pub fn with_client_parametrized_with_chain_id(
        self,
        client_chain_id: ChainId,
        client_id: &ClientId,
        client_state_height: Height,
        client_type: Option<ClientType>,
        consensus_state_height: Option<Height>,
    ) -> Self {
        let cs_height = consensus_state_height.unwrap_or(client_state_height);

        let client_type = client_type.unwrap_or_else(mock_client_type);
        let (client_state, consensus_state) = if client_type.as_str() == MOCK_CLIENT_TYPE {
            (
                Some(MockClientState::new(MockHeader::new(client_state_height)).into_box()),
                MockConsensusState::new(MockHeader::new(cs_height)).into_box(),
            )
        } else if client_type.as_str() == TENDERMINT_CLIENT_TYPE {
            let light_block = HostBlock::generate_tm_block(
                client_chain_id,
                cs_height.revision_height(),
                Timestamp::now(),
            );

            let client_state =
                get_dummy_tendermint_client_state(light_block.header().clone()).into_box();

            // Return the tuple.
            (Some(client_state), light_block.into())
        } else {
            panic!("unknown client type")
        };
        // If it's a mock client, create the corresponding mock states.
        let consensus_states = vec![(cs_height, consensus_state)].into_iter().collect();

        debug!("consensus states: {:?}", consensus_states);

        let client_record = MockClientRecord {
            client_type,
            client_state,
            consensus_states,
        };
        self.ibc_store
            .lock()
            .clients
            .insert(client_id.clone(), client_record);
        self
    }

    pub fn with_client_parametrized_history(
        self,
        client_id: &ClientId,
        client_state_height: Height,
        client_type: Option<ClientType>,
        consensus_state_height: Option<Height>,
    ) -> Self {
        let client_chain_id = self.host_chain_id.clone();
        self.with_client_parametrized_history_with_chain_id(
            client_chain_id,
            client_id,
            client_state_height,
            client_type,
            consensus_state_height,
        )
    }

    pub(crate) fn with_client_parametrized_history_with_chain_id(
        self,
        client_chain_id: ChainId,
        client_id: &ClientId,
        client_state_height: Height,
        client_type: Option<ClientType>,
        consensus_state_height: Option<Height>,
    ) -> Self {
        let cs_height = consensus_state_height.unwrap_or(client_state_height);
        let prev_cs_height = cs_height.clone().sub(1).unwrap_or(client_state_height);

        let client_type = client_type.unwrap_or_else(mock_client_type);
        let now = Timestamp::now();

        let (client_state, consensus_state) = if client_type.as_str() == MOCK_CLIENT_TYPE {
            // If it's a mock client, create the corresponding mock states.
            (
                Some(MockClientState::new(MockHeader::new(client_state_height)).into_box()),
                MockConsensusState::new(MockHeader::new(cs_height)).into_box(),
            )
        } else if client_type.as_str() == TENDERMINT_CLIENT_TYPE {
            // If it's a Tendermint client, we need TM states.
            let light_block =
                HostBlock::generate_tm_block(client_chain_id, cs_height.revision_height(), now);

            let client_state =
                get_dummy_tendermint_client_state(light_block.header().clone()).into_box();

            // Return the tuple.
            (Some(client_state), light_block.into())
        } else {
            panic!("Unknown client type")
        };

        let prev_consensus_state = if client_type.as_str() == MOCK_CLIENT_TYPE {
            MockConsensusState::new(MockHeader::new(prev_cs_height)).into_box()
        } else if client_type.as_str() == TENDERMINT_CLIENT_TYPE {
            let light_block = HostBlock::generate_tm_block(
                self.host_chain_id.clone(),
                prev_cs_height.revision_height(),
                now.sub(self.block_time).unwrap(),
            );
            light_block.into()
        } else {
            panic!("Unknown client type")
        };

        let consensus_states = vec![
            (prev_cs_height, prev_consensus_state),
            (cs_height, consensus_state),
        ]
        .into_iter()
        .collect();

        debug!("consensus states: {:?}", consensus_states);

        let client_record = MockClientRecord {
            client_type,
            client_state,
            consensus_states,
        };

        self.ibc_store
            .lock()
            .clients
            .insert(client_id.clone(), client_record);
        self
    }

    /// Associates a connection to this context.
    pub fn with_connection(
        self,
        connection_id: ConnectionId,
        connection_end: ConnectionEnd,
    ) -> Self {
        self.ibc_store
            .lock()
            .connections
            .insert(connection_id, connection_end);
        self
    }

    /// Associates a channel (in an arbitrary state) to this context.
    pub fn with_channel(
        self,
        port_id: PortId,
        chan_id: ChannelId,
        channel_end: ChannelEnd,
    ) -> Self {
        let mut channels = self.ibc_store.lock().channels.clone();
        channels
            .entry(port_id)
            .or_default()
            .insert(chan_id, channel_end);
        self.ibc_store.lock().channels = channels;
        self
    }

    pub fn with_send_sequence(
        self,
        port_id: PortId,
        chan_id: ChannelId,
        seq_number: Sequence,
    ) -> Self {
        let mut next_sequence_send = self.ibc_store.lock().next_sequence_send.clone();
        next_sequence_send
            .entry(port_id)
            .or_default()
            .insert(chan_id, seq_number);
        self.ibc_store.lock().next_sequence_send = next_sequence_send;
        self
    }

    pub fn with_recv_sequence(
        self,
        port_id: PortId,
        chan_id: ChannelId,
        seq_number: Sequence,
    ) -> Self {
        let mut next_sequence_recv = self.ibc_store.lock().next_sequence_recv.clone();
        next_sequence_recv
            .entry(port_id)
            .or_default()
            .insert(chan_id, seq_number);
        self.ibc_store.lock().next_sequence_recv = next_sequence_recv;
        self
    }

    pub fn with_ack_sequence(
        self,
        port_id: PortId,
        chan_id: ChannelId,
        seq_number: Sequence,
    ) -> Self {
        let mut next_sequence_ack = self.ibc_store.lock().next_sequence_send.clone();
        next_sequence_ack
            .entry(port_id)
            .or_default()
            .insert(chan_id, seq_number);
        self.ibc_store.lock().next_sequence_ack = next_sequence_ack;
        self
    }

    pub fn with_height(self, target_height: Height) -> Self {
        let latest_height = self.latest_height();
        if target_height.revision_number() > latest_height.revision_number() {
            unimplemented!()
        } else if target_height.revision_number() < latest_height.revision_number() {
            panic!("Cannot rewind history of the chain to a smaller revision number!")
        } else if target_height.revision_height() < latest_height.revision_height() {
            panic!("Cannot rewind history of the chain to a smaller revision height!")
        } else if target_height.revision_height() > latest_height.revision_height() {
            // Repeatedly advance the host chain height till we hit the desired height
            let mut ctx = MockContext { ..self };
            while ctx.latest_height().revision_height() < target_height.revision_height() {
                ctx.advance_host_chain_height()
            }
            ctx
        } else {
            // Both the revision number and height match
            self
        }
    }

    pub fn with_packet_commitment(
        self,
        port_id: PortId,
        chan_id: ChannelId,
        seq: Sequence,
        data: PacketCommitment,
    ) -> Self {
        let mut packet_commitment = self.ibc_store.lock().packet_commitment.clone();
        packet_commitment
            .entry(port_id)
            .or_default()
            .entry(chan_id)
            .or_default()
            .insert(seq, data);
        self.ibc_store.lock().packet_commitment = packet_commitment;
        self
    }

    pub fn add_route(&mut self, module_id: ModuleId, module: impl Module) -> Result<(), String> {
        match self.new_router.insert(module_id, Arc::new(module)) {
            None => Ok(()),
            Some(_) => Err("Duplicate module_id".to_owned()),
        }
    }

    /// Accessor for a block of the local (host) chain from this context.
    /// Returns `None` if the block at the requested height does not exist.
    pub fn host_block(&self, target_height: &Height) -> Option<&HostBlock> {
        let target = target_height.revision_height() as usize;
        let latest = self.latest_height().revision_height() as usize;

        // Check that the block is not too advanced, nor has it been pruned.
        if (target > latest) || (target <= latest - self.history.len()) {
            None // Block for requested height does not exist in history.
        } else {
            Some(&self.history[self.history.len() + target - latest - 1])
        }
    }

    /// Triggers the advancing of the host chain, by extending the history of blocks (or headers).
    pub fn advance_host_chain_height(&mut self) {
        let latest_block = self.history.last().expect("history cannot be empty");
        let new_block = HostBlock::generate_block(
            self.host_chain_id.clone(),
            self.host_chain_type,
            latest_block.height().increment().revision_height(),
            latest_block.timestamp().add(self.block_time).unwrap(),
        );

        // Append the new header at the tip of the history.
        if self.history.len() >= self.max_history_size {
            // History is full, we rotate and replace the tip with the new header.
            self.history.rotate_left(1);
            self.history[self.max_history_size - 1] = new_block;
        } else {
            // History is not full yet.
            self.history.push(new_block);
        }
    }

    /// A datagram passes from the relayer to the IBC module (on host chain).
    /// Alternative method to `Ics18Context::send` that does not exercise any serialization.
    /// Used in testing the Ics18 algorithms, hence this may return a Ics18Error.
    pub fn deliver(&mut self, msg: MsgEnvelope) -> Result<(), RelayerError> {
        dispatch(self, msg).map_err(RelayerError::TransactionFailed)?;
        // Create a new block.
        self.advance_host_chain_height();
        Ok(())
    }

    /// Validates this context. Should be called after the context is mutated by a test.
    pub fn validate(&self) -> Result<(), String> {
        // Check that the number of entries is not higher than window size.
        if self.history.len() > self.max_history_size {
            return Err("too many entries".to_string());
        }

        // Check the content of the history.
        if !self.history.is_empty() {
            // Get the highest block.
            let lh = &self.history[self.history.len() - 1];
            // Check latest is properly updated with highest header height.
            if lh.height() != self.latest_height() {
                return Err("latest height is not updated".to_string());
            }
        }

        // Check that headers in the history are in sequential order.
        for i in 1..self.history.len() {
            let ph = &self.history[i - 1];
            let h = &self.history[i];
            if ph.height().increment() != h.height() {
                return Err("headers in history not sequential".to_string());
            }
        }
        Ok(())
    }

    pub fn add_port(&mut self, port_id: PortId) {
        let module_id = ModuleId::new(format!("module{port_id}").into()).unwrap();
        self.ibc_store
            .lock()
            .port_to_module
            .insert(port_id, module_id);
    }

    pub fn scope_port_to_module(&mut self, port_id: PortId, module_id: ModuleId) {
        self.ibc_store
            .lock()
            .port_to_module
            .insert(port_id, module_id);
    }

    pub fn latest_client_states(&self, client_id: &ClientId) -> Box<dyn ClientState> {
        self.ibc_store.lock().clients[client_id]
            .client_state
            .as_ref()
            .unwrap()
            .clone()
    }

    pub fn latest_consensus_states(
        &self,
        client_id: &ClientId,
        height: &Height,
    ) -> Box<dyn ConsensusState> {
        dyn_clone::clone_box(
            self.ibc_store.lock().clients[client_id]
                .consensus_states
                .get(height)
                .unwrap()
                .as_ref(),
        )
    }

    #[inline]
    fn latest_height(&self) -> Height {
        self.history
            .last()
            .expect("history cannot be empty")
            .height()
    }

    pub fn ibc_store_share(&self) -> Arc<Mutex<MockIbcStore>> {
        self.ibc_store.clone()
    }
}

type PortChannelIdMap<V> = BTreeMap<PortId, BTreeMap<ChannelId, V>>;

/// An object that stores all IBC related data.
#[derive(Clone, Debug, Default)]
pub struct MockIbcStore {
    /// The set of all clients, indexed by their id.
    pub clients: BTreeMap<ClientId, MockClientRecord>,

    /// Tracks the processed time for clients header updates
    pub client_processed_times: BTreeMap<(ClientId, Height), Timestamp>,

    /// Tracks the processed height for the clients
    pub client_processed_heights: BTreeMap<(ClientId, Height), Height>,

    /// Counter for the client identifiers, necessary for `increase_client_counter` and the
    /// `client_counter` methods.
    pub client_ids_counter: u64,

    /// Association between client ids and connection ids.
    pub client_connections: BTreeMap<ClientId, ConnectionId>,

    /// All the connections in the store.
    pub connections: BTreeMap<ConnectionId, ConnectionEnd>,

    /// Counter for connection identifiers (see `increase_connection_counter`).
    pub connection_ids_counter: u64,

    /// Association between connection ids and channel ids.
    pub connection_channels: BTreeMap<ConnectionId, Vec<(PortId, ChannelId)>>,

    /// Counter for channel identifiers (see `increase_channel_counter`).
    pub channel_ids_counter: u64,

    /// All the channels in the store. TODO Make new key PortId X ChanneId
    pub channels: PortChannelIdMap<ChannelEnd>,

    /// Tracks the sequence number for the next packet to be sent.
    pub next_sequence_send: PortChannelIdMap<Sequence>,

    /// Tracks the sequence number for the next packet to be received.
    pub next_sequence_recv: PortChannelIdMap<Sequence>,

    /// Tracks the sequence number for the next packet to be acknowledged.
    pub next_sequence_ack: PortChannelIdMap<Sequence>,

    pub packet_acknowledgement: PortChannelIdMap<BTreeMap<Sequence, AcknowledgementCommitment>>,

    /// Maps ports to the the module that owns it
    pub port_to_module: BTreeMap<PortId, ModuleId>,

    /// Constant-size commitments to packets data fields
    pub packet_commitment: PortChannelIdMap<BTreeMap<Sequence, PacketCommitment>>,

    // Used by unordered channel
    pub packet_receipt: PortChannelIdMap<BTreeMap<Sequence, Receipt>>,
}

#[derive(Default)]
pub struct MockRouterBuilder(MockRouter);

impl RouterBuilder for MockRouterBuilder {
    type Router = MockRouter;

    fn add_route(mut self, module_id: ModuleId, module: impl Module) -> Result<Self, String> {
        match self.0 .0.insert(module_id, Arc::new(module)) {
            None => Ok(self),
            Some(_) => Err("Duplicate module_id".to_owned()),
        }
    }

    fn build(self) -> Self::Router {
        self.0
    }
}

#[derive(Clone, Default)]
pub struct MockRouter(BTreeMap<ModuleId, Arc<dyn Module>>);

impl Debug for MockRouter {
    fn fmt(&self, f: &mut Formatter<'_>) -> core::fmt::Result {
        write!(f, "{:?}", self.0.keys().collect::<Vec<&ModuleId>>())
    }
}

impl Router for MockRouter {
    fn get_route_mut(&mut self, module_id: &impl Borrow<ModuleId>) -> Option<&mut dyn Module> {
        self.0.get_mut(module_id.borrow()).and_then(Arc::get_mut)
    }

    fn has_route(&self, module_id: &impl Borrow<ModuleId>) -> bool {
        self.0.get(module_id.borrow()).is_some()
    }
}

impl RouterContext for MockContext {
    type Router = MockRouter;

    fn router(&self) -> &Self::Router {
        &self.router
    }

    fn router_mut(&mut self) -> &mut Self::Router {
        &mut self.router
    }
}

impl PortReader for MockContext {
    fn lookup_module_by_port(&self, port_id: &PortId) -> Result<ModuleId, PortError> {
        match self.ibc_store.lock().port_to_module.get(port_id) {
            Some(mod_id) => Ok(mod_id.clone()),
            None => Err(PortError::UnknownPort {
                port_id: port_id.clone(),
            }),
        }
    }
}

impl ChannelReader for MockContext {
    fn channel_end(&self, chan_end_path: &ChannelEndPath) -> Result<ChannelEnd, ChannelError> {
        match self
            .ibc_store
            .lock()
            .channels
            .get(&chan_end_path.0)
            .and_then(|map| map.get(&chan_end_path.1))
        {
            Some(channel_end) => Ok(channel_end.clone()),
            None => Err(ChannelError::ChannelNotFound {
                port_id: chan_end_path.0.clone(),
                channel_id: chan_end_path.1.clone(),
            }),
        }
    }

    fn connection_end(&self, cid: &ConnectionId) -> Result<ConnectionEnd, ChannelError> {
        ConnectionReader::connection_end(self, cid).map_err(ChannelError::Connection)
    }

    fn connection_channels(
        &self,
        cid: &ConnectionId,
    ) -> Result<Vec<(PortId, ChannelId)>, ChannelError> {
        match self.ibc_store.lock().connection_channels.get(cid) {
            Some(pcid) => Ok(pcid.clone()),
            None => Err(ChannelError::MissingChannel),
        }
    }

    fn client_state(&self, client_id: &ClientId) -> Result<Box<dyn ClientState>, ChannelError> {
        ClientReader::client_state(self, client_id)
            .map_err(|e| ChannelError::Connection(ConnectionError::Client(e)))
    }

    fn client_consensus_state(
        &self,
        client_cons_state_path: &ClientConsensusStatePath,
    ) -> Result<Box<dyn ConsensusState>, ChannelError> {
        ClientReader::consensus_state(self, client_cons_state_path)
            .map_err(|e| ChannelError::Connection(ConnectionError::Client(e)))
    }

    fn get_next_sequence_send(&self, seq_send_path: &SeqSendPath) -> Result<Sequence, PacketError> {
        match self
            .ibc_store
            .lock()
            .next_sequence_send
            .get(&seq_send_path.0)
            .and_then(|map| map.get(&seq_send_path.1))
        {
            Some(sequence) => Ok(*sequence),
            None => Err(PacketError::MissingNextSendSeq {
                port_id: seq_send_path.0.clone(),
                channel_id: seq_send_path.1.clone(),
            }),
        }
    }

    fn get_next_sequence_recv(&self, seq_recv_path: &SeqRecvPath) -> Result<Sequence, PacketError> {
        match self
            .ibc_store
            .lock()
            .next_sequence_recv
            .get(&seq_recv_path.0)
            .and_then(|map| map.get(&seq_recv_path.1))
        {
            Some(sequence) => Ok(*sequence),
            None => Err(PacketError::MissingNextRecvSeq {
                port_id: seq_recv_path.0.clone(),
                channel_id: seq_recv_path.1.clone(),
            }),
        }
    }

    fn get_next_sequence_ack(&self, seq_acks_path: &SeqAckPath) -> Result<Sequence, PacketError> {
        match self
            .ibc_store
            .lock()
            .next_sequence_ack
            .get(&seq_acks_path.0)
            .and_then(|map| map.get(&seq_acks_path.1))
        {
            Some(sequence) => Ok(*sequence),
            None => Err(PacketError::MissingNextAckSeq {
                port_id: seq_acks_path.0.clone(),
                channel_id: seq_acks_path.1.clone(),
            }),
        }
    }

    fn get_packet_commitment(
        &self,
        commitment_path: &CommitmentPath,
    ) -> Result<PacketCommitment, PacketError> {
        match self
            .ibc_store
            .lock()
            .packet_commitment
            .get(&commitment_path.port_id)
            .and_then(|map| map.get(&commitment_path.channel_id))
            .and_then(|map| map.get(&commitment_path.sequence))
        {
            Some(commitment) => Ok(commitment.clone()),
            None => Err(PacketError::PacketCommitmentNotFound {
                sequence: commitment_path.sequence,
            }),
        }
    }

    fn get_packet_receipt(&self, receipt_path: &ReceiptPath) -> Result<Receipt, PacketError> {
        match self
            .ibc_store
            .lock()
            .packet_receipt
            .get(&receipt_path.port_id)
            .and_then(|map| map.get(&receipt_path.channel_id))
            .and_then(|map| map.get(&receipt_path.sequence))
        {
            Some(receipt) => Ok(receipt.clone()),
            None => Err(PacketError::PacketReceiptNotFound {
                sequence: receipt_path.sequence,
            }),
        }
    }

    fn get_packet_acknowledgement(
        &self,
        ack_path: &AckPath,
    ) -> Result<AcknowledgementCommitment, PacketError> {
        match self
            .ibc_store
            .lock()
            .packet_acknowledgement
            .get(&ack_path.port_id)
            .and_then(|map| map.get(&ack_path.channel_id))
            .and_then(|map| map.get(&ack_path.sequence))
        {
            Some(ack) => Ok(ack.clone()),
            None => Err(PacketError::PacketAcknowledgementNotFound {
                sequence: ack_path.sequence,
            }),
        }
    }

    fn hash(&self, value: &[u8]) -> Vec<u8> {
        sha2::Sha256::digest(value).to_vec()
    }

    fn host_height(&self) -> Result<Height, ChannelError> {
        Ok(self.latest_height())
    }

    fn host_timestamp(&self) -> Result<Timestamp, ChannelError> {
        ClientReader::host_timestamp(self).map_err(|e| ChannelError::Other {
            description: e.to_string(),
        })
    }

    fn host_consensus_state(
        &self,
        height: &Height,
    ) -> Result<Box<dyn ConsensusState>, ChannelError> {
        ConnectionReader::host_consensus_state(self, height).map_err(ChannelError::Connection)
    }

    fn pending_host_consensus_state(&self) -> Result<Box<dyn ConsensusState>, ChannelError> {
        ClientReader::pending_host_consensus_state(self)
            .map_err(|e| ChannelError::Connection(ConnectionError::Client(e)))
    }

    fn client_update_time(
        &self,
        client_id: &ClientId,
        height: &Height,
    ) -> Result<Timestamp, ChannelError> {
        match self
            .ibc_store
            .lock()
            .client_processed_times
            .get(&(client_id.clone(), *height))
        {
            Some(time) => Ok(*time),
            None => Err(ChannelError::ProcessedTimeNotFound {
                client_id: client_id.clone(),
                height: *height,
            }),
        }
    }

    fn client_update_height(
        &self,
        client_id: &ClientId,
        height: &Height,
    ) -> Result<Height, ChannelError> {
        match self
            .ibc_store
            .lock()
            .client_processed_heights
            .get(&(client_id.clone(), *height))
        {
            Some(height) => Ok(*height),
            None => Err(ChannelError::ProcessedHeightNotFound {
                client_id: client_id.clone(),
                height: *height,
            }),
        }
    }

    fn channel_counter(&self) -> Result<u64, ChannelError> {
        Ok(self.ibc_store.lock().channel_ids_counter)
    }

    fn max_expected_time_per_block(&self) -> Duration {
        self.block_time
    }
}

impl ChannelKeeper for MockContext {
    fn store_packet_commitment(
        &mut self,
        port_id: PortId,
        channel_id: ChannelId,
        seq: Sequence,
        commitment: PacketCommitment,
    ) -> Result<(), PacketError> {
        self.ibc_store
            .lock()
            .packet_commitment
            .entry(port_id)
            .or_default()
            .entry(channel_id)
            .or_default()
            .insert(seq, commitment);
        Ok(())
    }

    fn store_packet_acknowledgement(
        &mut self,
        port_id: PortId,
        channel_id: ChannelId,
        seq: Sequence,
        ack_commitment: AcknowledgementCommitment,
    ) -> Result<(), PacketError> {
        self.ibc_store
            .lock()
            .packet_acknowledgement
            .entry(port_id)
            .or_default()
            .entry(channel_id)
            .or_default()
            .insert(seq, ack_commitment);
        Ok(())
    }

    fn delete_packet_acknowledgement(
        &mut self,
        port_id: &PortId,
        channel_id: &ChannelId,
        seq: &Sequence,
    ) -> Result<(), PacketError> {
        self.ibc_store
            .lock()
            .packet_acknowledgement
            .get_mut(port_id)
            .and_then(|map| map.get_mut(channel_id))
            .and_then(|map| map.remove(seq));
        Ok(())
    }

    fn store_connection_channels(
        &mut self,
        cid: ConnectionId,
        port_id: PortId,
        channel_id: ChannelId,
    ) -> Result<(), ChannelError> {
        self.ibc_store
            .lock()
            .connection_channels
            .entry(cid)
            .or_insert_with(Vec::new)
            .push((port_id, channel_id));
        Ok(())
    }

    fn store_channel(
        &mut self,
        port_id: PortId,
        channel_id: ChannelId,
        channel_end: ChannelEnd,
    ) -> Result<(), ChannelError> {
        self.ibc_store
            .lock()
            .channels
            .entry(port_id)
            .or_default()
            .insert(channel_id, channel_end);
        Ok(())
    }

    fn store_next_sequence_send(
        &mut self,
        port_id: PortId,
        channel_id: ChannelId,
        seq: Sequence,
    ) -> Result<(), PacketError> {
        self.ibc_store
            .lock()
            .next_sequence_send
            .entry(port_id)
            .or_default()
            .insert(channel_id, seq);
        Ok(())
    }

    fn store_next_sequence_recv(
        &mut self,
        port_id: PortId,
        channel_id: ChannelId,
        seq: Sequence,
    ) -> Result<(), PacketError> {
        self.ibc_store
            .lock()
            .next_sequence_recv
            .entry(port_id)
            .or_default()
            .insert(channel_id, seq);
        Ok(())
    }

    fn store_next_sequence_ack(
        &mut self,
        port_id: PortId,
        channel_id: ChannelId,
        seq: Sequence,
    ) -> Result<(), PacketError> {
        self.ibc_store
            .lock()
            .next_sequence_ack
            .entry(port_id)
            .or_default()
            .insert(channel_id, seq);
        Ok(())
    }

    fn increase_channel_counter(&mut self) {
        self.ibc_store.lock().channel_ids_counter += 1;
    }

    fn delete_packet_commitment(
        &mut self,
        port_id: &PortId,
        channel_id: &ChannelId,
        seq: &Sequence,
    ) -> Result<(), PacketError> {
        self.ibc_store
            .lock()
            .packet_commitment
            .get_mut(port_id)
            .and_then(|map| map.get_mut(channel_id))
            .and_then(|map| map.remove(seq));
        Ok(())
    }

    fn store_packet_receipt(
        &mut self,
        port_id: PortId,
        channel_id: ChannelId,
        seq: Sequence,
        receipt: Receipt,
    ) -> Result<(), PacketError> {
        self.ibc_store
            .lock()
            .packet_receipt
            .entry(port_id)
            .or_default()
            .entry(channel_id)
            .or_default()
            .insert(seq, receipt);
        Ok(())
    }
}

impl ConnectionReader for MockContext {
    fn connection_end(&self, cid: &ConnectionId) -> Result<ConnectionEnd, ConnectionError> {
        match self.ibc_store.lock().connections.get(cid) {
            Some(connection_end) => Ok(connection_end.clone()),
            None => Err(ConnectionError::ConnectionNotFound {
                connection_id: cid.clone(),
            }),
        }
    }

    fn client_state(&self, client_id: &ClientId) -> Result<Box<dyn ClientState>, ConnectionError> {
        // Forward method call to the Ics2 Client-specific method.
        ClientReader::client_state(self, client_id).map_err(ConnectionError::Client)
    }

    fn decode_client_state(
        &self,
        client_state: Any,
    ) -> Result<Box<dyn ClientState>, ConnectionError> {
        ClientReader::decode_client_state(self, client_state).map_err(ConnectionError::Client)
    }

    fn host_current_height(&self) -> Result<Height, ConnectionError> {
        Ok(self.latest_height())
    }

    fn host_oldest_height(&self) -> Result<Height, ConnectionError> {
        // history must be non-empty, so `self.history[0]` is valid
        Ok(self.history[0].height())
    }

    fn commitment_prefix(&self) -> CommitmentPrefix {
        CommitmentPrefix::try_from(b"mock".to_vec()).unwrap()
    }

    fn client_consensus_state(
        &self,
        client_cons_state_path: &ClientConsensusStatePath,
    ) -> Result<Box<dyn ConsensusState>, ConnectionError> {
        // Forward method call to the Ics2Client-specific method.
        ClientReader::consensus_state(self, client_cons_state_path).map_err(ConnectionError::Client)
    }

    fn host_consensus_state(
        &self,
        height: &Height,
    ) -> Result<Box<dyn ConsensusState>, ConnectionError> {
        ClientReader::host_consensus_state(self, height).map_err(ConnectionError::Client)
    }

    fn connection_counter(&self) -> Result<u64, ConnectionError> {
        Ok(self.ibc_store.lock().connection_ids_counter)
    }

    fn validate_self_client(
        &self,
<<<<<<< HEAD
        host_client_state_on_counterparty: Any,
=======
        _client_state_of_host_on_counterparty: Any,
>>>>>>> 1cf98a19
    ) -> Result<(), ConnectionError> {
        self.validate_self_mock_client(host_client_state_on_counterparty)
    }
}

impl ConnectionKeeper for MockContext {
    fn store_connection(
        &mut self,
        connection_id: ConnectionId,
        connection_end: ConnectionEnd,
    ) -> Result<(), ConnectionError> {
        self.ibc_store
            .lock()
            .connections
            .insert(connection_id, connection_end);
        Ok(())
    }

    fn store_connection_to_client(
        &mut self,
        connection_id: ConnectionId,
        client_id: ClientId,
    ) -> Result<(), ConnectionError> {
        self.ibc_store
            .lock()
            .client_connections
            .insert(client_id, connection_id);
        Ok(())
    }

    fn increase_connection_counter(&mut self) {
        self.ibc_store.lock().connection_ids_counter += 1;
    }
}

impl ClientReader for MockContext {
    fn client_type(&self, client_id: &ClientId) -> Result<ClientType, ClientError> {
        match self.ibc_store.lock().clients.get(client_id) {
            Some(client_record) => Ok(client_record.client_type.clone()),
            None => Err(ClientError::ClientNotFound {
                client_id: client_id.clone(),
            }),
        }
    }

    fn client_state(&self, client_id: &ClientId) -> Result<Box<dyn ClientState>, ClientError> {
        match self.ibc_store.lock().clients.get(client_id) {
            Some(client_record) => {
                client_record
                    .client_state
                    .clone()
                    .ok_or_else(|| ClientError::ClientNotFound {
                        client_id: client_id.clone(),
                    })
            }
            None => Err(ClientError::ClientNotFound {
                client_id: client_id.clone(),
            }),
        }
    }

    fn decode_client_state(&self, client_state: Any) -> Result<Box<dyn ClientState>, ClientError> {
        if let Ok(client_state) = TmClientState::try_from(client_state.clone()) {
            Ok(client_state.into_box())
        } else if let Ok(client_state) = MockClientState::try_from(client_state.clone()) {
            Ok(client_state.into_box())
        } else {
            Err(ClientError::UnknownClientStateType {
                client_state_type: client_state.type_url,
            })
        }
    }

    fn consensus_state(
        &self,
        client_cons_state_path: &ClientConsensusStatePath,
    ) -> Result<Box<dyn ConsensusState>, ClientError> {
        let height =
            Height::new(client_cons_state_path.epoch, client_cons_state_path.height).unwrap();
        match self
            .ibc_store
            .lock()
            .clients
            .get(&client_cons_state_path.client_id)
        {
            Some(client_record) => match client_record.consensus_states.get(&height) {
                Some(consensus_state) => Ok(consensus_state.clone()),
                None => Err(ClientError::ConsensusStateNotFound {
                    client_id: client_cons_state_path.client_id.clone(),
                    height,
                }),
            },
            None => Err(ClientError::ConsensusStateNotFound {
                client_id: client_cons_state_path.client_id.clone(),
                height,
            }),
        }
    }

    /// Search for the lowest consensus state higher than `height`.
    fn next_consensus_state(
        &self,
        next_client_cons_state_path: &ClientConsensusStatePath,
    ) -> Result<Option<Box<dyn ConsensusState>>, ClientError> {
        let ibc_store = self.ibc_store.lock();
        let client_record = ibc_store
            .clients
            .get(&next_client_cons_state_path.client_id)
            .ok_or_else(|| ClientError::ClientNotFound {
                client_id: next_client_cons_state_path.client_id.clone(),
            })?;

        let height = Height::new(
            next_client_cons_state_path.epoch,
            next_client_cons_state_path.height,
        )
        .unwrap();

        // Get the consensus state heights and sort them in ascending order.
        let mut heights: Vec<Height> = client_record.consensus_states.keys().cloned().collect();
        heights.sort();

        // Search for next state.
        for h in heights {
            if h > height {
                // unwrap should never happen, as the consensus state for h must exist
                return Ok(Some(
                    client_record.consensus_states.get(&h).unwrap().clone(),
                ));
            }
        }
        Ok(None)
    }

    /// Search for the highest consensus state lower than `height`.
    fn prev_consensus_state(
        &self,
        prev_client_cons_state_path: &ClientConsensusStatePath,
    ) -> Result<Option<Box<dyn ConsensusState>>, ClientError> {
        let ibc_store = self.ibc_store.lock();
        let client_record = ibc_store
            .clients
            .get(&prev_client_cons_state_path.client_id)
            .ok_or_else(|| ClientError::ClientNotFound {
                client_id: prev_client_cons_state_path.client_id.clone(),
            })?;

        let height = Height::new(
            prev_client_cons_state_path.epoch,
            prev_client_cons_state_path.height,
        )
        .unwrap();

        // Get the consensus state heights and sort them in descending order.
        let mut heights: Vec<Height> = client_record.consensus_states.keys().cloned().collect();
        heights.sort_by(|a, b| b.cmp(a));

        // Search for previous state.
        for h in heights {
            if h < height {
                // unwrap should never happen, as the consensus state for h must exist
                return Ok(Some(
                    client_record.consensus_states.get(&h).unwrap().clone(),
                ));
            }
        }
        Ok(None)
    }

    fn host_height(&self) -> Result<Height, ClientError> {
        Ok(self.latest_height())
    }

    fn host_timestamp(&self) -> Result<Timestamp, ClientError> {
        Ok(self
            .history
            .last()
            .expect("history cannot be empty")
            .timestamp()
            .add(self.block_time)
            .unwrap())
    }

    fn host_consensus_state(
        &self,
        height: &Height,
    ) -> Result<Box<dyn ConsensusState>, ClientError> {
        match self.host_block(height) {
            Some(block_ref) => Ok(block_ref.clone().into()),
            None => Err(ClientError::MissingLocalConsensusState { height: *height }),
        }
    }

    fn pending_host_consensus_state(&self) -> Result<Box<dyn ConsensusState>, ClientError> {
        Err(ClientError::ImplementationSpecific)
    }

    fn client_counter(&self) -> Result<u64, ClientError> {
        Ok(self.ibc_store.lock().client_ids_counter)
    }
}

impl ClientKeeper for MockContext {
    fn store_client_type(
        &mut self,
        client_id: ClientId,
        client_type: ClientType,
    ) -> Result<(), ClientError> {
        let mut ibc_store = self.ibc_store.lock();
        let client_record = ibc_store
            .clients
            .entry(client_id)
            .or_insert(MockClientRecord {
                client_type: client_type.clone(),
                consensus_states: Default::default(),
                client_state: Default::default(),
            });

        client_record.client_type = client_type;
        Ok(())
    }

    fn store_client_state(
        &mut self,
        client_id: ClientId,
        client_state: Box<dyn ClientState>,
    ) -> Result<(), ClientError> {
        let mut ibc_store = self.ibc_store.lock();
        let client_record = ibc_store
            .clients
            .entry(client_id)
            .or_insert(MockClientRecord {
                client_type: client_state.client_type(),
                consensus_states: Default::default(),
                client_state: Default::default(),
            });

        client_record.client_state = Some(client_state);
        Ok(())
    }

    fn store_consensus_state(
        &mut self,
        client_id: ClientId,
        height: Height,
        consensus_state: Box<dyn ConsensusState>,
    ) -> Result<(), ClientError> {
        let mut ibc_store = self.ibc_store.lock();
        let client_record = ibc_store
            .clients
            .entry(client_id)
            .or_insert(MockClientRecord {
                client_type: mock_client_type(),
                consensus_states: Default::default(),
                client_state: Default::default(),
            });

        client_record
            .consensus_states
            .insert(height, consensus_state);
        Ok(())
    }

    fn increase_client_counter(&mut self) {
        self.ibc_store.lock().client_ids_counter += 1
    }

    fn store_update_time(
        &mut self,
        client_id: ClientId,
        height: Height,
        timestamp: Timestamp,
    ) -> Result<(), ClientError> {
        let _ = self
            .ibc_store
            .lock()
            .client_processed_times
            .insert((client_id, height), timestamp);
        Ok(())
    }

    fn store_update_height(
        &mut self,
        client_id: ClientId,
        height: Height,
        host_height: Height,
    ) -> Result<(), ClientError> {
        let _ = self
            .ibc_store
            .lock()
            .client_processed_heights
            .insert((client_id, height), host_height);
        Ok(())
    }
}

impl RelayerContext for MockContext {
    fn query_latest_height(&self) -> Result<Height, RelayerError> {
        self.host_current_height().map_err(RelayerError::Connection)
    }

    fn query_client_full_state(&self, client_id: &ClientId) -> Option<Box<dyn ClientState>> {
        // Forward call to Ics2.
        ClientReader::client_state(self, client_id).ok()
    }

    fn query_latest_header(&self) -> Option<Box<dyn Header>> {
        let block_ref = self.host_block(&self.host_current_height().unwrap());
        block_ref.cloned().map(Header::into_box)
    }

    fn signer(&self) -> Signer {
        "0CDA3F47EF3C4906693B170EF650EB968C5F4B2C".parse().unwrap()
    }
}

impl NewRouter for MockContext {
    fn get_route(&self, module_id: &ModuleId) -> Option<&dyn Module> {
        self.new_router.get(module_id).map(Arc::as_ref)
    }
    fn get_route_mut(&mut self, module_id: &ModuleId) -> Option<&mut dyn Module> {
        self.new_router.get_mut(module_id).and_then(Arc::get_mut)
    }

    fn has_route(&self, module_id: &ModuleId) -> bool {
        self.new_router.get(module_id).is_some()
    }

    fn lookup_module_by_port(&self, port_id: &PortId) -> Option<ModuleId> {
        <Self as PortReader>::lookup_module_by_port(self, port_id).ok()
    }
}

impl ValidationContext for MockContext {
    fn client_state(&self, client_id: &ClientId) -> Result<Box<dyn ClientState>, ContextError> {
        match self.ibc_store.lock().clients.get(client_id) {
            Some(client_record) => {
                client_record
                    .client_state
                    .clone()
                    .ok_or_else(|| ClientError::ClientNotFound {
                        client_id: client_id.clone(),
                    })
            }
            None => Err(ClientError::ClientNotFound {
                client_id: client_id.clone(),
            }),
        }
        .map_err(ContextError::ClientError)
    }

    fn decode_client_state(&self, client_state: Any) -> Result<Box<dyn ClientState>, ContextError> {
        if let Ok(client_state) = TmClientState::try_from(client_state.clone()) {
            Ok(client_state.into_box())
        } else if let Ok(client_state) = MockClientState::try_from(client_state.clone()) {
            Ok(client_state.into_box())
        } else {
            Err(ClientError::UnknownClientStateType {
                client_state_type: client_state.type_url,
            })
        }
        .map_err(ContextError::ClientError)
    }

    fn consensus_state(
        &self,
        client_cons_state_path: &ClientConsensusStatePath,
    ) -> Result<Box<dyn ConsensusState>, ContextError> {
        let client_id = &client_cons_state_path.client_id;
        let height = Height::new(client_cons_state_path.epoch, client_cons_state_path.height)?;
        match self.ibc_store.lock().clients.get(client_id) {
            Some(client_record) => match client_record.consensus_states.get(&height) {
                Some(consensus_state) => Ok(consensus_state.clone()),
                None => Err(ClientError::ConsensusStateNotFound {
                    client_id: client_id.clone(),
                    height,
                }),
            },
            None => Err(ClientError::ConsensusStateNotFound {
                client_id: client_id.clone(),
                height,
            }),
        }
        .map_err(ContextError::ClientError)
    }

    fn next_consensus_state(
        &self,
        next_client_cons_state_path: &ClientConsensusStatePath,
    ) -> Result<Option<Box<dyn ConsensusState>>, ContextError> {
        let client_id = &next_client_cons_state_path.client_id;
        let height = Height::new(
            next_client_cons_state_path.epoch,
            next_client_cons_state_path.height,
        )?;

        let ibc_store = self.ibc_store.lock();
        let client_record =
            ibc_store
                .clients
                .get(client_id)
                .ok_or_else(|| ClientError::ClientNotFound {
                    client_id: client_id.clone(),
                })?;

        // Get the consensus state heights and sort them in ascending order.
        let mut heights: Vec<Height> = client_record.consensus_states.keys().cloned().collect();
        heights.sort();

        // Search for next state.
        for h in heights {
            if h > height {
                // unwrap should never happen, as the consensus state for h must exist
                return Ok(Some(
                    client_record.consensus_states.get(&h).unwrap().clone(),
                ));
            }
        }
        Ok(None)
    }

    fn prev_consensus_state(
        &self,
        prev_client_cons_state_path: &ClientConsensusStatePath,
    ) -> Result<Option<Box<dyn ConsensusState>>, ContextError> {
        let client_id = &prev_client_cons_state_path.client_id;
        let height = Height::new(
            prev_client_cons_state_path.epoch,
            prev_client_cons_state_path.height,
        )?;

        let ibc_store = self.ibc_store.lock();
        let client_record =
            ibc_store
                .clients
                .get(client_id)
                .ok_or_else(|| ClientError::ClientNotFound {
                    client_id: client_id.clone(),
                })?;

        // Get the consensus state heights and sort them in descending order.
        let mut heights: Vec<Height> = client_record.consensus_states.keys().cloned().collect();
        heights.sort_by(|a, b| b.cmp(a));

        // Search for previous state.
        for h in heights {
            if h < height {
                // unwrap should never happen, as the consensus state for h must exist
                return Ok(Some(
                    client_record.consensus_states.get(&h).unwrap().clone(),
                ));
            }
        }
        Ok(None)
    }

    fn host_height(&self) -> Result<Height, ContextError> {
        Ok(self.latest_height())
    }

    fn host_timestamp(&self) -> Result<Timestamp, ContextError> {
        Ok(self
            .history
            .last()
            .expect("history cannot be empty")
            .timestamp()
            .add(self.block_time)
            .unwrap())
    }

    fn pending_host_consensus_state(&self) -> Result<Box<dyn ConsensusState>, ContextError> {
        Err(ClientError::ImplementationSpecific.into())
    }

    fn host_consensus_state(
        &self,
        height: &Height,
    ) -> Result<Box<dyn ConsensusState>, ContextError> {
        match self.host_block(height) {
            Some(block_ref) => Ok(block_ref.clone().into()),
            None => Err(ClientError::MissingLocalConsensusState { height: *height }),
        }
        .map_err(ConnectionError::Client)
        .map_err(ContextError::ConnectionError)
    }

    fn client_counter(&self) -> Result<u64, ContextError> {
        Ok(self.ibc_store.lock().client_ids_counter)
    }

    fn connection_end(&self, cid: &ConnectionId) -> Result<ConnectionEnd, ContextError> {
        match self.ibc_store.lock().connections.get(cid) {
            Some(connection_end) => Ok(connection_end.clone()),
            None => Err(ConnectionError::ConnectionNotFound {
                connection_id: cid.clone(),
            }),
        }
        .map_err(ContextError::ConnectionError)
    }

    fn validate_self_client(
        &self,
<<<<<<< HEAD
        host_client_state_on_counterparty: Any,
=======
        _client_state_of_host_on_counterparty: Any,
>>>>>>> 1cf98a19
    ) -> Result<(), ConnectionError> {
        self.validate_self_mock_client(host_client_state_on_counterparty)
    }

    fn commitment_prefix(&self) -> CommitmentPrefix {
        CommitmentPrefix::try_from(b"mock".to_vec()).unwrap()
    }

    fn connection_counter(&self) -> Result<u64, ContextError> {
        Ok(self.ibc_store.lock().connection_ids_counter)
    }

    fn channel_end(&self, chan_end_path: &ChannelEndPath) -> Result<ChannelEnd, ContextError> {
        let port_id = &chan_end_path.0;
        let channel_id = &chan_end_path.1;

        match self
            .ibc_store
            .lock()
            .channels
            .get(port_id)
            .and_then(|map| map.get(channel_id))
        {
            Some(channel_end) => Ok(channel_end.clone()),
            None => Err(ChannelError::ChannelNotFound {
                port_id: port_id.clone(),
                channel_id: channel_id.clone(),
            }),
        }
        .map_err(ContextError::ChannelError)
    }

    fn connection_channels(
        &self,
        cid: &ConnectionId,
    ) -> Result<Vec<(PortId, ChannelId)>, ContextError> {
        match self.ibc_store.lock().connection_channels.get(cid) {
            Some(pcid) => Ok(pcid.clone()),
            None => Err(ChannelError::MissingChannel),
        }
        .map_err(ContextError::ChannelError)
    }

    fn get_next_sequence_send(
        &self,
        seq_send_path: &SeqSendPath,
    ) -> Result<Sequence, ContextError> {
        let port_id = &seq_send_path.0;
        let channel_id = &seq_send_path.1;

        match self
            .ibc_store
            .lock()
            .next_sequence_send
            .get(port_id)
            .and_then(|map| map.get(channel_id))
        {
            Some(sequence) => Ok(*sequence),
            None => Err(PacketError::MissingNextSendSeq {
                port_id: port_id.clone(),
                channel_id: channel_id.clone(),
            }),
        }
        .map_err(ContextError::PacketError)
    }

    fn get_next_sequence_recv(
        &self,
        seq_recv_path: &SeqRecvPath,
    ) -> Result<Sequence, ContextError> {
        let port_id = &seq_recv_path.0;
        let channel_id = &seq_recv_path.1;

        match self
            .ibc_store
            .lock()
            .next_sequence_recv
            .get(port_id)
            .and_then(|map| map.get(channel_id))
        {
            Some(sequence) => Ok(*sequence),
            None => Err(PacketError::MissingNextRecvSeq {
                port_id: port_id.clone(),
                channel_id: channel_id.clone(),
            }),
        }
        .map_err(ContextError::PacketError)
    }

    fn get_next_sequence_ack(&self, seq_ack_path: &SeqAckPath) -> Result<Sequence, ContextError> {
        let port_id = &seq_ack_path.0;
        let channel_id = &seq_ack_path.1;

        match self
            .ibc_store
            .lock()
            .next_sequence_ack
            .get(port_id)
            .and_then(|map| map.get(channel_id))
        {
            Some(sequence) => Ok(*sequence),
            None => Err(PacketError::MissingNextAckSeq {
                port_id: port_id.clone(),
                channel_id: channel_id.clone(),
            }),
        }
        .map_err(ContextError::PacketError)
    }

    fn get_packet_commitment(
        &self,
        commitment_path: &CommitmentPath,
    ) -> Result<PacketCommitment, ContextError> {
        let port_id = &commitment_path.port_id;
        let channel_id = &commitment_path.channel_id;
        let seq = &commitment_path.sequence;

        match self
            .ibc_store
            .lock()
            .packet_commitment
            .get(port_id)
            .and_then(|map| map.get(channel_id))
            .and_then(|map| map.get(seq))
        {
            Some(commitment) => Ok(commitment.clone()),
            None => Err(PacketError::PacketCommitmentNotFound { sequence: *seq }),
        }
        .map_err(ContextError::PacketError)
    }

    fn get_packet_receipt(&self, receipt_path: &ReceiptPath) -> Result<Receipt, ContextError> {
        let port_id = &receipt_path.port_id;
        let channel_id = &receipt_path.channel_id;
        let seq = &receipt_path.sequence;

        match self
            .ibc_store
            .lock()
            .packet_receipt
            .get(port_id)
            .and_then(|map| map.get(channel_id))
            .and_then(|map| map.get(seq))
        {
            Some(receipt) => Ok(receipt.clone()),
            None => Err(PacketError::PacketReceiptNotFound { sequence: *seq }),
        }
        .map_err(ContextError::PacketError)
    }

    fn get_packet_acknowledgement(
        &self,
        ack_path: &AckPath,
    ) -> Result<AcknowledgementCommitment, ContextError> {
        let port_id = &ack_path.port_id;
        let channel_id = &ack_path.channel_id;
        let seq = &ack_path.sequence;

        match self
            .ibc_store
            .lock()
            .packet_acknowledgement
            .get(port_id)
            .and_then(|map| map.get(channel_id))
            .and_then(|map| map.get(seq))
        {
            Some(ack) => Ok(ack.clone()),
            None => Err(PacketError::PacketAcknowledgementNotFound { sequence: *seq }),
        }
        .map_err(ContextError::PacketError)
    }

    fn hash(&self, value: &[u8]) -> Vec<u8> {
        sha2::Sha256::digest(value).to_vec()
    }

    fn client_update_time(
        &self,
        client_id: &ClientId,
        height: &Height,
    ) -> Result<Timestamp, ContextError> {
        match self
            .ibc_store
            .lock()
            .client_processed_times
            .get(&(client_id.clone(), *height))
        {
            Some(time) => Ok(*time),
            None => Err(ChannelError::ProcessedTimeNotFound {
                client_id: client_id.clone(),
                height: *height,
            }),
        }
        .map_err(ContextError::ChannelError)
    }

    fn client_update_height(
        &self,
        client_id: &ClientId,
        height: &Height,
    ) -> Result<Height, ContextError> {
        match self
            .ibc_store
            .lock()
            .client_processed_heights
            .get(&(client_id.clone(), *height))
        {
            Some(height) => Ok(*height),
            None => Err(ChannelError::ProcessedHeightNotFound {
                client_id: client_id.clone(),
                height: *height,
            }),
        }
        .map_err(ContextError::ChannelError)
    }

    fn channel_counter(&self) -> Result<u64, ContextError> {
        Ok(self.ibc_store.lock().channel_ids_counter)
    }

    fn max_expected_time_per_block(&self) -> Duration {
        self.block_time
    }
}

impl ValidateSelfMockClientContext for MockContext {
    fn chain_id(&self) -> &ChainId {
        &self.host_chain_id
    }

    fn host_height(&self) -> Height {
        self.latest_height().increment()
    }
}

impl ExecutionContext for MockContext {
    fn store_client_type(
        &mut self,
        client_type_path: ClientTypePath,
        client_type: ClientType,
    ) -> Result<(), ContextError> {
        let mut ibc_store = self.ibc_store.lock();

        let client_id = client_type_path.0;
        let client_record = ibc_store
            .clients
            .entry(client_id)
            .or_insert(MockClientRecord {
                client_type: client_type.clone(),
                consensus_states: Default::default(),
                client_state: Default::default(),
            });

        client_record.client_type = client_type;

        Ok(())
    }

    fn store_client_state(
        &mut self,
        client_state_path: ClientStatePath,
        client_state: Box<dyn ClientState>,
    ) -> Result<(), ContextError> {
        let mut ibc_store = self.ibc_store.lock();

        let client_id = client_state_path.0;
        let client_record = ibc_store
            .clients
            .entry(client_id)
            .or_insert(MockClientRecord {
                client_type: client_state.client_type(),
                consensus_states: Default::default(),
                client_state: Default::default(),
            });

        client_record.client_state = Some(client_state);

        Ok(())
    }

    fn store_consensus_state(
        &mut self,
        consensus_state_path: ClientConsensusStatePath,
        consensus_state: Box<dyn ConsensusState>,
    ) -> Result<(), ContextError> {
        let mut ibc_store = self.ibc_store.lock();

        let client_record = ibc_store
            .clients
            .entry(consensus_state_path.client_id)
            .or_insert(MockClientRecord {
                client_type: mock_client_type(),
                consensus_states: Default::default(),
                client_state: Default::default(),
            });

        let height = Height::new(consensus_state_path.epoch, consensus_state_path.height).unwrap();
        client_record
            .consensus_states
            .insert(height, consensus_state);
        Ok(())
    }

    fn increase_client_counter(&mut self) {
        self.ibc_store.lock().client_ids_counter += 1
    }

    fn store_update_time(
        &mut self,
        client_id: ClientId,
        height: Height,
        timestamp: Timestamp,
    ) -> Result<(), ContextError> {
        let _ = self
            .ibc_store
            .lock()
            .client_processed_times
            .insert((client_id, height), timestamp);
        Ok(())
    }

    fn store_update_height(
        &mut self,
        client_id: ClientId,
        height: Height,
        host_height: Height,
    ) -> Result<(), ContextError> {
        let _ = self
            .ibc_store
            .lock()
            .client_processed_heights
            .insert((client_id, height), host_height);
        Ok(())
    }

    fn store_connection(
        &mut self,
        connection_path: &ConnectionPath,
        connection_end: ConnectionEnd,
    ) -> Result<(), ContextError> {
        let connection_id = connection_path.0.clone();
        self.ibc_store
            .lock()
            .connections
            .insert(connection_id, connection_end);
        Ok(())
    }

    fn store_connection_to_client(
        &mut self,
        client_connection_path: &ClientConnectionPath,
        conn_id: ConnectionId,
    ) -> Result<(), ContextError> {
        let client_id = client_connection_path.0.clone();
        self.ibc_store
            .lock()
            .client_connections
            .insert(client_id, conn_id);
        Ok(())
    }

    fn increase_connection_counter(&mut self) {
        self.ibc_store.lock().connection_ids_counter += 1;
    }

    fn store_packet_commitment(
        &mut self,
        commitment_path: &CommitmentPath,
        commitment: PacketCommitment,
    ) -> Result<(), ContextError> {
        self.ibc_store
            .lock()
            .packet_commitment
            .entry(commitment_path.port_id.clone())
            .or_default()
            .entry(commitment_path.channel_id.clone())
            .or_default()
            .insert(commitment_path.sequence, commitment);
        Ok(())
    }

    fn delete_packet_commitment(
        &mut self,
        commitment_path: &CommitmentPath,
    ) -> Result<(), ContextError> {
        self.ibc_store
            .lock()
            .packet_commitment
            .get_mut(&commitment_path.port_id)
            .and_then(|map| map.get_mut(&commitment_path.channel_id))
            .and_then(|map| map.remove(&commitment_path.sequence));
        Ok(())
    }

    fn store_packet_receipt(
        &mut self,
        path: &ReceiptPath,
        receipt: Receipt,
    ) -> Result<(), ContextError> {
        self.ibc_store
            .lock()
            .packet_receipt
            .entry(path.port_id.clone())
            .or_default()
            .entry(path.channel_id.clone())
            .or_default()
            .insert(path.sequence, receipt);
        Ok(())
    }

    fn store_packet_acknowledgement(
        &mut self,
        ack_path: &AckPath,
        ack_commitment: AcknowledgementCommitment,
    ) -> Result<(), ContextError> {
        let port_id = ack_path.port_id.clone();
        let channnel_id = ack_path.channel_id.clone();
        let seq = ack_path.sequence;

        self.ibc_store
            .lock()
            .packet_acknowledgement
            .entry(port_id)
            .or_default()
            .entry(channnel_id)
            .or_default()
            .insert(seq, ack_commitment);
        Ok(())
    }

    fn delete_packet_acknowledgement(&mut self, ack_path: &AckPath) -> Result<(), ContextError> {
        let port_id = ack_path.port_id.clone();
        let channel_id = ack_path.channel_id.clone();
        let sequence = ack_path.sequence;

        self.ibc_store
            .lock()
            .packet_acknowledgement
            .get_mut(&port_id)
            .and_then(|map| map.get_mut(&channel_id))
            .and_then(|map| map.remove(&sequence));
        Ok(())
    }

    fn store_channel(
        &mut self,
        channel_end_path: &ChannelEndPath,
        channel_end: ChannelEnd,
    ) -> Result<(), ContextError> {
        let port_id = channel_end_path.0.clone();
        let channel_id = channel_end_path.1.clone();

        self.ibc_store
            .lock()
            .channels
            .entry(port_id)
            .or_default()
            .insert(channel_id, channel_end);
        Ok(())
    }

    fn store_next_sequence_send(
        &mut self,
        seq_send_path: &SeqSendPath,
        seq: Sequence,
    ) -> Result<(), ContextError> {
        let port_id = seq_send_path.0.clone();
        let channel_id = seq_send_path.1.clone();

        self.ibc_store
            .lock()
            .next_sequence_send
            .entry(port_id)
            .or_default()
            .insert(channel_id, seq);
        Ok(())
    }

    fn store_next_sequence_recv(
        &mut self,
        seq_recv_path: &SeqRecvPath,
        seq: Sequence,
    ) -> Result<(), ContextError> {
        let port_id = seq_recv_path.0.clone();
        let channel_id = seq_recv_path.1.clone();

        self.ibc_store
            .lock()
            .next_sequence_recv
            .entry(port_id)
            .or_default()
            .insert(channel_id, seq);
        Ok(())
    }

    fn store_next_sequence_ack(
        &mut self,
        seq_ack_path: &SeqAckPath,
        seq: Sequence,
    ) -> Result<(), ContextError> {
        let port_id = seq_ack_path.0.clone();
        let channel_id = seq_ack_path.1.clone();

        self.ibc_store
            .lock()
            .next_sequence_ack
            .entry(port_id)
            .or_default()
            .insert(channel_id, seq);
        Ok(())
    }

    fn increase_channel_counter(&mut self) {
        self.ibc_store.lock().channel_ids_counter += 1;
    }

    fn emit_ibc_event(&mut self, event: IbcEvent) {
        self.events.push(event);
    }

    fn log_message(&mut self, message: String) {
        self.logs.push(message);
    }
}

#[cfg(test)]
mod tests {
    use super::*;
    use test_log::test;

    use alloc::str::FromStr;

    use crate::core::ics04_channel::channel::{Counterparty, Order};
    use crate::core::ics04_channel::error::ChannelError;
    use crate::core::ics04_channel::handler::ModuleExtras;
    use crate::core::ics04_channel::msgs::acknowledgement::Acknowledgement;
    use crate::core::ics04_channel::packet::Packet;
    use crate::core::ics04_channel::Version;
    use crate::core::ics24_host::identifier::ChainId;
    use crate::core::ics24_host::identifier::{ChannelId, ConnectionId, PortId};
    use crate::core::ics26_routing::context::{Module, ModuleId, ModuleOutputBuilder};
    use crate::mock::context::MockContext;
    use crate::mock::host::HostType;
    use crate::signer::Signer;
    use crate::test_utils::get_dummy_bech32_account;
    use crate::Height;

    #[test]
    fn test_history_manipulation() {
        pub struct Test {
            name: String,
            ctx: MockContext,
        }
        let cv = 1; // The version to use for all chains.

        let tests: Vec<Test> = vec![
            Test {
                name: "Empty history, small pruning window".to_string(),
                ctx: MockContext::new(
                    ChainId::new("mockgaia".to_string(), cv),
                    HostType::Mock,
                    2,
                    Height::new(cv, 1).unwrap(),
                ),
            },
            Test {
                name: "[Synthetic TM host] Empty history, small pruning window".to_string(),
                ctx: MockContext::new(
                    ChainId::new("mocksgaia".to_string(), cv),
                    HostType::SyntheticTendermint,
                    2,
                    Height::new(cv, 1).unwrap(),
                ),
            },
            Test {
                name: "Large pruning window".to_string(),
                ctx: MockContext::new(
                    ChainId::new("mockgaia".to_string(), cv),
                    HostType::Mock,
                    30,
                    Height::new(cv, 2).unwrap(),
                ),
            },
            Test {
                name: "[Synthetic TM host] Large pruning window".to_string(),
                ctx: MockContext::new(
                    ChainId::new("mocksgaia".to_string(), cv),
                    HostType::SyntheticTendermint,
                    30,
                    Height::new(cv, 2).unwrap(),
                ),
            },
            Test {
                name: "Small pruning window".to_string(),
                ctx: MockContext::new(
                    ChainId::new("mockgaia".to_string(), cv),
                    HostType::Mock,
                    3,
                    Height::new(cv, 30).unwrap(),
                ),
            },
            Test {
                name: "[Synthetic TM host] Small pruning window".to_string(),
                ctx: MockContext::new(
                    ChainId::new("mockgaia".to_string(), cv),
                    HostType::SyntheticTendermint,
                    3,
                    Height::new(cv, 30).unwrap(),
                ),
            },
            Test {
                name: "Small pruning window, small starting height".to_string(),
                ctx: MockContext::new(
                    ChainId::new("mockgaia".to_string(), cv),
                    HostType::Mock,
                    3,
                    Height::new(cv, 2).unwrap(),
                ),
            },
            Test {
                name: "[Synthetic TM host] Small pruning window, small starting height".to_string(),
                ctx: MockContext::new(
                    ChainId::new("mockgaia".to_string(), cv),
                    HostType::SyntheticTendermint,
                    3,
                    Height::new(cv, 2).unwrap(),
                ),
            },
            Test {
                name: "Large pruning window, large starting height".to_string(),
                ctx: MockContext::new(
                    ChainId::new("mockgaia".to_string(), cv),
                    HostType::Mock,
                    50,
                    Height::new(cv, 2000).unwrap(),
                ),
            },
            Test {
                name: "[Synthetic TM host] Large pruning window, large starting height".to_string(),
                ctx: MockContext::new(
                    ChainId::new("mockgaia".to_string(), cv),
                    HostType::SyntheticTendermint,
                    50,
                    Height::new(cv, 2000).unwrap(),
                ),
            },
        ];

        for mut test in tests {
            // All tests should yield a valid context after initialization.
            assert!(
                test.ctx.validate().is_ok(),
                "failed in test {} while validating context {:?}",
                test.name,
                test.ctx
            );

            let current_height = test.ctx.latest_height();

            // After advancing the chain's height, the context should still be valid.
            test.ctx.advance_host_chain_height();
            assert!(
                test.ctx.validate().is_ok(),
                "failed in test {} while validating context {:?}",
                test.name,
                test.ctx
            );

            let next_height = current_height.increment();
            assert_eq!(
                test.ctx.latest_height(),
                next_height,
                "failed while increasing height for context {:?}",
                test.ctx
            );

            assert_eq!(
                test.ctx.host_block(&current_height).unwrap().height(),
                current_height,
                "failed while fetching height {:?} of context {:?}",
                current_height,
                test.ctx
            );
        }
    }

    #[test]
    fn test_router() {
        #[derive(Debug, Default)]
        struct FooModule {
            counter: usize,
        }

        impl Module for FooModule {
            fn on_chan_open_init_validate(
                &self,
                _order: Order,
                _connection_hops: &[ConnectionId],
                _port_id: &PortId,
                _channel_id: &ChannelId,
                _counterparty: &Counterparty,
                version: &Version,
            ) -> Result<Version, ChannelError> {
                Ok(version.clone())
            }

            fn on_chan_open_init_execute(
                &mut self,
                _order: Order,
                _connection_hops: &[ConnectionId],
                _port_id: &PortId,
                _channel_id: &ChannelId,
                _counterparty: &Counterparty,
                version: &Version,
            ) -> Result<(ModuleExtras, Version), ChannelError> {
                Ok((ModuleExtras::empty(), version.clone()))
            }

            fn on_chan_open_init(
                &mut self,
                _order: Order,
                _connection_hops: &[ConnectionId],
                _port_id: &PortId,
                _channel_id: &ChannelId,
                _counterparty: &Counterparty,
                version: &Version,
            ) -> Result<(ModuleExtras, Version), ChannelError> {
                Ok((ModuleExtras::empty(), version.clone()))
            }

            fn on_chan_open_try_validate(
                &self,
                _order: Order,
                _connection_hops: &[ConnectionId],
                _port_id: &PortId,
                _channel_id: &ChannelId,
                _counterparty: &Counterparty,
                counterparty_version: &Version,
            ) -> Result<Version, ChannelError> {
                Ok(counterparty_version.clone())
            }

            fn on_chan_open_try_execute(
                &mut self,
                _order: Order,
                _connection_hops: &[ConnectionId],
                _port_id: &PortId,
                _channel_id: &ChannelId,
                _counterparty: &Counterparty,
                counterparty_version: &Version,
            ) -> Result<(ModuleExtras, Version), ChannelError> {
                Ok((ModuleExtras::empty(), counterparty_version.clone()))
            }

            fn on_chan_open_try(
                &mut self,
                _order: Order,
                _connection_hops: &[ConnectionId],
                _port_id: &PortId,
                _channel_id: &ChannelId,
                _counterparty: &Counterparty,
                counterparty_version: &Version,
            ) -> Result<(ModuleExtras, Version), ChannelError> {
                Ok((ModuleExtras::empty(), counterparty_version.clone()))
            }

            fn on_recv_packet_execute(
                &mut self,
                _packet: &Packet,
                _relayer: &Signer,
            ) -> (ModuleExtras, Acknowledgement) {
                self.counter += 1;

                (
                    ModuleExtras::empty(),
                    Acknowledgement::try_from(vec![1u8]).unwrap(),
                )
            }

            fn on_recv_packet(
                &mut self,
                _output: &mut ModuleOutputBuilder,
                _packet: &Packet,
                _relayer: &Signer,
            ) -> Acknowledgement {
                self.counter += 1;

                Acknowledgement::try_from(vec![1u8]).unwrap()
            }

            fn on_timeout_packet_validate(
                &self,
                _packet: &Packet,
                _relayer: &Signer,
            ) -> Result<(), PacketError> {
                Ok(())
            }

            fn on_timeout_packet_execute(
                &mut self,
                _packet: &Packet,
                _relayer: &Signer,
            ) -> (ModuleExtras, Result<(), PacketError>) {
                (ModuleExtras::empty(), Ok(()))
            }

            fn on_acknowledgement_packet_validate(
                &self,
                _packet: &Packet,
                _acknowledgement: &Acknowledgement,
                _relayer: &Signer,
            ) -> Result<(), PacketError> {
                Ok(())
            }

            fn on_acknowledgement_packet_execute(
                &mut self,
                _packet: &Packet,
                _acknowledgement: &Acknowledgement,
                _relayer: &Signer,
            ) -> (ModuleExtras, Result<(), PacketError>) {
                (ModuleExtras::empty(), Ok(()))
            }
        }

        #[derive(Debug, Default)]
        struct BarModule;

        impl Module for BarModule {
            fn on_chan_open_init_validate(
                &self,
                _order: Order,
                _connection_hops: &[ConnectionId],
                _port_id: &PortId,
                _channel_id: &ChannelId,
                _counterparty: &Counterparty,
                version: &Version,
            ) -> Result<Version, ChannelError> {
                Ok(version.clone())
            }

            fn on_chan_open_init_execute(
                &mut self,
                _order: Order,
                _connection_hops: &[ConnectionId],
                _port_id: &PortId,
                _channel_id: &ChannelId,
                _counterparty: &Counterparty,
                version: &Version,
            ) -> Result<(ModuleExtras, Version), ChannelError> {
                Ok((ModuleExtras::empty(), version.clone()))
            }

            fn on_chan_open_init(
                &mut self,
                _order: Order,
                _connection_hops: &[ConnectionId],
                _port_id: &PortId,
                _channel_id: &ChannelId,
                _counterparty: &Counterparty,
                version: &Version,
            ) -> Result<(ModuleExtras, Version), ChannelError> {
                Ok((ModuleExtras::empty(), version.clone()))
            }

            fn on_chan_open_try_validate(
                &self,
                _order: Order,
                _connection_hops: &[ConnectionId],
                _port_id: &PortId,
                _channel_id: &ChannelId,
                _counterparty: &Counterparty,
                counterparty_version: &Version,
            ) -> Result<Version, ChannelError> {
                Ok(counterparty_version.clone())
            }

            fn on_chan_open_try_execute(
                &mut self,
                _order: Order,
                _connection_hops: &[ConnectionId],
                _port_id: &PortId,
                _channel_id: &ChannelId,
                _counterparty: &Counterparty,
                counterparty_version: &Version,
            ) -> Result<(ModuleExtras, Version), ChannelError> {
                Ok((ModuleExtras::empty(), counterparty_version.clone()))
            }

            fn on_chan_open_try(
                &mut self,
                _order: Order,
                _connection_hops: &[ConnectionId],
                _port_id: &PortId,
                _channel_id: &ChannelId,
                _counterparty: &Counterparty,
                counterparty_version: &Version,
            ) -> Result<(ModuleExtras, Version), ChannelError> {
                Ok((ModuleExtras::empty(), counterparty_version.clone()))
            }

            fn on_recv_packet_execute(
                &mut self,
                _packet: &Packet,
                _relayer: &Signer,
            ) -> (ModuleExtras, Acknowledgement) {
                (
                    ModuleExtras::empty(),
                    Acknowledgement::try_from(vec![1u8]).unwrap(),
                )
            }

            fn on_recv_packet(
                &mut self,
                _output: &mut ModuleOutputBuilder,
                _packet: &Packet,
                _relayer: &Signer,
            ) -> Acknowledgement {
                Acknowledgement::try_from(vec![1u8]).unwrap()
            }

            fn on_timeout_packet_validate(
                &self,
                _packet: &Packet,
                _relayer: &Signer,
            ) -> Result<(), PacketError> {
                Ok(())
            }

            fn on_timeout_packet_execute(
                &mut self,
                _packet: &Packet,
                _relayer: &Signer,
            ) -> (ModuleExtras, Result<(), PacketError>) {
                (ModuleExtras::empty(), Ok(()))
            }

            fn on_acknowledgement_packet_validate(
                &self,
                _packet: &Packet,
                _acknowledgement: &Acknowledgement,
                _relayer: &Signer,
            ) -> Result<(), PacketError> {
                Ok(())
            }

            fn on_acknowledgement_packet_execute(
                &mut self,
                _packet: &Packet,
                _acknowledgement: &Acknowledgement,
                _relayer: &Signer,
            ) -> (ModuleExtras, Result<(), PacketError>) {
                (ModuleExtras::empty(), Ok(()))
            }
        }

        let mut ctx = MockContext::new(
            ChainId::new("mockgaia".to_string(), 1),
            HostType::Mock,
            1,
            Height::new(1, 1).unwrap(),
        );
        ctx.add_route("foomodule".parse().unwrap(), FooModule::default())
            .unwrap();
        ctx.add_route("barmodule".parse().unwrap(), BarModule::default())
            .unwrap();

        let mut on_recv_packet_result = |module_id: &'static str| {
            let module_id = ModuleId::from_str(module_id).unwrap();
            let m = ctx.get_route_mut(&module_id).unwrap();
            let result = m.on_recv_packet(
                &mut ModuleOutputBuilder::new(),
                &Packet::default(),
                &get_dummy_bech32_account().parse().unwrap(),
            );
            (module_id, result)
        };

        let _results = vec![
            on_recv_packet_result("foomodule"),
            on_recv_packet_result("barmodule"),
        ];
    }
}<|MERGE_RESOLUTION|>--- conflicted
+++ resolved
@@ -1162,11 +1162,7 @@
 
     fn validate_self_client(
         &self,
-<<<<<<< HEAD
-        host_client_state_on_counterparty: Any,
-=======
         _client_state_of_host_on_counterparty: Any,
->>>>>>> 1cf98a19
     ) -> Result<(), ConnectionError> {
         self.validate_self_mock_client(host_client_state_on_counterparty)
     }
@@ -1669,11 +1665,7 @@
 
     fn validate_self_client(
         &self,
-<<<<<<< HEAD
-        host_client_state_on_counterparty: Any,
-=======
         _client_state_of_host_on_counterparty: Any,
->>>>>>> 1cf98a19
     ) -> Result<(), ConnectionError> {
         self.validate_self_mock_client(host_client_state_on_counterparty)
     }
