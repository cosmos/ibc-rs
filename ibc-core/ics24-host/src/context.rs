use core::time::Duration;

use ibc_core_channel_types::channel::ChannelEnd;
use ibc_core_channel_types::commitment::{AcknowledgementCommitment, PacketCommitment};
use ibc_core_channel_types::packet::Receipt;
use ibc_core_client_context::prelude::*;
use ibc_core_client_types::Height;
use ibc_core_commitment_types::commitment::CommitmentPrefix;
use ibc_core_connection_types::version::{pick_version, Version as ConnectionVersion};
use ibc_core_connection_types::ConnectionEnd;
use ibc_core_handler_types::events::IbcEvent;
use ibc_core_host_types::error::HostError;
use ibc_core_host_types::identifiers::{ConnectionId, Sequence};
use ibc_core_host_types::path::{
    AckPath, ChannelEndPath, ClientConnectionPath, CommitmentPath, ConnectionPath, ReceiptPath,
    SeqAckPath, SeqRecvPath, SeqSendPath,
};
use ibc_primitives::prelude::*;
use ibc_primitives::{Signer, Timestamp};

use crate::utils::calculate_block_delay;

/// Context to be implemented by the host that provides all "read-only" methods.
///
/// Trait used for the top-level `validate` entrypoint in the `ibc-core` crate.
pub trait ValidationContext {
    type V: ClientValidationContext;
    /// The client state type for the host chain.
    type HostClientState: ClientStateValidation<Self::V>;
    /// The consensus state type for the host chain.
    type HostConsensusState: ConsensusState;

    /// Retrieve the context that implements all clients' `ValidationContext`.
    fn get_client_validation_context(&self) -> &Self::V;

    /// Returns the current height of the local chain.
    fn host_height(&self) -> Result<Height, HostError>;

    /// Returns the current timestamp of the local chain.
    fn host_timestamp(&self) -> Result<Timestamp, HostError>;

    /// Returns the `ConsensusState` of the host (local) chain at a specific height.
    fn host_consensus_state(&self, height: &Height) -> Result<Self::HostConsensusState, HostError>;

    /// Returns a natural number, counting how many clients have been created
    /// thus far. The value of this counter should increase only via method
    /// `ExecutionContext::increase_client_counter`.
    fn client_counter(&self) -> Result<u64, HostError>;

    /// Returns the ConnectionEnd for the given identifier `conn_id`.
    fn connection_end(&self, conn_id: &ConnectionId) -> Result<ConnectionEnd, HostError>;

    /// Validates the `ClientState` of the host chain stored on the counterparty
    /// chain against the host's internal state.
    ///
    /// For more information on the specific requirements for validating the
    /// client state of a host chain, please refer to the [ICS24 host
    /// requirements](https://github.com/cosmos/ibc/tree/main/spec/core/ics-024-host-requirements#client-state-validation)
    ///
    /// Additionally, implementations specific to individual chains can be found
    /// in the `ibc-core/ics24-host` module.
    fn validate_self_client(
        &self,
        client_state_of_host_on_counterparty: Self::HostClientState,
    ) -> Result<(), HostError>;

    /// Returns the prefix that the local chain uses in the KV store.
    fn commitment_prefix(&self) -> CommitmentPrefix;

    /// Returns a counter on how many connections have been created thus far.
    fn connection_counter(&self) -> Result<u64, HostError>;

    /// Function required by ICS-03. Returns the list of all possible versions that the connection
    /// handshake protocol supports.
    fn get_compatible_versions(&self) -> Vec<ConnectionVersion> {
        ConnectionVersion::compatibles()
    }

    /// Function required by ICS-03. Returns one version out of the supplied list of versions, which the
    /// connection handshake protocol prefers.
    fn pick_version(
        &self,
        counterparty_candidate_versions: &[ConnectionVersion],
    ) -> Result<ConnectionVersion, HostError> {
        pick_version(
            &self.get_compatible_versions(),
            counterparty_candidate_versions,
        )
        .map_err(|e| HostError::MissingData {
            description: e.to_string(),
        })
    }

    /// Returns the `ChannelEnd` for the given `port_id` and `chan_id`.
    fn channel_end(&self, channel_end_path: &ChannelEndPath) -> Result<ChannelEnd, HostError>;

    /// Returns the sequence number for the next packet to be sent for the given store path
    fn get_next_sequence_send(&self, seq_send_path: &SeqSendPath) -> Result<Sequence, HostError>;

    /// Returns the sequence number for the next packet to be received for the given store path
    fn get_next_sequence_recv(&self, seq_recv_path: &SeqRecvPath) -> Result<Sequence, HostError>;

    /// Returns the sequence number for the next packet to be acknowledged for the given store path
    fn get_next_sequence_ack(&self, seq_ack_path: &SeqAckPath) -> Result<Sequence, HostError>;

    /// Returns the packet commitment for the given store path
    fn get_packet_commitment(
        &self,
        commitment_path: &CommitmentPath,
    ) -> Result<PacketCommitment, HostError>;

<<<<<<< HEAD
    /// Returns the packet receipt for the given store path
    fn get_packet_receipt(&self, receipt_path: &ReceiptPath) -> Result<Receipt, HostError>;
=======
    /// Returns the packet receipt for the given store path. This receipt is
    /// used to acknowledge the successful processing of a received packet, and
    /// must not be pruned.
    ///
    /// If the receipt is present in the host's state, return `Receipt::Ok`,
    /// indicating the packet has already been processed. If the receipt is
    /// absent, return `Receipt::None`, indicating the packet has not been
    /// received.
    fn get_packet_receipt(&self, receipt_path: &ReceiptPath) -> Result<Receipt, ContextError>;
>>>>>>> 25f730dd

    /// Returns the packet acknowledgement for the given store path
    fn get_packet_acknowledgement(
        &self,
        ack_path: &AckPath,
    ) -> Result<AcknowledgementCommitment, HostError>;

    /// Returns a counter on the number of channel ids have been created thus far.
    /// The value of this counter should increase only via method
    /// `ExecutionContext::increase_channel_counter`.
    fn channel_counter(&self) -> Result<u64, HostError>;

    /// Returns the maximum expected time per block
    fn max_expected_time_per_block(&self) -> Duration;

    /// Calculates the block delay period using the connection's delay period and the maximum
    /// expected time per block.
    fn block_delay(&self, delay_period_time: &Duration) -> u64 {
        calculate_block_delay(delay_period_time, &self.max_expected_time_per_block())
    }

    /// Validates the `signer` field of IBC messages, which represents the address
    /// of the user/relayer that signed the given message.
    fn validate_message_signer(&self, signer: &Signer) -> Result<(), HostError>;
}

/// Context to be implemented by the host that provides all "write-only" methods.
///
/// Trait used for the top-level `execute` and `dispatch` entrypoints in the `ibc-core` crate.
pub trait ExecutionContext: ValidationContext {
    type E: ClientExecutionContext;

    /// Retrieve the context that implements all clients' `ExecutionContext`.
    fn get_client_execution_context(&mut self) -> &mut Self::E;

    /// Called upon client creation.
    /// Increases the counter, that keeps track of how many clients have been created.
    fn increase_client_counter(&mut self) -> Result<(), HostError>;

    /// Stores the given connection_end at path
    fn store_connection(
        &mut self,
        connection_path: &ConnectionPath,
        connection_end: ConnectionEnd,
    ) -> Result<(), HostError>;

    /// Stores the given connection_id at a path associated with the client_id.
    fn store_connection_to_client(
        &mut self,
        client_connection_path: &ClientConnectionPath,
        conn_id: ConnectionId,
    ) -> Result<(), HostError>;

    /// Called upon connection identifier creation (Init or Try process).
    /// Increases the counter which keeps track of how many connections have been created.
    fn increase_connection_counter(&mut self) -> Result<(), HostError>;

    /// Stores the given packet commitment at the given store path
    fn store_packet_commitment(
        &mut self,
        commitment_path: &CommitmentPath,
        commitment: PacketCommitment,
    ) -> Result<(), HostError>;

    /// Deletes the packet commitment at the given store path
    fn delete_packet_commitment(
        &mut self,
        commitment_path: &CommitmentPath,
    ) -> Result<(), HostError>;

    /// Stores the given packet receipt at the given store path
    fn store_packet_receipt(
        &mut self,
        receipt_path: &ReceiptPath,
        receipt: Receipt,
    ) -> Result<(), HostError>;

    /// Stores the given packet acknowledgement at the given store path
    fn store_packet_acknowledgement(
        &mut self,
        ack_path: &AckPath,
        ack_commitment: AcknowledgementCommitment,
    ) -> Result<(), HostError>;

    /// Deletes the packet acknowledgement at the given store path
    fn delete_packet_acknowledgement(&mut self, ack_path: &AckPath) -> Result<(), HostError>;

    /// Stores the given channel_end at a path associated with the port_id and channel_id.
    fn store_channel(
        &mut self,
        channel_end_path: &ChannelEndPath,
        channel_end: ChannelEnd,
    ) -> Result<(), HostError>;

    /// Stores the given `nextSequenceSend` number at the given store path
    fn store_next_sequence_send(
        &mut self,
        seq_send_path: &SeqSendPath,
        seq: Sequence,
    ) -> Result<(), HostError>;

    /// Stores the given `nextSequenceRecv` number at the given store path
    fn store_next_sequence_recv(
        &mut self,
        seq_recv_path: &SeqRecvPath,
        seq: Sequence,
    ) -> Result<(), HostError>;

    /// Stores the given `nextSequenceAck` number at the given store path
    fn store_next_sequence_ack(
        &mut self,
        seq_ack_path: &SeqAckPath,
        seq: Sequence,
    ) -> Result<(), HostError>;

    /// Called upon channel identifier creation (Init or Try message processing).
    /// Increases the counter, that keeps track of how many channels have been created.
    fn increase_channel_counter(&mut self) -> Result<(), HostError>;

    /// Emit the given IBC event
    fn emit_ibc_event(&mut self, event: IbcEvent) -> Result<(), HostError>;

    /// Log the given message.
    fn log_message(&mut self, message: String) -> Result<(), HostError>;
}

/// Convenient type alias for `ClientStateRef`, providing access to client
/// validation methods within the context.
pub type ClientStateRef<Ctx> =
    <<Ctx as ValidationContext>::V as ClientValidationContext>::ClientStateRef;

/// Convenient type alias for `ClientStateMut`, providing access to client
/// execution methods within the context.
pub type ClientStateMut<Ctx> =
    <<Ctx as ExecutionContext>::E as ClientExecutionContext>::ClientStateMut;

/// Convenient type alias for `ConsensusStateRef`, providing access to client
/// validation methods within the context.
pub type ConsensusStateRef<Ctx> =
    <<Ctx as ValidationContext>::V as ClientValidationContext>::ConsensusStateRef;<|MERGE_RESOLUTION|>--- conflicted
+++ resolved
@@ -109,10 +109,6 @@
         commitment_path: &CommitmentPath,
     ) -> Result<PacketCommitment, HostError>;
 
-<<<<<<< HEAD
-    /// Returns the packet receipt for the given store path
-    fn get_packet_receipt(&self, receipt_path: &ReceiptPath) -> Result<Receipt, HostError>;
-=======
     /// Returns the packet receipt for the given store path. This receipt is
     /// used to acknowledge the successful processing of a received packet, and
     /// must not be pruned.
@@ -121,8 +117,7 @@
     /// indicating the packet has already been processed. If the receipt is
     /// absent, return `Receipt::None`, indicating the packet has not been
     /// received.
-    fn get_packet_receipt(&self, receipt_path: &ReceiptPath) -> Result<Receipt, ContextError>;
->>>>>>> 25f730dd
+    fn get_packet_receipt(&self, receipt_path: &ReceiptPath) -> Result<Receipt, HostError>;
 
     /// Returns the packet acknowledgement for the given store path
     fn get_packet_acknowledgement(
