//! Definition of domain `UpgradeProposal` type for handling upgrade client proposal

use ibc_core_host_types::error::DecodingError;
use ibc_primitives::prelude::*;
use ibc_proto::google::protobuf::Any;
use ibc_proto::ibc::core::client::v1::UpgradeProposal as RawUpgradeProposal;
use ibc_proto::Protobuf;

use super::Plan;

pub const UPGRADE_PROPOSAL_TYPE_URL: &str = "/ibc.core.client.v1.UpgradeProposal";

/// Defines a governance proposal of type `Content` that enables the initiation
/// of an IBC breaking upgrade and specifies the new client state that should be
/// utilized following the upgrade.
#[derive(Clone, Debug)]
pub struct UpgradeProposal {
    // Title of the proposal
    pub title: String,
    // Description of the proposal
    pub description: String,
    // The upgrade plan
    pub plan: Plan,
    // The upgraded client state
    pub upgraded_client_state: Any,
}

impl Protobuf<RawUpgradeProposal> for UpgradeProposal {}

impl TryFrom<RawUpgradeProposal> for UpgradeProposal {
    type Error = DecodingError;

    fn try_from(raw: RawUpgradeProposal) -> Result<Self, Self::Error> {
        if raw.title.is_empty() {
<<<<<<< HEAD
            return Err(UpgradeClientError::InvalidUpgradeProposal {
                description: "title field cannot be empty".to_string(),
=======
            return Err(DecodingError::InvalidRawData {
                description: "invalid upgrade proposal: missing title field".to_string(),
>>>>>>> 1cdd295e
            });
        }

        if raw.description.is_empty() {
<<<<<<< HEAD
            return Err(UpgradeClientError::InvalidUpgradeProposal {
                description: "description field cannot be empty".to_string(),
=======
            return Err(DecodingError::InvalidRawData {
                description: "invalid upgrade proposal: missing description field".to_string(),
>>>>>>> 1cdd295e
            });
        }

        let plan = if let Some(plan) = raw.plan {
            plan.try_into()?
        } else {
<<<<<<< HEAD
            return Err(UpgradeClientError::InvalidUpgradeProposal {
                description: "plan field cannot be empty".to_string(),
            });
        };

        let upgraded_client_state = raw.upgraded_client_state.ok_or_else(|| {
            UpgradeClientError::InvalidUpgradeProposal {
                description: "upgraded client state cannot be empty".to_string(),
            }
        })?;
=======
            return Err(DecodingError::InvalidRawData {
                description: "invalid upgrade proposal: missing plan field".to_string(),
            });
        };

        let upgraded_client_state =
            raw.upgraded_client_state
                .ok_or_else(|| DecodingError::InvalidRawData {
                    description: "invalid upgrade proposal: missing upgraded client state"
                        .to_string(),
                })?;
>>>>>>> 1cdd295e

        Ok(Self {
            title: raw.title,
            description: raw.description,
            plan,
            upgraded_client_state,
        })
    }
}

impl From<UpgradeProposal> for RawUpgradeProposal {
    fn from(value: UpgradeProposal) -> Self {
        Self {
            title: value.title,
            description: value.description,
            plan: Some(value.plan.into()),
            upgraded_client_state: Some(value.upgraded_client_state),
        }
    }
}<|MERGE_RESOLUTION|>--- conflicted
+++ resolved
@@ -32,42 +32,20 @@
 
     fn try_from(raw: RawUpgradeProposal) -> Result<Self, Self::Error> {
         if raw.title.is_empty() {
-<<<<<<< HEAD
-            return Err(UpgradeClientError::InvalidUpgradeProposal {
-                description: "title field cannot be empty".to_string(),
-=======
             return Err(DecodingError::InvalidRawData {
                 description: "invalid upgrade proposal: missing title field".to_string(),
->>>>>>> 1cdd295e
             });
         }
 
         if raw.description.is_empty() {
-<<<<<<< HEAD
-            return Err(UpgradeClientError::InvalidUpgradeProposal {
-                description: "description field cannot be empty".to_string(),
-=======
             return Err(DecodingError::InvalidRawData {
                 description: "invalid upgrade proposal: missing description field".to_string(),
->>>>>>> 1cdd295e
             });
         }
 
         let plan = if let Some(plan) = raw.plan {
             plan.try_into()?
         } else {
-<<<<<<< HEAD
-            return Err(UpgradeClientError::InvalidUpgradeProposal {
-                description: "plan field cannot be empty".to_string(),
-            });
-        };
-
-        let upgraded_client_state = raw.upgraded_client_state.ok_or_else(|| {
-            UpgradeClientError::InvalidUpgradeProposal {
-                description: "upgraded client state cannot be empty".to_string(),
-            }
-        })?;
-=======
             return Err(DecodingError::InvalidRawData {
                 description: "invalid upgrade proposal: missing plan field".to_string(),
             });
@@ -79,7 +57,6 @@
                     description: "invalid upgrade proposal: missing upgraded client state"
                         .to_string(),
                 })?;
->>>>>>> 1cdd295e
 
         Ok(Self {
             title: raw.title,
