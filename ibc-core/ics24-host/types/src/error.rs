--- conflicted
+++ resolved
@@ -43,8 +43,6 @@
         }
     }
 
-<<<<<<< HEAD
-=======
     pub fn failed_to_store<T: ToString>(description: T) -> Self {
         Self::FailedToStore {
             description: description.to_string(),
@@ -52,7 +50,6 @@
     }
 }
 
->>>>>>> 1cdd295e
 /// Errors that arise when parsing identifiers.
 #[cfg_attr(feature = "serde", derive(serde::Serialize))]
 #[derive(Debug, Display)]
@@ -67,8 +64,6 @@
     FailedToParse { value: String, description: String },
     /// overflowed revision number
     OverflowedRevisionNumber,
-<<<<<<< HEAD
-=======
 }
 
 /// Errors that occur during the process of decoding, deserializing,
@@ -131,7 +126,6 @@
     fn from(e: Base64Error) -> Self {
         Self::Base64(e)
     }
->>>>>>> 1cdd295e
 }
 
 impl From<FromUtf8Error> for DecodingError {
