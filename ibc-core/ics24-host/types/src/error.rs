--- conflicted
+++ resolved
@@ -8,7 +8,6 @@
 use ibc_primitives::prelude::*;
 use ibc_primitives::proto::Error as ProtoError;
 use prost::DecodeError as ProstError;
-<<<<<<< HEAD
 
 /// Errors that originate from host implementations.
 #[derive(Debug, Display)]
@@ -34,8 +33,6 @@
     /// other error: `{description}`
     Other { description: String },
 }
-=======
->>>>>>> bfad72ff
 
 /// Errors that arise when parsing identifiers.
 #[cfg_attr(feature = "serde", derive(serde::Serialize))]
@@ -53,12 +50,8 @@
     OverflowedRevisionNumber,
 }
 
-<<<<<<< HEAD
 /// Errors that occur during the process of decoding, deserializing,
 /// and/or converting raw types into domain types.
-=======
-/// Errors that result in decoding failures
->>>>>>> bfad72ff
 #[derive(Debug, Display)]
 pub enum DecodingError {
     /// identifier error: `{0}`
@@ -93,16 +86,6 @@
     }
 }
 
-<<<<<<< HEAD
-#[cfg(feature = "std")]
-impl std::error::Error for IdentifierError {}
-
-#[cfg(feature = "std")]
-impl std::error::Error for DecodingError {}
-
-#[cfg(feature = "std")]
-impl std::error::Error for HostError {}
-=======
 impl From<IdentifierError> for DecodingError {
     fn from(e: IdentifierError) -> Self {
         Self::Identifier(e)
@@ -114,4 +97,6 @@
 
 #[cfg(feature = "std")]
 impl std::error::Error for DecodingError {}
->>>>>>> bfad72ff
+
+#[cfg(feature = "std")]
+impl std::error::Error for HostError {}