--- conflicted
+++ resolved
@@ -1,16 +1,11 @@
 use displaydoc::Display;
-use ibc_core_host_types::error::DecodingError;
+
 use ibc_core_host_types::identifiers::PortId;
 use ibc_primitives::prelude::*;
 
 /// Error type for the router module.
 #[derive(Debug, Display, derive_more::From)]
 pub enum RouterError {
-<<<<<<< HEAD
-    /// decoding error: `{0}`
-    Decoding(DecodingError),
-=======
->>>>>>> bfad72ff
     /// missing module
     MissingModule,
 
