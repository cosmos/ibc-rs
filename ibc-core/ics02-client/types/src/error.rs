//! Defines the client error type

use displaydoc::Display;
use ibc_core_commitment_types::error::CommitmentError;
<<<<<<< HEAD
use ibc_core_host_types::error::IdentifierError;
=======
use ibc_core_host_types::error::{DecodingError, HostError};
>>>>>>> 1cdd295e
use ibc_core_host_types::identifiers::ClientId;
use ibc_primitives::prelude::*;
use ibc_primitives::Timestamp;

use crate::height::Height;
use crate::Status;

/// Encodes all the possible client errors
#[derive(Debug, Display)]
pub enum ClientError {
    /// host error : `{0}`
    Host(HostError),
    /// upgrade client error: `{0}`
    Upgrade(UpgradeClientError),
<<<<<<< HEAD
    /// invalid client status: `{0}`
    InvalidStatus(Status),
=======
    /// decoding error: `{0}`
    Decoding(DecodingError),
>>>>>>> 1cdd295e
    /// invalid trust threshold: `{numerator}`/`{denominator}`
    InvalidTrustThreshold { numerator: u64, denominator: u64 },
    /// invalid client state type: `{0}`
    InvalidClientStateType(String),
<<<<<<< HEAD
    /// invalid client consensus state type: `{0}`
    InvalidConsensusStateType(String),
    /// invalid header type: `{0}`
    InvalidHeaderType(String),
    /// invalid update client message
    InvalidUpdateClientMessage,
    /// invalid client identifier: `{0}`
    InvalidClientIdentifier(IdentifierError),
    /// invalid raw header: `{description}`
    InvalidRawHeader { description: String },
    /// invalid misbehaviour type: `{0}`
    InvalidMisbehaviourType(String),
=======
    /// invalid update client message
    InvalidUpdateClientMessage,
>>>>>>> 1cdd295e
    /// invalid height; cannot be zero or negative
    InvalidHeight,
    /// invalid proof height; expected `{actual}` >= `{expected}`
    InvalidProofHeight { actual: Height, expected: Height },
    /// invalid consensus state timestamp: `{0}`
    InvalidConsensusStateTimestamp(Timestamp),
    /// invalid attribute key: `{0}`
    InvalidAttributeKey(String),
    /// invalid attribute value: `{0}`
    InvalidAttributeValue(String),
<<<<<<< HEAD
    /// missing client state for client: `{0}`
    MissingClientState(ClientId),
    /// missing consensus state for client `{client_id}` at height `{height}`
    MissingConsensusState { client_id: ClientId, height: Height },
    /// missing update client metadata for client `{client_id}` at height `{height}`
    MissingUpdateMetaData { client_id: ClientId, height: Height },
    /// missing raw client state
    MissingRawClientState,
    /// missing raw client consensus state
    MissingRawConsensusState,
    /// missing raw client message
    MissingRawClientMessage,
    /// missing raw misbehaviour
    MissingRawMisbehaviour,
=======
    /// invalid status: `{0}`
    InvalidStatus(String),
    /// invalid header type: `{0}`
    InvalidHeaderType(String),
>>>>>>> 1cdd295e
    /// missing local consensus state at `{0}`
    MissingLocalConsensusState(Height),
    /// missing attribute key
    MissingAttributeKey,
    /// missing attribute value
    MissingAttributeValue,
<<<<<<< HEAD
    /// client state already exists: `{0}`
    AlreadyExistingClientState(ClientId),
=======
    /// unexpected status found: `{0}`
    UnexpectedStatus(Status),
    /// client state already exists: `{0}`
    DuplicateClientState(ClientId),
>>>>>>> 1cdd295e
    /// mismatched client recovery states
    MismatchedClientRecoveryStates,
    /// client recovery heights not allowed: expected substitute client height `{substitute_height}` > subject client height `{subject_height}`
    NotAllowedClientRecoveryHeights {
        subject_height: Height,
        substitute_height: Height,
    },
    /// failed ICS23 verification: `{0}`
    FailedICS23Verification(CommitmentError),
    /// failed header verification: `{description}`
    FailedHeaderVerification { description: String },
    /// failed misbehaviour handling: `{description}`
    FailedMisbehaviourHandling { description: String },
<<<<<<< HEAD
    /// client-specific error: `{description}`
    ClientSpecific { description: String },

    // TODO(seanchen1991): Incorporate these errors into their own variants
=======

    // TODO(seanchen1991): Incorporate this error into its own variants
    /// client-specific error: `{description}`
    ClientSpecific { description: String },
>>>>>>> 1cdd295e
    /// other error: `{description}`
    Other { description: String },
}

impl From<&'static str> for ClientError {
    fn from(s: &'static str) -> Self {
        Self::Other {
            description: s.to_string(),
        }
    }
}

impl From<CommitmentError> for ClientError {
    fn from(e: CommitmentError) -> Self {
        Self::FailedICS23Verification(e)
    }
}

impl From<DecodingError> for ClientError {
    fn from(e: DecodingError) -> Self {
        Self::Decoding(e)
    }
}

impl From<HostError> for ClientError {
    fn from(e: HostError) -> Self {
        Self::Host(e)
    }
}

impl From<CommitmentError> for ClientError {
    fn from(e: CommitmentError) -> Self {
        Self::FailedICS23Verification(e)
    }
}

#[cfg(feature = "std")]
impl std::error::Error for ClientError {
    fn source(&self) -> Option<&(dyn std::error::Error + 'static)> {
        match &self {
<<<<<<< HEAD
            Self::InvalidClientIdentifier(e) => Some(e),
            Self::FailedICS23Verification(e) => Some(e),
=======
            Self::FailedICS23Verification(e) => Some(e),
            Self::Decoding(e) => Some(e),
            Self::Upgrade(e) => Some(e),
            Self::Host(e) => Some(e),
>>>>>>> 1cdd295e
            _ => None,
        }
    }
}

/// Encodes all the possible upgrade client errors
#[derive(Debug, Display)]
pub enum UpgradeClientError {
<<<<<<< HEAD
    /// invalid proof for the upgraded client state: `{0}`
    InvalidUpgradeClientProof(CommitmentError),
=======
    /// decoding error: `{0}`
    Decoding(DecodingError),
    /// host chain error: `{0}`
    Host(HostError),
    /// invalid upgrade proposal: `{description}`
    InvalidUpgradeProposal { description: String },
    /// invalid proof for the upgraded client state: `{0}`
    InvalidUpgradeClientStateProof(CommitmentError),
>>>>>>> 1cdd295e
    /// invalid proof for the upgraded consensus state: `{0}`
    InvalidUpgradeConsensusStateProof(CommitmentError),
    /// invalid upgrade path: `{description}`
    InvalidUpgradePath { description: String },
<<<<<<< HEAD
    /// invalid upgrade proposal: `{description}`
    InvalidUpgradeProposal { description: String },
    /// invalid upgrade plan: `{description}`
    InvalidUpgradePlan { description: String },
    /// mismatched type URLs: expected `{expected}`, actual `{actual}`
    MismatchedTypeUrls { expected: String, actual: String },
    /// missing upgraded client state
    MissingUpgradedClientState,
    /// missing upgraded consensus state
    MissingUpgradedConsensusState,
    /// failed to decode raw upgrade plan: `{description}`
    FailedToDecodeRawUpgradePlan { description: String },
    /// failed to store upgrade plan: `{description}`
    FailedToStoreUpgradePlan { description: String },
    /// failed to store upgraded client state: `{description}`
    FailedToStoreUpgradedClientState { description: String },
    /// failed to store upgraded consensus state: `{description}`
    FailedToStoreUpgradedConsensusState { description: String },
=======
    /// missing upgrade path
    MissingUpgradePath,
>>>>>>> 1cdd295e
    /// insufficient upgrade client height `{upgraded_height}`; must be greater than current client height `{client_height}`
    InsufficientUpgradeHeight {
        upgraded_height: Height,
        client_height: Height,
    },
}

impl From<UpgradeClientError> for ClientError {
    fn from(e: UpgradeClientError) -> Self {
        ClientError::Upgrade(e)
    }
}

impl From<DecodingError> for UpgradeClientError {
    fn from(e: DecodingError) -> Self {
        Self::Decoding(e)
    }
}

impl From<HostError> for UpgradeClientError {
    fn from(e: HostError) -> Self {
        Self::Host(e)
    }
}

#[cfg(feature = "std")]
impl std::error::Error for UpgradeClientError {
    fn source(&self) -> Option<&(dyn std::error::Error + 'static)> {
        match &self {
            Self::Decoding(e) => Some(e),
            Self::Host(e) => Some(e),
            Self::InvalidUpgradeClientStateProof(e)
            | Self::InvalidUpgradeConsensusStateProof(e) => Some(e),
            _ => None,
        }
    }
}<|MERGE_RESOLUTION|>--- conflicted
+++ resolved
@@ -2,11 +2,7 @@
 
 use displaydoc::Display;
 use ibc_core_commitment_types::error::CommitmentError;
-<<<<<<< HEAD
-use ibc_core_host_types::error::IdentifierError;
-=======
 use ibc_core_host_types::error::{DecodingError, HostError};
->>>>>>> 1cdd295e
 use ibc_core_host_types::identifiers::ClientId;
 use ibc_primitives::prelude::*;
 use ibc_primitives::Timestamp;
@@ -21,34 +17,14 @@
     Host(HostError),
     /// upgrade client error: `{0}`
     Upgrade(UpgradeClientError),
-<<<<<<< HEAD
-    /// invalid client status: `{0}`
-    InvalidStatus(Status),
-=======
     /// decoding error: `{0}`
     Decoding(DecodingError),
->>>>>>> 1cdd295e
     /// invalid trust threshold: `{numerator}`/`{denominator}`
     InvalidTrustThreshold { numerator: u64, denominator: u64 },
     /// invalid client state type: `{0}`
     InvalidClientStateType(String),
-<<<<<<< HEAD
-    /// invalid client consensus state type: `{0}`
-    InvalidConsensusStateType(String),
-    /// invalid header type: `{0}`
-    InvalidHeaderType(String),
     /// invalid update client message
     InvalidUpdateClientMessage,
-    /// invalid client identifier: `{0}`
-    InvalidClientIdentifier(IdentifierError),
-    /// invalid raw header: `{description}`
-    InvalidRawHeader { description: String },
-    /// invalid misbehaviour type: `{0}`
-    InvalidMisbehaviourType(String),
-=======
-    /// invalid update client message
-    InvalidUpdateClientMessage,
->>>>>>> 1cdd295e
     /// invalid height; cannot be zero or negative
     InvalidHeight,
     /// invalid proof height; expected `{actual}` >= `{expected}`
@@ -59,42 +35,20 @@
     InvalidAttributeKey(String),
     /// invalid attribute value: `{0}`
     InvalidAttributeValue(String),
-<<<<<<< HEAD
-    /// missing client state for client: `{0}`
-    MissingClientState(ClientId),
-    /// missing consensus state for client `{client_id}` at height `{height}`
-    MissingConsensusState { client_id: ClientId, height: Height },
-    /// missing update client metadata for client `{client_id}` at height `{height}`
-    MissingUpdateMetaData { client_id: ClientId, height: Height },
-    /// missing raw client state
-    MissingRawClientState,
-    /// missing raw client consensus state
-    MissingRawConsensusState,
-    /// missing raw client message
-    MissingRawClientMessage,
-    /// missing raw misbehaviour
-    MissingRawMisbehaviour,
-=======
     /// invalid status: `{0}`
     InvalidStatus(String),
     /// invalid header type: `{0}`
     InvalidHeaderType(String),
->>>>>>> 1cdd295e
     /// missing local consensus state at `{0}`
     MissingLocalConsensusState(Height),
     /// missing attribute key
     MissingAttributeKey,
     /// missing attribute value
     MissingAttributeValue,
-<<<<<<< HEAD
-    /// client state already exists: `{0}`
-    AlreadyExistingClientState(ClientId),
-=======
     /// unexpected status found: `{0}`
     UnexpectedStatus(Status),
     /// client state already exists: `{0}`
     DuplicateClientState(ClientId),
->>>>>>> 1cdd295e
     /// mismatched client recovery states
     MismatchedClientRecoveryStates,
     /// client recovery heights not allowed: expected substitute client height `{substitute_height}` > subject client height `{subject_height}`
@@ -108,17 +62,10 @@
     FailedHeaderVerification { description: String },
     /// failed misbehaviour handling: `{description}`
     FailedMisbehaviourHandling { description: String },
-<<<<<<< HEAD
-    /// client-specific error: `{description}`
-    ClientSpecific { description: String },
-
-    // TODO(seanchen1991): Incorporate these errors into their own variants
-=======
 
     // TODO(seanchen1991): Incorporate this error into its own variants
     /// client-specific error: `{description}`
     ClientSpecific { description: String },
->>>>>>> 1cdd295e
     /// other error: `{description}`
     Other { description: String },
 }
@@ -149,25 +96,14 @@
     }
 }
 
-impl From<CommitmentError> for ClientError {
-    fn from(e: CommitmentError) -> Self {
-        Self::FailedICS23Verification(e)
-    }
-}
-
 #[cfg(feature = "std")]
 impl std::error::Error for ClientError {
     fn source(&self) -> Option<&(dyn std::error::Error + 'static)> {
         match &self {
-<<<<<<< HEAD
-            Self::InvalidClientIdentifier(e) => Some(e),
-            Self::FailedICS23Verification(e) => Some(e),
-=======
             Self::FailedICS23Verification(e) => Some(e),
             Self::Decoding(e) => Some(e),
             Self::Upgrade(e) => Some(e),
             Self::Host(e) => Some(e),
->>>>>>> 1cdd295e
             _ => None,
         }
     }
@@ -176,10 +112,6 @@
 /// Encodes all the possible upgrade client errors
 #[derive(Debug, Display)]
 pub enum UpgradeClientError {
-<<<<<<< HEAD
-    /// invalid proof for the upgraded client state: `{0}`
-    InvalidUpgradeClientProof(CommitmentError),
-=======
     /// decoding error: `{0}`
     Decoding(DecodingError),
     /// host chain error: `{0}`
@@ -188,34 +120,12 @@
     InvalidUpgradeProposal { description: String },
     /// invalid proof for the upgraded client state: `{0}`
     InvalidUpgradeClientStateProof(CommitmentError),
->>>>>>> 1cdd295e
     /// invalid proof for the upgraded consensus state: `{0}`
     InvalidUpgradeConsensusStateProof(CommitmentError),
     /// invalid upgrade path: `{description}`
     InvalidUpgradePath { description: String },
-<<<<<<< HEAD
-    /// invalid upgrade proposal: `{description}`
-    InvalidUpgradeProposal { description: String },
-    /// invalid upgrade plan: `{description}`
-    InvalidUpgradePlan { description: String },
-    /// mismatched type URLs: expected `{expected}`, actual `{actual}`
-    MismatchedTypeUrls { expected: String, actual: String },
-    /// missing upgraded client state
-    MissingUpgradedClientState,
-    /// missing upgraded consensus state
-    MissingUpgradedConsensusState,
-    /// failed to decode raw upgrade plan: `{description}`
-    FailedToDecodeRawUpgradePlan { description: String },
-    /// failed to store upgrade plan: `{description}`
-    FailedToStoreUpgradePlan { description: String },
-    /// failed to store upgraded client state: `{description}`
-    FailedToStoreUpgradedClientState { description: String },
-    /// failed to store upgraded consensus state: `{description}`
-    FailedToStoreUpgradedConsensusState { description: String },
-=======
     /// missing upgrade path
     MissingUpgradePath,
->>>>>>> 1cdd295e
     /// insufficient upgrade client height `{upgraded_height}`; must be greater than current client height `{client_height}`
     InsufficientUpgradeHeight {
         upgraded_height: Height,
