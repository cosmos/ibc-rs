--- conflicted
+++ resolved
@@ -46,11 +46,7 @@
         })?;
 
         Ok(MsgSubmitMisbehaviour {
-<<<<<<< HEAD
-            client_id: raw.client_id.parse().map_err(DecodingError::Identifier)?,
-=======
             client_id: raw.client_id.parse()?,
->>>>>>> bfad72ff
             misbehaviour: raw_misbehaviour,
             signer: raw.signer.into(),
         })
