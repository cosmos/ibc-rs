//! Definition of domain type message `MsgRecoverClient`.

use ibc_core_host_types::error::DecodingError;
use ibc_core_host_types::identifiers::ClientId;
use ibc_primitives::prelude::*;
use ibc_primitives::Signer;
use ibc_proto::ibc::core::client::v1::MsgRecoverClient as RawMsgRecoverClient;
use ibc_proto::Protobuf;

use crate::error::ClientError;

pub const RECOVER_CLIENT_TYPE_URL: &str = "/ibc.core.client.v1.MsgRecoverClient";

/// Defines the message used to recover a frozen or expired client.
///
/// Note that a frozen or expired client can only be recovered by passing
/// a governance proposal. For this reason, ibc-rs does not export dispatching
/// a `MsgRecoverClient` via the `dispatch` function. In other words, the
/// client recovery functionality is not part of ibc-rs's public API. The
/// intended usage of this message type is to be integrated with hosts'
/// governance modules, not to be called directly via `dispatch`.
#[cfg_attr(
    feature = "borsh",
    derive(borsh::BorshSerialize, borsh::BorshDeserialize)
)]
#[cfg_attr(feature = "schema", derive(schemars::JsonSchema))]
#[derive(Clone, Debug, PartialEq, Eq)]
pub struct MsgRecoverClient {
    /// Client identifier of the client to be updated if the proposal passes.
    pub subject_client_id: ClientId,
    /// Client identifier of the client that will replace the subject client
    /// if the proposal passes.
    pub substitute_client_id: ClientId,
    /// The address of the signer who serves as the authority for the IBC
    /// module.
    pub signer: Signer,
}

impl Protobuf<RawMsgRecoverClient> for MsgRecoverClient {}

impl TryFrom<RawMsgRecoverClient> for MsgRecoverClient {
    type Error = ClientError;

    fn try_from(raw: RawMsgRecoverClient) -> Result<Self, Self::Error> {
        Ok(MsgRecoverClient {
<<<<<<< HEAD
            subject_client_id: raw
                .subject_client_id
                .parse()
                .map_err(DecodingError::Identifier)?,
            substitute_client_id: raw
                .substitute_client_id
                .parse()
                .map_err(DecodingError::Identifier)?,
=======
            subject_client_id: raw.subject_client_id.parse()?,
            substitute_client_id: raw.substitute_client_id.parse()?,
>>>>>>> bfad72ff
            signer: raw.signer.into(),
        })
    }
}

impl From<MsgRecoverClient> for RawMsgRecoverClient {
    fn from(ics_msg: MsgRecoverClient) -> Self {
        RawMsgRecoverClient {
            subject_client_id: ics_msg.subject_client_id.to_string(),
            substitute_client_id: ics_msg.substitute_client_id.to_string(),
            signer: ics_msg.signer.to_string(),
        }
    }
}<|MERGE_RESOLUTION|>--- conflicted
+++ resolved
@@ -43,19 +43,8 @@
 
     fn try_from(raw: RawMsgRecoverClient) -> Result<Self, Self::Error> {
         Ok(MsgRecoverClient {
-<<<<<<< HEAD
-            subject_client_id: raw
-                .subject_client_id
-                .parse()
-                .map_err(DecodingError::Identifier)?,
-            substitute_client_id: raw
-                .substitute_client_id
-                .parse()
-                .map_err(DecodingError::Identifier)?,
-=======
             subject_client_id: raw.subject_client_id.parse()?,
             substitute_client_id: raw.substitute_client_id.parse()?,
->>>>>>> bfad72ff
             signer: raw.signer.into(),
         })
     }
