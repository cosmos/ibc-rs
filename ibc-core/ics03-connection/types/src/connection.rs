//! Defines the types that define a connection

use core::fmt::{Display, Error as FmtError, Formatter};
use core::time::Duration;

use ibc_core_commitment_types::commitment::CommitmentPrefix;
use ibc_core_host_types::error::DecodingError;
use ibc_core_host_types::identifiers::{ClientId, ConnectionId};
use ibc_primitives::prelude::*;
use ibc_proto::ibc::core::connection::v1::{
    ConnectionEnd as RawConnectionEnd, Counterparty as RawCounterparty,
    IdentifiedConnection as RawIdentifiedConnection,
};
use ibc_proto::Protobuf;

use crate::error::ConnectionError;
use crate::version::Version;

#[cfg_attr(
    feature = "parity-scale-codec",
    derive(
        parity_scale_codec::Encode,
        parity_scale_codec::Decode,
        scale_info::TypeInfo
    )
)]
#[cfg_attr(
    feature = "borsh",
    derive(borsh::BorshSerialize, borsh::BorshDeserialize)
)]
#[cfg_attr(feature = "serde", derive(serde::Serialize, serde::Deserialize))]
#[cfg_attr(feature = "schema", derive(schemars::JsonSchema))]
#[derive(Clone, Debug, PartialEq, Eq, Hash)]
pub struct IdentifiedConnectionEnd {
    pub connection_id: ConnectionId,
    pub connection_end: ConnectionEnd,
}

impl IdentifiedConnectionEnd {
    pub fn new(connection_id: ConnectionId, connection_end: ConnectionEnd) -> Self {
        IdentifiedConnectionEnd {
            connection_id,
            connection_end,
        }
    }

    pub fn id(&self) -> &ConnectionId {
        &self.connection_id
    }

    pub fn end(&self) -> &ConnectionEnd {
        &self.connection_end
    }
}

impl Protobuf<RawIdentifiedConnection> for IdentifiedConnectionEnd {}

impl TryFrom<RawIdentifiedConnection> for IdentifiedConnectionEnd {
    type Error = ConnectionError;

    fn try_from(value: RawIdentifiedConnection) -> Result<Self, Self::Error> {
        let raw_connection_end = RawConnectionEnd {
            client_id: value.client_id.to_string(),
            versions: value.versions,
            state: value.state,
            counterparty: value.counterparty,
            delay_period: value.delay_period,
        };

        Ok(IdentifiedConnectionEnd {
<<<<<<< HEAD
            connection_id: value.id.parse().map_err(ConnectionError::Identifier)?,
=======
            connection_id: value.id.parse()?,
>>>>>>> bfad72ff
            connection_end: raw_connection_end.try_into()?,
        })
    }
}

impl From<IdentifiedConnectionEnd> for RawIdentifiedConnection {
    fn from(value: IdentifiedConnectionEnd) -> Self {
        RawIdentifiedConnection {
            id: value.connection_id.to_string(),
            client_id: value.connection_end.client_id.to_string(),
            versions: value
                .connection_end
                .versions
                .iter()
                .map(|v| From::from(v.clone()))
                .collect(),
            state: value.connection_end.state as i32,
            delay_period: value.connection_end.delay_period.as_nanos() as u64,
            counterparty: Some(value.connection_end.counterparty().clone().into()),
        }
    }
}

#[cfg_attr(
    feature = "parity-scale-codec",
    derive(parity_scale_codec::Encode, parity_scale_codec::Decode,)
)]
#[cfg_attr(feature = "serde", derive(serde::Serialize, serde::Deserialize))]
#[cfg_attr(feature = "schema", derive(schemars::JsonSchema))]
#[derive(Clone, Debug, PartialEq, Eq, Hash)]
pub struct ConnectionEnd {
    pub state: State,
    client_id: ClientId,
    counterparty: Counterparty,
    versions: Vec<Version>,
    delay_period: Duration,
}

mod sealed {
    use super::*;

    #[cfg_attr(
        feature = "borsh",
        derive(borsh::BorshSerialize, borsh::BorshDeserialize)
    )]
    struct InnerConnectionEnd {
        pub state: State,
        client_id: ClientId,
        counterparty: Counterparty,
        versions: Vec<Version>,
        delay_period_secs: u64,
        delay_period_nanos: u32,
    }

    impl From<InnerConnectionEnd> for ConnectionEnd {
        fn from(value: InnerConnectionEnd) -> Self {
            Self {
                state: value.state,
                client_id: value.client_id,
                counterparty: value.counterparty,
                versions: value.versions,
                delay_period: Duration::new(value.delay_period_secs, value.delay_period_nanos),
            }
        }
    }

    impl From<ConnectionEnd> for InnerConnectionEnd {
        fn from(value: ConnectionEnd) -> Self {
            Self {
                state: value.state,
                client_id: value.client_id,
                counterparty: value.counterparty,
                versions: value.versions,
                delay_period_secs: value.delay_period.as_secs(),
                delay_period_nanos: value.delay_period.subsec_nanos(),
            }
        }
    }

    #[cfg(feature = "borsh")]
    impl borsh::BorshSerialize for ConnectionEnd {
        fn serialize<W: borsh::io::Write>(&self, writer: &mut W) -> borsh::io::Result<()> {
            let value = InnerConnectionEnd::from(self.clone());
            borsh::BorshSerialize::serialize(&value, writer)
        }
    }

    #[cfg(feature = "borsh")]
    impl borsh::BorshDeserialize for ConnectionEnd {
        fn deserialize_reader<R: borsh::io::Read>(reader: &mut R) -> borsh::io::Result<Self> {
            let inner_conn_end = InnerConnectionEnd::deserialize_reader(reader)?;
            Ok(ConnectionEnd::from(inner_conn_end))
        }
    }

    #[cfg(feature = "parity-scale-codec")]
    impl scale_info::TypeInfo for ConnectionEnd {
        type Identity = Self;

        fn type_info() -> scale_info::Type {
            scale_info::Type::builder()
                .path(scale_info::Path::new("ConnectionEnd", module_path!()))
                .composite(
                    scale_info::build::Fields::named()
                        .field(|f| f.ty::<State>().name("state").type_name("State"))
                        .field(|f| f.ty::<ClientId>().name("client_id").type_name("ClientId"))
                        .field(|f| {
                            f.ty::<Counterparty>()
                                .name("counterparty")
                                .type_name("Counterparty")
                        })
                        .field(|f| {
                            f.ty::<Vec<Version>>()
                                .name("versions")
                                .type_name("Vec<Version>")
                        })
                        .field(|f| f.ty::<u64>().name("delay_period_secs").type_name("u64"))
                        .field(|f| f.ty::<u32>().name("delay_period_nanos").type_name("u32")),
                )
        }
    }
}

impl Protobuf<RawConnectionEnd> for ConnectionEnd {}

impl TryFrom<RawConnectionEnd> for ConnectionEnd {
    type Error = ConnectionError;

    fn try_from(value: RawConnectionEnd) -> Result<Self, Self::Error> {
        let state = value.state.try_into()?;

        if value.client_id.is_empty() {
            return Err(DecodingError::MissingRawData {
                description: "connection end is empty".to_string(),
            })?;
        }

        if value.versions.is_empty() {
            return Err(DecodingError::MissingRawData {
                description: "connection versions is empty".to_string(),
            })?;
        }

        Self::new(
            state,
<<<<<<< HEAD
            value
                .client_id
                .parse()
                .map_err(ConnectionError::Identifier)?,
=======
            value.client_id.parse()?,
>>>>>>> bfad72ff
            value
                .counterparty
                .ok_or(DecodingError::MissingRawData {
                    description: "counterparty not set".to_string(),
                })?
                .try_into()?,
            value
                .versions
                .into_iter()
                .map(Version::try_from)
                .collect::<Result<Vec<_>, _>>()?,
            Duration::from_nanos(value.delay_period),
        )
    }
}

impl From<ConnectionEnd> for RawConnectionEnd {
    fn from(value: ConnectionEnd) -> Self {
        RawConnectionEnd {
            client_id: value.client_id.to_string(),
            versions: value
                .versions
                .iter()
                .map(|v| From::from(v.clone()))
                .collect(),
            state: value.state as i32,
            counterparty: Some(value.counterparty.into()),
            delay_period: value.delay_period.as_nanos() as u64,
        }
    }
}

impl ConnectionEnd {
    pub fn new(
        state: State,
        client_id: ClientId,
        counterparty: Counterparty,
        versions: Vec<Version>,
        delay_period: Duration,
    ) -> Result<Self, ConnectionError> {
        // Note: `versions`'s semantics vary based on the `State` of the connection:
        // + Init: contains the set of compatible versions,
        // + TryOpen/Open: contains the single version chosen by the handshake protocol.
        if state != State::Init && versions.len() != 1 {
            return Err(ConnectionError::InvalidStateForConnectionEndInit);
        }

        Ok(Self {
            state,
            client_id,
            counterparty,
            versions,
            delay_period,
        })
    }

    /// Getter for the state of this connection end.
    pub fn state(&self) -> &State {
        &self.state
    }

    /// Setter for the `state` field.
    pub fn set_state(&mut self, new_state: State) {
        self.state = new_state;
    }

    /// Setter for the `counterparty` field.
    pub fn set_counterparty(&mut self, new_cparty: Counterparty) {
        self.counterparty = new_cparty;
    }

    /// Setter for the `version` field.
    pub fn set_version(&mut self, new_version: Version) {
        self.versions = vec![new_version];
    }

    /// Helper function to compare the counterparty of this end with another counterparty.
    pub fn counterparty_matches(&self, other: &Counterparty) -> bool {
        self.counterparty.eq(other)
    }

    /// Helper function to compare the client id of this end with another client identifier.
    pub fn client_id_matches(&self, other: &ClientId) -> bool {
        self.client_id.eq(other)
    }

    /// Helper function to determine whether the connection is open.
    pub fn is_open(&self) -> bool {
        self.state == State::Open
    }

    /// Helper function to determine whether the connection is uninitialized.
    pub fn is_uninitialized(&self) -> bool {
        self.state == State::Uninitialized
    }

    /// Checks if the state of this connection end matches with an expected state.
    pub fn verify_state_matches(&self, expected: &State) -> Result<(), ConnectionError> {
        if !self.state.eq(expected) {
            return Err(ConnectionError::MismatchedConnectionStates {
                expected: expected.to_string(),
                actual: self.state.to_string(),
            });
        }
        Ok(())
    }

    /// Getter for the client id on the local party of this connection end.
    pub fn client_id(&self) -> &ClientId {
        &self.client_id
    }

    /// Getter for the list of versions in this connection end.
    pub fn versions(&self) -> &[Version] {
        &self.versions
    }

    /// Getter for the counterparty.
    pub fn counterparty(&self) -> &Counterparty {
        &self.counterparty
    }

    /// Getter for the delay_period field. This represents the duration, at minimum,
    /// to delay the sending of a packet after the client update for that packet has been submitted.
    pub fn delay_period(&self) -> Duration {
        self.delay_period
    }
}

#[cfg_attr(
    feature = "parity-scale-codec",
    derive(
        parity_scale_codec::Encode,
        parity_scale_codec::Decode,
        scale_info::TypeInfo
    )
)]
#[cfg_attr(
    feature = "borsh",
    derive(borsh::BorshSerialize, borsh::BorshDeserialize)
)]
#[cfg_attr(feature = "serde", derive(serde::Serialize, serde::Deserialize))]
#[cfg_attr(feature = "schema", derive(schemars::JsonSchema))]
#[derive(Clone, Debug, PartialEq, Eq, Hash)]
pub struct Counterparty {
    pub client_id: ClientId,
    pub connection_id: Option<ConnectionId>,
    pub prefix: CommitmentPrefix,
}

impl Protobuf<RawCounterparty> for Counterparty {}

// Converts from the wire format RawCounterparty. Typically used from the relayer side
// during queries for response validation and to extract the Counterparty structure.
impl TryFrom<RawCounterparty> for Counterparty {
    type Error = ConnectionError;

    fn try_from(raw_counterparty: RawCounterparty) -> Result<Self, Self::Error> {
        let connection_id: Option<ConnectionId> = if raw_counterparty.connection_id.is_empty() {
            None
        } else {
<<<<<<< HEAD
            Some(
                raw_counterparty
                    .connection_id
                    .parse()
                    .map_err(ConnectionError::Identifier)?,
            )
        };
        Ok(Counterparty::new(
            raw_counterparty
                .client_id
                .parse()
                .map_err(ConnectionError::Identifier)?,
=======
            Some(raw_counterparty.connection_id.parse()?)
        };
        Ok(Counterparty::new(
            raw_counterparty.client_id.parse()?,
>>>>>>> bfad72ff
            connection_id,
            raw_counterparty
                .prefix
                .ok_or(DecodingError::MissingRawData {
                    description: "counterparty prefix not set".to_string(),
                })?
                .key_prefix
                .into(),
        ))
    }
}

impl From<Counterparty> for RawCounterparty {
    fn from(value: Counterparty) -> Self {
        RawCounterparty {
            client_id: value.client_id.as_str().to_string(),
            connection_id: value
                .connection_id
                .map_or_else(|| "".to_string(), |v| v.as_str().to_string()),
            prefix: Some(ibc_proto::ibc::core::commitment::v1::MerklePrefix {
                key_prefix: value.prefix.into_vec(),
            }),
        }
    }
}

impl Counterparty {
    pub fn new(
        client_id: ClientId,
        connection_id: Option<ConnectionId>,
        prefix: CommitmentPrefix,
    ) -> Self {
        Self {
            client_id,
            connection_id,
            prefix,
        }
    }

    /// Getter for the client id.
    pub fn client_id(&self) -> &ClientId {
        &self.client_id
    }

    /// Getter for connection id.
    pub fn connection_id(&self) -> Option<&ConnectionId> {
        self.connection_id.as_ref()
    }

    pub fn prefix(&self) -> &CommitmentPrefix {
        &self.prefix
    }

    /// Called upon initiating a connection handshake on the host chain to verify
    /// that the counterparty connection id has not been set.
    pub(crate) fn verify_empty_connection_id(&self) -> Result<(), ConnectionError> {
        if self.connection_id().is_some() {
            return Err(ConnectionError::InvalidCounterparty);
        }
        Ok(())
    }
}

#[cfg_attr(
    feature = "parity-scale-codec",
    derive(
        parity_scale_codec::Encode,
        parity_scale_codec::Decode,
        scale_info::TypeInfo
    )
)]
#[cfg_attr(
    feature = "borsh",
    derive(borsh::BorshSerialize, borsh::BorshDeserialize),
    borsh(use_discriminant = false)
)]
#[cfg_attr(feature = "serde", derive(serde::Serialize, serde::Deserialize))]
#[cfg_attr(feature = "schema", derive(schemars::JsonSchema))]
#[derive(Copy, Clone, Debug, PartialEq, Eq, Hash)]
pub enum State {
    Uninitialized = 0isize,
    Init = 1isize,
    TryOpen = 2isize,
    Open = 3isize,
}

impl State {
    /// Yields the State as a string.
    pub fn as_str(&self) -> &'static str {
        match self {
            Self::Uninitialized => "UNINITIALIZED",
            Self::Init => "INIT",
            Self::TryOpen => "TRYOPEN",
            Self::Open => "OPEN",
        }
    }

    /// Parses the State out from an i32.
    pub fn from_i32(s: i32) -> Result<Self, ConnectionError> {
        match s {
            0 => Ok(Self::Uninitialized),
            1 => Ok(Self::Init),
            2 => Ok(Self::TryOpen),
            3 => Ok(Self::Open),
            _ => Err(ConnectionError::MismatchedConnectionStates {
                expected: "0, 1, 2, or 3".to_string(),
                actual: s.to_string(),
            }),
        }
    }

    /// Returns if this connection state is `Open`.
    pub fn is_open(self) -> bool {
        self == State::Open
    }

    /// Returns if this connection with this state
    /// has progressed less than or the same as the argument.
    ///
    /// # Example
    /// ```rust,ignore
    /// assert!(State::Init.less_or_equal_progress(State::Open));
    /// assert!(State::TryOpen.less_or_equal_progress(State::TryOpen));
    /// assert!(!State::Open.less_or_equal_progress(State::Uninitialized));
    /// ```
    pub fn less_or_equal_progress(self, other: Self) -> bool {
        self as u32 <= other as u32
    }
}

impl Display for State {
    fn fmt(&self, f: &mut Formatter<'_>) -> Result<(), FmtError> {
        write!(f, "{}", self.as_str())
    }
}

impl TryFrom<i32> for State {
    type Error = ConnectionError;
    fn try_from(value: i32) -> Result<Self, Self::Error> {
        match value {
            0 => Ok(Self::Uninitialized),
            1 => Ok(Self::Init),
            2 => Ok(Self::TryOpen),
            3 => Ok(Self::Open),
            _ => Err(ConnectionError::MismatchedConnectionStates {
                expected: "0, 1, 2, or 3".to_string(),
                actual: value.to_string(),
            }),
        }
    }
}

impl From<State> for i32 {
    fn from(value: State) -> Self {
        value as i32
    }
}<|MERGE_RESOLUTION|>--- conflicted
+++ resolved
@@ -68,11 +68,7 @@
         };
 
         Ok(IdentifiedConnectionEnd {
-<<<<<<< HEAD
-            connection_id: value.id.parse().map_err(ConnectionError::Identifier)?,
-=======
             connection_id: value.id.parse()?,
->>>>>>> bfad72ff
             connection_end: raw_connection_end.try_into()?,
         })
     }
@@ -212,24 +208,17 @@
 
         if value.versions.is_empty() {
             return Err(DecodingError::MissingRawData {
-                description: "connection versions is empty".to_string(),
+                description: "empty connection versions".to_string(),
             })?;
         }
 
         Self::new(
             state,
-<<<<<<< HEAD
-            value
-                .client_id
-                .parse()
-                .map_err(ConnectionError::Identifier)?,
-=======
             value.client_id.parse()?,
->>>>>>> bfad72ff
             value
                 .counterparty
                 .ok_or(DecodingError::MissingRawData {
-                    description: "counterparty not set".to_string(),
+                    description: "missing counterparty".to_string(),
                 })?
                 .try_into()?,
             value
@@ -387,25 +376,10 @@
         let connection_id: Option<ConnectionId> = if raw_counterparty.connection_id.is_empty() {
             None
         } else {
-<<<<<<< HEAD
-            Some(
-                raw_counterparty
-                    .connection_id
-                    .parse()
-                    .map_err(ConnectionError::Identifier)?,
-            )
-        };
-        Ok(Counterparty::new(
-            raw_counterparty
-                .client_id
-                .parse()
-                .map_err(ConnectionError::Identifier)?,
-=======
             Some(raw_counterparty.connection_id.parse()?)
         };
         Ok(Counterparty::new(
             raw_counterparty.client_id.parse()?,
->>>>>>> bfad72ff
             connection_id,
             raw_counterparty
                 .prefix
