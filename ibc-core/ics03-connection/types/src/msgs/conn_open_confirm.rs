--- conflicted
+++ resolved
@@ -36,14 +36,7 @@
 
     fn try_from(msg: RawMsgConnectionOpenConfirm) -> Result<Self, Self::Error> {
         Ok(Self {
-<<<<<<< HEAD
-            conn_id_on_b: msg
-                .connection_id
-                .parse()
-                .map_err(DecodingError::Identifier)?,
-=======
             conn_id_on_b: msg.connection_id.parse()?,
->>>>>>> bfad72ff
             proof_conn_end_on_a: msg.proof_ack.try_into().map_err(|e| {
                 DecodingError::InvalidRawData {
                     description: format!("failed to decode connection end proof: {e}"),
