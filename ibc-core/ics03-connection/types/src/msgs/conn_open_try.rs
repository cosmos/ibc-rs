--- conflicted
+++ resolved
@@ -165,11 +165,7 @@
         #[allow(deprecated)]
         Ok(Self {
             previous_connection_id: msg.previous_connection_id,
-<<<<<<< HEAD
-            client_id_on_b: msg.client_id.parse().map_err(DecodingError::Identifier)?,
-=======
             client_id_on_b: msg.client_id.parse()?,
->>>>>>> bfad72ff
             client_state_of_b_on_a: msg.client_state.ok_or(DecodingError::MissingRawData {
                 description: "client state not set".to_string(),
             })?,
