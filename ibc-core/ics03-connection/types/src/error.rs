//! Defines the connection error type

use displaydoc::Display;
use ibc_core_client_types::error::ClientError;
use ibc_core_client_types::Height;
use ibc_core_host_types::error::{DecodingError, IdentifierError};
use ibc_core_host_types::identifiers::ConnectionId;
use ibc_primitives::prelude::*;
use ibc_primitives::{Timestamp, TimestampError};

use crate::version::Version;

#[derive(Debug, Display)]
pub enum ConnectionError {
    /// decoding error: `{0}`
    Decoding(DecodingError),
<<<<<<< HEAD
    /// identifier error: `{0}`
    Identifier(IdentifierError),
=======
>>>>>>> bfad72ff
    /// invalid state for initializing new ConnectionEnd; expected `Init` connection state and a single version
    InvalidStateForConnectionEndInit,
    /// invalid counterparty
    InvalidCounterparty,
    /// invalid client state: `{description}`
    InvalidClientState { description: String },
    /// mismatched connection states: expected `{expected}`, actual `{actual}`
    MismatchedConnectionStates { expected: String, actual: String },
    /// empty supported features
    EmptyFeatures,
    /// unsupported version \"`{0}`\"
    UnsupportedVersion(Version),
    /// unsupported feature \"`{0}`\"
    UnsupportedFeature(String),
    /// missing common version
    MissingCommonVersion,
    /// missing common features
    MissingCommonFeatures,
    /// missing counterparty
    MissingCounterparty,
    /// insufficient consensus height `{current_height}` for host chain; needs to meet counterparty's height `{target_height}`
    InsufficientConsensusHeight {
        target_height: Height,
        current_height: Height,
    },
    /// insufficient blocks elapsed: current height `{current_host_height}` needs to meet `{earliest_valid_height}`
    InsufficientBlocksElapsed {
        current_host_height: Height,
        earliest_valid_height: Height,
    },
    /// insufficient time elapsed: current timestamp `{current_host_time}` needs to meet `{earliest_valid_time}`
    InsufficientTimeElapsed {
        current_host_time: Timestamp,
        earliest_valid_time: Timestamp,
    },
    /// failed to verify connection state: `{0}`
    FailedToVerifyConnectionState(ClientError),
    /// failed to verify consensus state: `{0}`
    FailedToVerifyConsensusState(ClientError),
    /// failed to verify client state: `{0}`
    FailedToVerifyClientState(ClientError),
    /// overflowed timestamp: `{0}`
    OverflowedTimestamp(TimestampError),

    // TODO(seanchen1991): Move these variants to host-relevant error types
    /// missing connection `{0}`
    MissingConnection(ConnectionId),
    /// missing connection counter
    MissingConnectionCounter,
    /// failed to store connection IDs
    FailedToStoreConnectionIds,
    /// failed to store connection end
    FailedToStoreConnectionEnd,
    /// failed to update connection counter
    FailedToUpdateConnectionCounter,
}

impl From<DecodingError> for ConnectionError {
    fn from(e: DecodingError) -> Self {
        Self::Decoding(e)
    }
<<<<<<< HEAD
=======
}

impl From<IdentifierError> for ConnectionError {
    fn from(e: IdentifierError) -> Self {
        Self::Decoding(DecodingError::Identifier(e))
    }
>>>>>>> bfad72ff
}

#[cfg(feature = "std")]
impl std::error::Error for ConnectionError {
    fn source(&self) -> Option<&(dyn std::error::Error + 'static)> {
        match &self {
            Self::FailedToVerifyConnectionState(e)
            | Self::FailedToVerifyConsensusState(e)
            | Self::FailedToVerifyClientState(e) => Some(e),
            _ => None,
        }
    }
}<|MERGE_RESOLUTION|>--- conflicted
+++ resolved
@@ -14,11 +14,6 @@
 pub enum ConnectionError {
     /// decoding error: `{0}`
     Decoding(DecodingError),
-<<<<<<< HEAD
-    /// identifier error: `{0}`
-    Identifier(IdentifierError),
-=======
->>>>>>> bfad72ff
     /// invalid state for initializing new ConnectionEnd; expected `Init` connection state and a single version
     InvalidStateForConnectionEndInit,
     /// invalid counterparty
@@ -80,15 +75,12 @@
     fn from(e: DecodingError) -> Self {
         Self::Decoding(e)
     }
-<<<<<<< HEAD
-=======
 }
 
 impl From<IdentifierError> for ConnectionError {
     fn from(e: IdentifierError) -> Self {
         Self::Decoding(DecodingError::Identifier(e))
     }
->>>>>>> bfad72ff
 }
 
 #[cfg(feature = "std")]
