//! Protocol logic specific to processing ICS3 messages of type `MsgConnectionOpenTry`.;
use ibc_core_client::context::prelude::*;
use ibc_core_client::types::error::ClientError;
use ibc_core_connection_types::error::ConnectionError;
use ibc_core_connection_types::events::OpenTry;
use ibc_core_connection_types::msgs::MsgConnectionOpenTry;
use ibc_core_connection_types::{ConnectionEnd, Counterparty, State};
use ibc_core_handler_types::error::ProtocolError;
use ibc_core_handler_types::events::{IbcEvent, MessageEvent};
use ibc_core_host::types::identifiers::{ClientId, ConnectionId};
use ibc_core_host::types::path::{
    ClientConnectionPath, ClientConsensusStatePath, ClientStatePath, ConnectionPath, Path,
};
use ibc_core_host::{ExecutionContext, ValidationContext};
use ibc_primitives::prelude::*;
use ibc_primitives::proto::{Any, Protobuf};
use ibc_primitives::ToVec;

<<<<<<< HEAD
pub fn validate<Ctx>(ctx_b: &Ctx, msg: MsgConnectionOpenTry) -> Result<(), ProtocolError>
=======
use crate::handler::unpack_host_client_state;

pub fn validate<Ctx>(ctx_b: &Ctx, msg: MsgConnectionOpenTry) -> Result<(), ContextError>
>>>>>>> ea662dcd
where
    Ctx: ValidationContext,
    <Ctx::HostClientState as TryFrom<Any>>::Error: Into<ClientError>,
{
    let vars = LocalVars::new(ctx_b, &msg)?;
    validate_impl(ctx_b, &msg, &vars)
}

fn validate_impl<Ctx>(
    ctx_b: &Ctx,
    msg: &MsgConnectionOpenTry,
    vars: &LocalVars,
) -> Result<(), ProtocolError>
where
    Ctx: ValidationContext,
    <Ctx::HostClientState as TryFrom<Any>>::Error: Into<ClientError>,
{
    ctx_b.validate_message_signer(&msg.signer)?;

    let client_val_ctx_b = ctx_b.get_client_validation_context();

    let client_state_of_b_on_a = unpack_host_client_state::<Ctx::HostClientState>(
        msg.client_state_of_b_on_a.clone(),
        &vars.client_id_on_a,
    )?;

    ctx_b.validate_self_client(client_state_of_b_on_a)?;

    let host_height = ctx_b.host_height().map_err(|_| ConnectionError::Other {
        description: "failed to get host height".to_string(),
    })?;
    if msg.consensus_height_of_b_on_a > host_height {
        // Fail if the consensus height is too advanced.
        return Err(ConnectionError::InvalidConsensusHeight {
            target_height: msg.consensus_height_of_b_on_a,
            current_height: host_height,
        }
        .into());
    }

    let client_id_on_a = msg.counterparty.client_id();

    // Verify proofs
    {
        let client_state_of_a_on_b =
            client_val_ctx_b.client_state(vars.conn_end_on_b.client_id())?;

        client_state_of_a_on_b
            .status(client_val_ctx_b, &msg.client_id_on_b)?
            .verify_is_active()?;
        client_state_of_a_on_b.validate_proof_height(msg.proofs_height_on_a)?;

        let client_cons_state_path_on_b = ClientConsensusStatePath::new(
            msg.client_id_on_b.clone(),
            msg.proofs_height_on_a.revision_number(),
            msg.proofs_height_on_a.revision_height(),
        );

        let consensus_state_of_a_on_b =
            client_val_ctx_b.consensus_state(&client_cons_state_path_on_b)?;

        let prefix_on_a = vars.conn_end_on_b.counterparty().prefix();
        let prefix_on_b = ctx_b.commitment_prefix();

        {
            let expected_conn_end_on_a = ConnectionEnd::new(
                State::Init,
                client_id_on_a.clone(),
                Counterparty::new(msg.client_id_on_b.clone(), None, prefix_on_b),
                msg.versions_on_a.clone(),
                msg.delay_period,
            )?;

            client_state_of_a_on_b
                .verify_membership(
                    prefix_on_a,
                    &msg.proof_conn_end_on_a,
                    consensus_state_of_a_on_b.root(),
                    Path::Connection(ConnectionPath::new(&vars.conn_id_on_a)),
                    expected_conn_end_on_a.encode_vec(),
                )
                .map_err(ConnectionError::VerifyConnectionState)?;
        }

        client_state_of_a_on_b
            .verify_membership(
                prefix_on_a,
                &msg.proof_client_state_of_b_on_a,
                consensus_state_of_a_on_b.root(),
                Path::ClientState(ClientStatePath::new(client_id_on_a.clone())),
                msg.client_state_of_b_on_a.to_vec(),
            )
            .map_err(|e| ConnectionError::ClientStateVerificationFailure {
                client_id: msg.client_id_on_b.clone(),
                client_error: e,
            })?;

        let expected_consensus_state_of_b_on_a =
            ctx_b.host_consensus_state(&msg.consensus_height_of_b_on_a)?;

        let client_cons_state_path_on_a = ClientConsensusStatePath::new(
            client_id_on_a.clone(),
            msg.consensus_height_of_b_on_a.revision_number(),
            msg.consensus_height_of_b_on_a.revision_height(),
        );

        client_state_of_a_on_b
            .verify_membership(
                prefix_on_a,
                &msg.proof_consensus_state_of_b_on_a,
                consensus_state_of_a_on_b.root(),
                Path::ClientConsensusState(client_cons_state_path_on_a),
                expected_consensus_state_of_b_on_a.into().to_vec(),
            )
            .map_err(|e| ConnectionError::ConsensusStateVerificationFailure {
                height: msg.proofs_height_on_a,
                client_error: e,
            })?;
    }

    Ok(())
}

pub fn execute<Ctx>(ctx_b: &mut Ctx, msg: MsgConnectionOpenTry) -> Result<(), ProtocolError>
where
    Ctx: ExecutionContext,
{
    let vars = LocalVars::new(ctx_b, &msg)?;
    execute_impl(ctx_b, msg, vars)
}

fn execute_impl<Ctx>(
    ctx_b: &mut Ctx,
    msg: MsgConnectionOpenTry,
    vars: LocalVars,
) -> Result<(), ProtocolError>
where
    Ctx: ExecutionContext,
{
    let conn_id_on_a = vars
        .conn_end_on_b
        .counterparty()
        .connection_id()
        .ok_or(ConnectionError::InvalidCounterparty)?;
    let event = IbcEvent::OpenTryConnection(OpenTry::new(
        vars.conn_id_on_b.clone(),
        msg.client_id_on_b.clone(),
        conn_id_on_a.clone(),
        vars.client_id_on_a.clone(),
    ));
    ctx_b.emit_ibc_event(IbcEvent::Message(MessageEvent::Connection))?;
    ctx_b.emit_ibc_event(event)?;
    ctx_b.log_message("success: conn_open_try verification passed".to_string())?;

    ctx_b.increase_connection_counter()?;
    ctx_b.store_connection_to_client(
        &ClientConnectionPath::new(msg.client_id_on_b),
        vars.conn_id_on_b.clone(),
    )?;
    ctx_b.store_connection(&ConnectionPath::new(&vars.conn_id_on_b), vars.conn_end_on_b)?;

    Ok(())
}

struct LocalVars {
    conn_id_on_b: ConnectionId,
    conn_end_on_b: ConnectionEnd,
    client_id_on_a: ClientId,
    conn_id_on_a: ConnectionId,
}

impl LocalVars {
    fn new<Ctx>(ctx_b: &Ctx, msg: &MsgConnectionOpenTry) -> Result<Self, ProtocolError>
    where
        Ctx: ValidationContext,
    {
        let version_on_b = ctx_b.pick_version(&msg.versions_on_a)?;

        Ok(Self {
            conn_id_on_b: ConnectionId::new(ctx_b.connection_counter()?),
            conn_end_on_b: ConnectionEnd::new(
                State::TryOpen,
                msg.client_id_on_b.clone(),
                msg.counterparty.clone(),
                vec![version_on_b],
                msg.delay_period,
            )?,
            client_id_on_a: msg.counterparty.client_id().clone(),
            conn_id_on_a: msg
                .counterparty
                .connection_id()
                .ok_or(ConnectionError::InvalidCounterparty)?
                .clone(),
        })
    }
}<|MERGE_RESOLUTION|>--- conflicted
+++ resolved
@@ -16,13 +16,9 @@
 use ibc_primitives::proto::{Any, Protobuf};
 use ibc_primitives::ToVec;
 
-<<<<<<< HEAD
-pub fn validate<Ctx>(ctx_b: &Ctx, msg: MsgConnectionOpenTry) -> Result<(), ProtocolError>
-=======
 use crate::handler::unpack_host_client_state;
 
-pub fn validate<Ctx>(ctx_b: &Ctx, msg: MsgConnectionOpenTry) -> Result<(), ContextError>
->>>>>>> ea662dcd
+pub fn validate<Ctx>(ctx_b: &Ctx, msg: MsgConnectionOpenTry) -> Result<(), Ctx::Error>
 where
     Ctx: ValidationContext,
     <Ctx::HostClientState as TryFrom<Any>>::Error: Into<ClientError>,
