--- conflicted
+++ resolved
@@ -3,11 +3,7 @@
 use displaydoc::Display;
 use ibc_core_client_types::error::ClientError;
 use ibc_core_client_types::Height;
-<<<<<<< HEAD
-use ibc_core_host_types::error::IdentifierError;
-=======
 use ibc_core_host_types::error::{DecodingError, IdentifierError};
->>>>>>> 1cdd295e
 use ibc_core_host_types::identifiers::{ChannelId, PortId, Sequence};
 use ibc_primitives::prelude::*;
 use ibc_primitives::{Timestamp, TimestampError};
@@ -20,15 +16,8 @@
 
 #[derive(Debug, Display)]
 pub enum ChannelError {
-<<<<<<< HEAD
-    /// application module error: `{description}`
-    AppModule { description: String },
-    /// identifier error: `{0}`
-    InvalidIdentifier(IdentifierError),
-=======
     /// decoding error: `{0}`
     Decoding(DecodingError),
->>>>>>> 1cdd295e
     /// invalid channel id: expected `{expected}`, actual `{actual}`
     InvalidChannelId { expected: String, actual: String },
     /// invalid channel state: expected `{expected}`, actual `{actual}`
@@ -48,10 +37,6 @@
     MissingProofHeight,
     /// missing counterparty
     MissingCounterparty,
-    /// missing channel end in raw message
-    MissingRawChannelEnd,
-    /// missing channel counter
-    MissingCounter,
     /// unsupported channel upgrade sequence
     UnsupportedChannelUpgradeSequence,
     /// unsupported version: expected `{expected}`, actual `{actual}`
@@ -61,11 +46,6 @@
         port_id: PortId,
         channel_id: ChannelId,
     },
-<<<<<<< HEAD
-    /// packet data bytes must be valid UTF-8
-    NonUtf8PacketData,
-=======
->>>>>>> 1cdd295e
     /// failed packet verification for packet with sequence `{sequence}`: `{client_error}`
     FailedPacketVerification {
         sequence: Sequence,
@@ -73,31 +53,14 @@
     },
     /// failed proof verification: `{0}`
     FailedProofVerification(ClientError),
-<<<<<<< HEAD
-
-    // TODO(seanchen1991): These two variants should be encoded by host-relevant error types
-    // once those have been defined.
-    /// failed to update counter: `{description}`
-    FailedToUpdateCounter { description: String },
-    /// failed to store channel: `{description}`
-    FailedToStoreChannel { description: String },
-=======
->>>>>>> 1cdd295e
 }
 
 #[derive(Debug, Display)]
 pub enum PacketError {
-<<<<<<< HEAD
-    /// application module error: `{description}`
-    AppModule { description: String },
-    /// channel error: `{0}`
-    Channel(ChannelError),
-=======
     /// channel error: `{0}`
     Channel(ChannelError),
     /// decoding error: `{0}`
     Decoding(DecodingError),
->>>>>>> 1cdd295e
     /// insufficient packet timeout height: should have `{timeout_height}` > `{chain_height}`
     InsufficientPacketHeight {
         chain_height: Height,
@@ -109,7 +72,6 @@
     MismatchedPacketSequences {
         expected: Sequence,
         actual: Sequence,
-<<<<<<< HEAD
     },
     /// mismatched commitments for packet `{sequence}`: expected `{expected:?}`, actual `{actual:?}`
     MismatchedPacketCommitments {
@@ -117,42 +79,14 @@
         expected: PacketCommitment,
         actual: PacketCommitment,
     },
-    /// missing packet receipt for packet `{0}`
-    MissingPacketReceipt(Sequence),
-    /// missing proof
-    MissingProof,
-    /// missing acknowledgment for packet `{0}`
-    MissingPacketAcknowledgment(Sequence),
-    /// missing proof height
-    MissingProofHeight,
-=======
-    },
-    /// mismatched commitments for packet `{sequence}`: expected `{expected:?}`, actual `{actual:?}`
-    MismatchedPacketCommitments {
-        sequence: Sequence,
-        expected: PacketCommitment,
-        actual: PacketCommitment,
-    },
->>>>>>> 1cdd295e
     /// missing timeout
     MissingTimeout,
     /// invalid timeout height: `{0}`
     InvalidTimeoutHeight(ClientError),
     /// invalid timeout timestamp: `{0}`
     InvalidTimeoutTimestamp(TimestampError),
-<<<<<<< HEAD
-    /// invalid identifier: `{0}`
-    InvalidIdentifier(IdentifierError),
-    /// empty acknowledgment not allowed
-    EmptyAcknowledgment,
     /// empty acknowledgment status not allowed
     EmptyAcknowledgmentStatus,
-    /// packet data bytes cannot be empty
-    EmptyPacketData,
-=======
-    /// empty acknowledgment status not allowed
-    EmptyAcknowledgmentStatus,
->>>>>>> 1cdd295e
     /// packet acknowledgment for sequence `{0}` already exists
     DuplicateAcknowledgment(Sequence),
     /// packet sequence cannot be 0
@@ -164,11 +98,6 @@
         timeout_timestamp: TimeoutTimestamp,
         chain_timestamp: Timestamp,
     },
-<<<<<<< HEAD
-    /// implementation-specific error
-    ImplementationSpecific,
-=======
->>>>>>> 1cdd295e
 }
 
 impl From<IdentifierError> for ChannelError {
@@ -216,11 +145,7 @@
 impl std::error::Error for ChannelError {
     fn source(&self) -> Option<&(dyn std::error::Error + 'static)> {
         match &self {
-<<<<<<< HEAD
-            Self::InvalidIdentifier(e) => Some(e),
-=======
             Self::Decoding(e) => Some(e),
->>>>>>> 1cdd295e
             Self::FailedPacketVerification {
                 client_error: e, ..
             } => Some(e),
