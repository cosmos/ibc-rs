<<<<<<< HEAD
use core::fmt::Debug;

use basecoin_store::context::{ProvableStore, Store};
use basecoin_store::types::Height as StoreHeight;
use ibc::clients::tendermint::context::{
    CommonContext as TmCommonContext, ValidationContext as TmValidationContext,
};
=======
use ibc::clients::tendermint::context::ValidationContext as TmValidationContext;
>>>>>>> 5e7ff8e4
use ibc::core::client::context::{ClientExecutionContext, ClientValidationContext};
use ibc::core::client::types::error::ClientError;
use ibc::core::client::types::Height;
use ibc::core::handler::types::error::ContextError;
use ibc::core::host::types::identifiers::{ChannelId, ClientId, PortId};
use ibc::core::host::types::path::{
    ClientConsensusStatePath, ClientStatePath, ClientUpdateHeightPath, ClientUpdateTimePath, Path,
};
use ibc::core::host::ValidationContext;
use ibc::core::primitives::Timestamp;
use ibc::primitives::prelude::*;

use crate::hosts::TestHost;
use crate::testapp::ibc::clients::mock::client_state::MockClientContext;
use crate::testapp::ibc::clients::{AnyClientState, AnyConsensusState};
use crate::testapp::ibc::core::types::MockGenericContext;

pub type PortChannelIdMap<V> = BTreeMap<PortId, BTreeMap<ChannelId, V>>;

/// A mock of an IBC client record as it is stored in a mock context.
/// For testing ICS02 handlers mostly, cf. `MockClientContext`.
#[derive(Clone, Debug)]
pub struct MockClientRecord {
    /// The client state (representing only the latest height at the moment).
    pub client_state: Option<AnyClientState>,

    /// Mapping of heights to consensus states for this client.
    pub consensus_states: BTreeMap<Height, AnyConsensusState>,
}

<<<<<<< HEAD
impl<S, H> MockClientContext for MockGenericContext<S, H>
where
    S: ProvableStore + Debug,
    H: TestHost,
{
    type ConversionError = &'static str;
    type AnyConsensusState = AnyConsensusState;

=======
impl MockClientContext for MockContext {
    fn host_timestamp(&self) -> Result<Timestamp, ContextError> {
        ValidationContext::host_timestamp(self)
    }

    fn host_height(&self) -> Result<Height, ContextError> {
        ValidationContext::host_height(self)
    }
}

impl TmValidationContext for MockContext {
>>>>>>> 5e7ff8e4
    fn host_timestamp(&self) -> Result<Timestamp, ContextError> {
        ValidationContext::host_timestamp(self)
    }

    fn host_height(&self) -> Result<Height, ContextError> {
        ValidationContext::host_height(self)
    }

<<<<<<< HEAD
    fn consensus_state(
        &self,
        client_cons_state_path: &ClientConsensusStatePath,
    ) -> Result<Self::AnyConsensusState, ContextError> {
        ValidationContext::consensus_state(self, client_cons_state_path)
    }
}
impl<S, H> ClientValidationContext for MockGenericContext<S, H>
where
    S: ProvableStore + Debug,
    H: TestHost,
{
    /// Returns the time and height when the client state for the given
    /// [`ClientId`] was updated with a header for the given [`Height`]
    fn update_meta(
=======
    fn consensus_state_heights(&self, client_id: &ClientId) -> Result<Vec<Height>, ContextError> {
        let ibc_store = self.ibc_store.lock();
        let client_record =
            ibc_store
                .clients
                .get(client_id)
                .ok_or_else(|| ClientError::ClientStateNotFound {
                    client_id: client_id.clone(),
                })?;

        let heights = client_record.consensus_states.keys().copied().collect();

        Ok(heights)
    }

    fn next_consensus_state(
        &self,
        client_id: &ClientId,
        height: &Height,
    ) -> Result<Option<Self::ConsensusStateRef>, ContextError> {
        let ibc_store = self.ibc_store.lock();
        let client_record =
            ibc_store
                .clients
                .get(client_id)
                .ok_or_else(|| ClientError::ClientStateNotFound {
                    client_id: client_id.clone(),
                })?;

        // Get the consensus state heights and sort them in ascending order.
        let mut heights: Vec<Height> = client_record.consensus_states.keys().copied().collect();
        heights.sort();

        // Search for next state.
        for h in heights {
            if h > *height {
                // unwrap should never happen, as the consensus state for h must exist
                return Ok(Some(
                    client_record
                        .consensus_states
                        .get(&h)
                        .expect("Never fails")
                        .clone(),
                ));
            }
        }
        Ok(None)
    }

    fn prev_consensus_state(
        &self,
        client_id: &ClientId,
        height: &Height,
    ) -> Result<Option<Self::ConsensusStateRef>, ContextError> {
        let ibc_store = self.ibc_store.lock();
        let client_record =
            ibc_store
                .clients
                .get(client_id)
                .ok_or_else(|| ClientError::ClientStateNotFound {
                    client_id: client_id.clone(),
                })?;

        // Get the consensus state heights and sort them in descending order.
        let mut heights: Vec<Height> = client_record.consensus_states.keys().copied().collect();
        heights.sort_by(|a, b| b.cmp(a));

        // Search for previous state.
        for h in heights {
            if h < *height {
                // unwrap should never happen, as the consensus state for h must exist
                return Ok(Some(
                    client_record
                        .consensus_states
                        .get(&h)
                        .expect("Never fails")
                        .clone(),
                ));
            }
        }
        Ok(None)
    }
}

impl ClientValidationContext for MockContext {
    type ClientStateRef = AnyClientState;
    type ConsensusStateRef = AnyConsensusState;

    fn client_state(&self, client_id: &ClientId) -> Result<Self::ClientStateRef, ContextError> {
        match self.ibc_store.lock().clients.get(client_id) {
            Some(client_record) => {
                client_record
                    .client_state
                    .clone()
                    .ok_or_else(|| ClientError::ClientStateNotFound {
                        client_id: client_id.clone(),
                    })
            }
            None => Err(ClientError::ClientStateNotFound {
                client_id: client_id.clone(),
            }),
        }
        .map_err(ContextError::ClientError)
    }

    fn consensus_state(
        &self,
        client_cons_state_path: &ClientConsensusStatePath,
    ) -> Result<AnyConsensusState, ContextError> {
        let client_id = &client_cons_state_path.client_id;
        let height = Height::new(
            client_cons_state_path.revision_number,
            client_cons_state_path.revision_height,
        )?;
        match self.ibc_store.lock().clients.get(client_id) {
            Some(client_record) => match client_record.consensus_states.get(&height) {
                Some(consensus_state) => Ok(consensus_state.clone()),
                None => Err(ClientError::ConsensusStateNotFound {
                    client_id: client_id.clone(),
                    height,
                }),
            },
            None => Err(ClientError::ConsensusStateNotFound {
                client_id: client_id.clone(),
                height,
            }),
        }
        .map_err(ContextError::ClientError)
    }

    fn client_update_meta(
>>>>>>> 5e7ff8e4
        &self,
        client_id: &ClientId,
        height: &Height,
    ) -> Result<(Timestamp, Height), ContextError> {
        let client_update_time_path = ClientUpdateTimePath::new(
            client_id.clone(),
            height.revision_number(),
            height.revision_height(),
        );
        let processed_timestamp = self
            .ibc_store
            .client_processed_times
            .get(StoreHeight::Pending, &client_update_time_path)
            .ok_or(ClientError::UpdateMetaDataNotFound {
                client_id: client_id.clone(),
                height: *height,
            })?;
        let client_update_height_path = ClientUpdateHeightPath::new(
            client_id.clone(),
            height.revision_number(),
            height.revision_height(),
        );
        let processed_height = self
            .ibc_store
            .client_processed_heights
            .get(StoreHeight::Pending, &client_update_height_path)
            .ok_or(ClientError::UpdateMetaDataNotFound {
                client_id: client_id.clone(),
                height: *height,
            })?;

        Ok((processed_timestamp, processed_height))
    }
}

<<<<<<< HEAD
impl<S, H> ClientExecutionContext for MockGenericContext<S, H>
where
    S: ProvableStore + Debug,
    H: TestHost,
{
    type V = Self;

    type AnyClientState = AnyClientState;

    type AnyConsensusState = AnyConsensusState;
=======
impl ClientExecutionContext for MockContext {
    type ClientStateMut = AnyClientState;
>>>>>>> 5e7ff8e4

    /// Called upon successful client creation and update
    fn store_client_state(
        &mut self,
        client_state_path: ClientStatePath,
        client_state: Self::ClientStateRef,
    ) -> Result<(), ContextError> {
        self.ibc_store
            .client_state_store
            .set(client_state_path.clone(), client_state)
            .map_err(|_| ClientError::Other {
                description: "Client state store error".to_string(),
            })?;

        Ok(())
    }

    /// Called upon successful client creation and update
    fn store_consensus_state(
        &mut self,
        consensus_state_path: ClientConsensusStatePath,
        consensus_state: Self::ConsensusStateRef,
    ) -> Result<(), ContextError> {
        self.ibc_store
            .consensus_state_store
            .set(consensus_state_path, consensus_state)
            .map_err(|_| ClientError::Other {
                description: "Consensus state store error".to_string(),
            })?;
        Ok(())
    }

    /// Called upon successful client update. Implementations are expected to
    /// use this to record the time and height at which this update (or header)
    /// was processed.
    fn store_update_meta(
        &mut self,
        client_id: ClientId,
        height: Height,
        host_timestamp: Timestamp,
        host_height: Height,
    ) -> Result<(), ContextError> {
        let client_update_time_path = ClientUpdateTimePath::new(
            client_id.clone(),
            height.revision_number(),
            height.revision_height(),
        );
        self.ibc_store
            .client_processed_times
            .set(client_update_time_path, host_timestamp)
            .map_err(|_| ClientError::Other {
                description: "store update error".into(),
            })?;
        let client_update_height_path = ClientUpdateHeightPath::new(
            client_id.clone(),
            height.revision_number(),
            height.revision_height(),
        );
        self.ibc_store
            .client_processed_heights
            .set(client_update_height_path, host_height)
            .map_err(|_| ClientError::Other {
                description: "store update error".into(),
            })?;
        Ok(())
    }

    /// Delete the update metadata associated with the client at the specified
    /// height.
    fn delete_update_meta(
        &mut self,
        client_id: ClientId,
        height: Height,
    ) -> Result<(), ContextError> {
<<<<<<< HEAD
        let client_update_time_path = ClientUpdateTimePath::new(
            client_id.clone(),
            height.revision_number(),
            height.revision_height(),
        );
        self.ibc_store
            .client_processed_times
            .delete(client_update_time_path);
        let client_update_height_path = ClientUpdateHeightPath::new(
            client_id.clone(),
            height.revision_number(),
            height.revision_height(),
        );
        self.ibc_store
            .client_processed_heights
            .delete(client_update_height_path);
=======
        let key = (client_id, height);
        let mut ibc_store = self.ibc_store.lock();
        ibc_store.client_processed_times.remove(&key);
        ibc_store.client_processed_heights.remove(&key);
>>>>>>> 5e7ff8e4
        Ok(())
    }

    fn delete_consensus_state(
        &mut self,
        consensus_state_path: ClientConsensusStatePath,
    ) -> Result<(), ContextError> {
        self.ibc_store
            .consensus_state_store
            .delete(consensus_state_path);
        Ok(())
    }
}

impl<S, H> TmCommonContext for MockGenericContext<S, H>
where
    S: ProvableStore + Debug,
    H: TestHost,
{
    type ConversionError = &'static str;
    type AnyConsensusState = AnyConsensusState;

    fn host_timestamp(&self) -> Result<Timestamp, ContextError> {
        ValidationContext::host_timestamp(self)
    }

    fn host_height(&self) -> Result<Height, ContextError> {
        ValidationContext::host_height(self)
    }

    fn consensus_state(
        &self,
        client_cons_state_path: &ClientConsensusStatePath,
    ) -> Result<Self::AnyConsensusState, ContextError> {
        ValidationContext::consensus_state(self, client_cons_state_path)
    }

    fn consensus_state_heights(&self, client_id: &ClientId) -> Result<Vec<Height>, ContextError> {
        let path = format!("clients/{}/consensusStates", client_id)
            .try_into()
            .map_err(|_| ClientError::Other {
                description: "Invalid consensus state path".into(),
            })?;

        self.ibc_store
            .consensus_state_store
            .get_keys(&path)
            .into_iter()
            .flat_map(|path| {
                if let Ok(Path::ClientConsensusState(consensus_path)) = path.try_into() {
                    Some(consensus_path)
                } else {
                    None
                }
            })
            .map(|consensus_path| {
                let height = Height::new(
                    consensus_path.revision_number,
                    consensus_path.revision_height,
                )?;
                Ok(height)
            })
            .collect()
    }
}

impl<S, H> TmValidationContext for MockGenericContext<S, H>
where
    S: ProvableStore + Debug,
    H: TestHost,
{
    fn next_consensus_state(
        &self,
        client_id: &ClientId,
        height: &Height,
    ) -> Result<Option<Self::AnyConsensusState>, ContextError> {
        let path = format!("clients/{client_id}/consensusStates")
            .try_into()
            .unwrap(); // safety - path must be valid since ClientId and height are valid Identifiers

        let keys = self.ibc_store.store.get_keys(&path);
        let found_path = keys.into_iter().find_map(|path| {
            if let Ok(Path::ClientConsensusState(path)) = path.try_into() {
                if height
                    < &Height::new(path.revision_number, path.revision_height).expect("no error")
                {
                    return Some(path);
                }
            }
            None
        });

        let consensus_state = found_path
            .map(|path| {
                self.ibc_store
                    .consensus_state_store
                    .get(StoreHeight::Pending, &path)
                    .ok_or_else(|| ClientError::ConsensusStateNotFound {
                        client_id: client_id.clone(),
                        height: *height,
                    })
            })
            .transpose()?;

        Ok(consensus_state)
    }

    fn prev_consensus_state(
        &self,
        client_id: &ClientId,
        height: &Height,
    ) -> Result<Option<Self::AnyConsensusState>, ContextError> {
        let path = format!("clients/{client_id}/consensusStates")
            .try_into()
            .unwrap(); // safety - path must be valid since ClientId and height are valid Identifiers

        let keys = self.ibc_store.store.get_keys(&path);
        let found_path = keys.into_iter().rev().find_map(|path| {
            if let Ok(Path::ClientConsensusState(path)) = path.try_into() {
                if height
                    > &Height::new(path.revision_number, path.revision_height).expect("no error")
                {
                    return Some(path);
                }
            }
            None
        });

        let consensus_state = found_path
            .map(|path| {
                self.ibc_store
                    .consensus_state_store
                    .get(StoreHeight::Pending, &path)
                    .ok_or_else(|| ClientError::ConsensusStateNotFound {
                        client_id: client_id.clone(),
                        height: *height,
                    })
            })
            .transpose()?;

        Ok(consensus_state)
    }
}<|MERGE_RESOLUTION|>--- conflicted
+++ resolved
@@ -1,14 +1,8 @@
-<<<<<<< HEAD
 use core::fmt::Debug;
 
 use basecoin_store::context::{ProvableStore, Store};
 use basecoin_store::types::Height as StoreHeight;
-use ibc::clients::tendermint::context::{
-    CommonContext as TmCommonContext, ValidationContext as TmValidationContext,
-};
-=======
 use ibc::clients::tendermint::context::ValidationContext as TmValidationContext;
->>>>>>> 5e7ff8e4
 use ibc::core::client::context::{ClientExecutionContext, ClientValidationContext};
 use ibc::core::client::types::error::ClientError;
 use ibc::core::client::types::Height;
@@ -39,17 +33,11 @@
     pub consensus_states: BTreeMap<Height, AnyConsensusState>,
 }
 
-<<<<<<< HEAD
 impl<S, H> MockClientContext for MockGenericContext<S, H>
 where
     S: ProvableStore + Debug,
     H: TestHost,
 {
-    type ConversionError = &'static str;
-    type AnyConsensusState = AnyConsensusState;
-
-=======
-impl MockClientContext for MockContext {
     fn host_timestamp(&self) -> Result<Timestamp, ContextError> {
         ValidationContext::host_timestamp(self)
     }
@@ -59,334 +47,11 @@
     }
 }
 
-impl TmValidationContext for MockContext {
->>>>>>> 5e7ff8e4
-    fn host_timestamp(&self) -> Result<Timestamp, ContextError> {
-        ValidationContext::host_timestamp(self)
-    }
-
-    fn host_height(&self) -> Result<Height, ContextError> {
-        ValidationContext::host_height(self)
-    }
-
-<<<<<<< HEAD
-    fn consensus_state(
-        &self,
-        client_cons_state_path: &ClientConsensusStatePath,
-    ) -> Result<Self::AnyConsensusState, ContextError> {
-        ValidationContext::consensus_state(self, client_cons_state_path)
-    }
-}
-impl<S, H> ClientValidationContext for MockGenericContext<S, H>
+impl<S, H> TmValidationContext for MockGenericContext<S, H>
 where
     S: ProvableStore + Debug,
     H: TestHost,
 {
-    /// Returns the time and height when the client state for the given
-    /// [`ClientId`] was updated with a header for the given [`Height`]
-    fn update_meta(
-=======
-    fn consensus_state_heights(&self, client_id: &ClientId) -> Result<Vec<Height>, ContextError> {
-        let ibc_store = self.ibc_store.lock();
-        let client_record =
-            ibc_store
-                .clients
-                .get(client_id)
-                .ok_or_else(|| ClientError::ClientStateNotFound {
-                    client_id: client_id.clone(),
-                })?;
-
-        let heights = client_record.consensus_states.keys().copied().collect();
-
-        Ok(heights)
-    }
-
-    fn next_consensus_state(
-        &self,
-        client_id: &ClientId,
-        height: &Height,
-    ) -> Result<Option<Self::ConsensusStateRef>, ContextError> {
-        let ibc_store = self.ibc_store.lock();
-        let client_record =
-            ibc_store
-                .clients
-                .get(client_id)
-                .ok_or_else(|| ClientError::ClientStateNotFound {
-                    client_id: client_id.clone(),
-                })?;
-
-        // Get the consensus state heights and sort them in ascending order.
-        let mut heights: Vec<Height> = client_record.consensus_states.keys().copied().collect();
-        heights.sort();
-
-        // Search for next state.
-        for h in heights {
-            if h > *height {
-                // unwrap should never happen, as the consensus state for h must exist
-                return Ok(Some(
-                    client_record
-                        .consensus_states
-                        .get(&h)
-                        .expect("Never fails")
-                        .clone(),
-                ));
-            }
-        }
-        Ok(None)
-    }
-
-    fn prev_consensus_state(
-        &self,
-        client_id: &ClientId,
-        height: &Height,
-    ) -> Result<Option<Self::ConsensusStateRef>, ContextError> {
-        let ibc_store = self.ibc_store.lock();
-        let client_record =
-            ibc_store
-                .clients
-                .get(client_id)
-                .ok_or_else(|| ClientError::ClientStateNotFound {
-                    client_id: client_id.clone(),
-                })?;
-
-        // Get the consensus state heights and sort them in descending order.
-        let mut heights: Vec<Height> = client_record.consensus_states.keys().copied().collect();
-        heights.sort_by(|a, b| b.cmp(a));
-
-        // Search for previous state.
-        for h in heights {
-            if h < *height {
-                // unwrap should never happen, as the consensus state for h must exist
-                return Ok(Some(
-                    client_record
-                        .consensus_states
-                        .get(&h)
-                        .expect("Never fails")
-                        .clone(),
-                ));
-            }
-        }
-        Ok(None)
-    }
-}
-
-impl ClientValidationContext for MockContext {
-    type ClientStateRef = AnyClientState;
-    type ConsensusStateRef = AnyConsensusState;
-
-    fn client_state(&self, client_id: &ClientId) -> Result<Self::ClientStateRef, ContextError> {
-        match self.ibc_store.lock().clients.get(client_id) {
-            Some(client_record) => {
-                client_record
-                    .client_state
-                    .clone()
-                    .ok_or_else(|| ClientError::ClientStateNotFound {
-                        client_id: client_id.clone(),
-                    })
-            }
-            None => Err(ClientError::ClientStateNotFound {
-                client_id: client_id.clone(),
-            }),
-        }
-        .map_err(ContextError::ClientError)
-    }
-
-    fn consensus_state(
-        &self,
-        client_cons_state_path: &ClientConsensusStatePath,
-    ) -> Result<AnyConsensusState, ContextError> {
-        let client_id = &client_cons_state_path.client_id;
-        let height = Height::new(
-            client_cons_state_path.revision_number,
-            client_cons_state_path.revision_height,
-        )?;
-        match self.ibc_store.lock().clients.get(client_id) {
-            Some(client_record) => match client_record.consensus_states.get(&height) {
-                Some(consensus_state) => Ok(consensus_state.clone()),
-                None => Err(ClientError::ConsensusStateNotFound {
-                    client_id: client_id.clone(),
-                    height,
-                }),
-            },
-            None => Err(ClientError::ConsensusStateNotFound {
-                client_id: client_id.clone(),
-                height,
-            }),
-        }
-        .map_err(ContextError::ClientError)
-    }
-
-    fn client_update_meta(
->>>>>>> 5e7ff8e4
-        &self,
-        client_id: &ClientId,
-        height: &Height,
-    ) -> Result<(Timestamp, Height), ContextError> {
-        let client_update_time_path = ClientUpdateTimePath::new(
-            client_id.clone(),
-            height.revision_number(),
-            height.revision_height(),
-        );
-        let processed_timestamp = self
-            .ibc_store
-            .client_processed_times
-            .get(StoreHeight::Pending, &client_update_time_path)
-            .ok_or(ClientError::UpdateMetaDataNotFound {
-                client_id: client_id.clone(),
-                height: *height,
-            })?;
-        let client_update_height_path = ClientUpdateHeightPath::new(
-            client_id.clone(),
-            height.revision_number(),
-            height.revision_height(),
-        );
-        let processed_height = self
-            .ibc_store
-            .client_processed_heights
-            .get(StoreHeight::Pending, &client_update_height_path)
-            .ok_or(ClientError::UpdateMetaDataNotFound {
-                client_id: client_id.clone(),
-                height: *height,
-            })?;
-
-        Ok((processed_timestamp, processed_height))
-    }
-}
-
-<<<<<<< HEAD
-impl<S, H> ClientExecutionContext for MockGenericContext<S, H>
-where
-    S: ProvableStore + Debug,
-    H: TestHost,
-{
-    type V = Self;
-
-    type AnyClientState = AnyClientState;
-
-    type AnyConsensusState = AnyConsensusState;
-=======
-impl ClientExecutionContext for MockContext {
-    type ClientStateMut = AnyClientState;
->>>>>>> 5e7ff8e4
-
-    /// Called upon successful client creation and update
-    fn store_client_state(
-        &mut self,
-        client_state_path: ClientStatePath,
-        client_state: Self::ClientStateRef,
-    ) -> Result<(), ContextError> {
-        self.ibc_store
-            .client_state_store
-            .set(client_state_path.clone(), client_state)
-            .map_err(|_| ClientError::Other {
-                description: "Client state store error".to_string(),
-            })?;
-
-        Ok(())
-    }
-
-    /// Called upon successful client creation and update
-    fn store_consensus_state(
-        &mut self,
-        consensus_state_path: ClientConsensusStatePath,
-        consensus_state: Self::ConsensusStateRef,
-    ) -> Result<(), ContextError> {
-        self.ibc_store
-            .consensus_state_store
-            .set(consensus_state_path, consensus_state)
-            .map_err(|_| ClientError::Other {
-                description: "Consensus state store error".to_string(),
-            })?;
-        Ok(())
-    }
-
-    /// Called upon successful client update. Implementations are expected to
-    /// use this to record the time and height at which this update (or header)
-    /// was processed.
-    fn store_update_meta(
-        &mut self,
-        client_id: ClientId,
-        height: Height,
-        host_timestamp: Timestamp,
-        host_height: Height,
-    ) -> Result<(), ContextError> {
-        let client_update_time_path = ClientUpdateTimePath::new(
-            client_id.clone(),
-            height.revision_number(),
-            height.revision_height(),
-        );
-        self.ibc_store
-            .client_processed_times
-            .set(client_update_time_path, host_timestamp)
-            .map_err(|_| ClientError::Other {
-                description: "store update error".into(),
-            })?;
-        let client_update_height_path = ClientUpdateHeightPath::new(
-            client_id.clone(),
-            height.revision_number(),
-            height.revision_height(),
-        );
-        self.ibc_store
-            .client_processed_heights
-            .set(client_update_height_path, host_height)
-            .map_err(|_| ClientError::Other {
-                description: "store update error".into(),
-            })?;
-        Ok(())
-    }
-
-    /// Delete the update metadata associated with the client at the specified
-    /// height.
-    fn delete_update_meta(
-        &mut self,
-        client_id: ClientId,
-        height: Height,
-    ) -> Result<(), ContextError> {
-<<<<<<< HEAD
-        let client_update_time_path = ClientUpdateTimePath::new(
-            client_id.clone(),
-            height.revision_number(),
-            height.revision_height(),
-        );
-        self.ibc_store
-            .client_processed_times
-            .delete(client_update_time_path);
-        let client_update_height_path = ClientUpdateHeightPath::new(
-            client_id.clone(),
-            height.revision_number(),
-            height.revision_height(),
-        );
-        self.ibc_store
-            .client_processed_heights
-            .delete(client_update_height_path);
-=======
-        let key = (client_id, height);
-        let mut ibc_store = self.ibc_store.lock();
-        ibc_store.client_processed_times.remove(&key);
-        ibc_store.client_processed_heights.remove(&key);
->>>>>>> 5e7ff8e4
-        Ok(())
-    }
-
-    fn delete_consensus_state(
-        &mut self,
-        consensus_state_path: ClientConsensusStatePath,
-    ) -> Result<(), ContextError> {
-        self.ibc_store
-            .consensus_state_store
-            .delete(consensus_state_path);
-        Ok(())
-    }
-}
-
-impl<S, H> TmCommonContext for MockGenericContext<S, H>
-where
-    S: ProvableStore + Debug,
-    H: TestHost,
-{
-    type ConversionError = &'static str;
-    type AnyConsensusState = AnyConsensusState;
-
     fn host_timestamp(&self) -> Result<Timestamp, ContextError> {
         ValidationContext::host_timestamp(self)
     }
@@ -395,13 +60,7 @@
         ValidationContext::host_height(self)
     }
 
-    fn consensus_state(
-        &self,
-        client_cons_state_path: &ClientConsensusStatePath,
-    ) -> Result<Self::AnyConsensusState, ContextError> {
-        ValidationContext::consensus_state(self, client_cons_state_path)
-    }
-
+    /// Returns the list of heights at which the consensus state of the given client was updated.
     fn consensus_state_heights(&self, client_id: &ClientId) -> Result<Vec<Height>, ContextError> {
         let path = format!("clients/{}/consensusStates", client_id)
             .try_into()
@@ -421,26 +80,19 @@
                 }
             })
             .map(|consensus_path| {
-                let height = Height::new(
+                Ok(Height::new(
                     consensus_path.revision_number,
                     consensus_path.revision_height,
-                )?;
-                Ok(height)
+                )?)
             })
-            .collect()
-    }
-}
-
-impl<S, H> TmValidationContext for MockGenericContext<S, H>
-where
-    S: ProvableStore + Debug,
-    H: TestHost,
-{
+            .collect::<Result<Vec<_>, _>>()
+    }
+
     fn next_consensus_state(
         &self,
         client_id: &ClientId,
         height: &Height,
-    ) -> Result<Option<Self::AnyConsensusState>, ContextError> {
+    ) -> Result<Option<Self::ConsensusStateRef>, ContextError> {
         let path = format!("clients/{client_id}/consensusStates")
             .try_into()
             .unwrap(); // safety - path must be valid since ClientId and height are valid Identifiers
@@ -476,7 +128,7 @@
         &self,
         client_id: &ClientId,
         height: &Height,
-    ) -> Result<Option<Self::AnyConsensusState>, ContextError> {
+    ) -> Result<Option<Self::ConsensusStateRef>, ContextError> {
         let path = format!("clients/{client_id}/consensusStates")
             .try_into()
             .unwrap(); // safety - path must be valid since ClientId and height are valid Identifiers
@@ -507,4 +159,191 @@
 
         Ok(consensus_state)
     }
+}
+
+impl<S, H> ClientValidationContext for MockGenericContext<S, H>
+where
+    S: ProvableStore + Debug,
+    H: TestHost,
+{
+    type ClientStateRef = AnyClientState;
+    type ConsensusStateRef = AnyConsensusState;
+
+    fn client_state(&self, client_id: &ClientId) -> Result<Self::ClientStateRef, ContextError> {
+        Ok(self
+            .ibc_store
+            .client_state_store
+            .get(StoreHeight::Pending, &ClientStatePath(client_id.clone()))
+            .ok_or(ClientError::ClientStateNotFound {
+                client_id: client_id.clone(),
+            })?)
+    }
+
+    fn consensus_state(
+        &self,
+        client_cons_state_path: &ClientConsensusStatePath,
+    ) -> Result<AnyConsensusState, ContextError> {
+        let height = Height::new(
+            client_cons_state_path.revision_number,
+            client_cons_state_path.revision_height,
+        )
+        .map_err(|_| ClientError::InvalidHeight)?;
+        let consensus_state = self
+            .ibc_store
+            .consensus_state_store
+            .get(StoreHeight::Pending, client_cons_state_path)
+            .ok_or(ClientError::ConsensusStateNotFound {
+                client_id: client_cons_state_path.client_id.clone(),
+                height,
+            })?;
+
+        Ok(consensus_state)
+    }
+
+    /// Returns the time and height when the client state for the given
+    /// [`ClientId`] was updated with a header for the given [`Height`]
+    fn client_update_meta(
+        &self,
+        client_id: &ClientId,
+        height: &Height,
+    ) -> Result<(Timestamp, Height), ContextError> {
+        let client_update_time_path = ClientUpdateTimePath::new(
+            client_id.clone(),
+            height.revision_number(),
+            height.revision_height(),
+        );
+        let processed_timestamp = self
+            .ibc_store
+            .client_processed_times
+            .get(StoreHeight::Pending, &client_update_time_path)
+            .ok_or(ClientError::UpdateMetaDataNotFound {
+                client_id: client_id.clone(),
+                height: *height,
+            })?;
+        let client_update_height_path = ClientUpdateHeightPath::new(
+            client_id.clone(),
+            height.revision_number(),
+            height.revision_height(),
+        );
+        let processed_height = self
+            .ibc_store
+            .client_processed_heights
+            .get(StoreHeight::Pending, &client_update_height_path)
+            .ok_or(ClientError::UpdateMetaDataNotFound {
+                client_id: client_id.clone(),
+                height: *height,
+            })?;
+
+        Ok((processed_timestamp, processed_height))
+    }
+}
+
+impl<S, H> ClientExecutionContext for MockGenericContext<S, H>
+where
+    S: ProvableStore + Debug,
+    H: TestHost,
+{
+    type ClientStateMut = AnyClientState;
+
+    /// Called upon successful client creation and update
+    fn store_client_state(
+        &mut self,
+        client_state_path: ClientStatePath,
+        client_state: Self::ClientStateRef,
+    ) -> Result<(), ContextError> {
+        self.ibc_store
+            .client_state_store
+            .set(client_state_path.clone(), client_state)
+            .map_err(|_| ClientError::Other {
+                description: "Client state store error".to_string(),
+            })?;
+
+        Ok(())
+    }
+
+    /// Called upon successful client creation and update
+    fn store_consensus_state(
+        &mut self,
+        consensus_state_path: ClientConsensusStatePath,
+        consensus_state: Self::ConsensusStateRef,
+    ) -> Result<(), ContextError> {
+        self.ibc_store
+            .consensus_state_store
+            .set(consensus_state_path, consensus_state)
+            .map_err(|_| ClientError::Other {
+                description: "Consensus state store error".to_string(),
+            })?;
+        Ok(())
+    }
+
+    fn delete_consensus_state(
+        &mut self,
+        consensus_state_path: ClientConsensusStatePath,
+    ) -> Result<(), ContextError> {
+        self.ibc_store
+            .consensus_state_store
+            .delete(consensus_state_path);
+        Ok(())
+    }
+
+    /// Delete the update metadata associated with the client at the specified
+    /// height.
+    fn delete_update_meta(
+        &mut self,
+        client_id: ClientId,
+        height: Height,
+    ) -> Result<(), ContextError> {
+        let client_update_time_path = ClientUpdateTimePath::new(
+            client_id.clone(),
+            height.revision_number(),
+            height.revision_height(),
+        );
+        self.ibc_store
+            .client_processed_times
+            .delete(client_update_time_path);
+        let client_update_height_path = ClientUpdateHeightPath::new(
+            client_id.clone(),
+            height.revision_number(),
+            height.revision_height(),
+        );
+        self.ibc_store
+            .client_processed_heights
+            .delete(client_update_height_path);
+        Ok(())
+    }
+
+    /// Called upon successful client update. Implementations are expected to
+    /// use this to record the time and height at which this update (or header)
+    /// was processed.
+    fn store_update_meta(
+        &mut self,
+        client_id: ClientId,
+        height: Height,
+        host_timestamp: Timestamp,
+        host_height: Height,
+    ) -> Result<(), ContextError> {
+        let client_update_time_path = ClientUpdateTimePath::new(
+            client_id.clone(),
+            height.revision_number(),
+            height.revision_height(),
+        );
+        self.ibc_store
+            .client_processed_times
+            .set(client_update_time_path, host_timestamp)
+            .map_err(|_| ClientError::Other {
+                description: "store update error".into(),
+            })?;
+        let client_update_height_path = ClientUpdateHeightPath::new(
+            client_id.clone(),
+            height.revision_number(),
+            height.revision_height(),
+        );
+        self.ibc_store
+            .client_processed_heights
+            .set(client_update_height_path, host_height)
+            .map_err(|_| ClientError::Other {
+                description: "store update error".into(),
+            })?;
+        Ok(())
+    }
 }