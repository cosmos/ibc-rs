--- conflicted
+++ resolved
@@ -1,15 +1,11 @@
 //! Implementation of a global context mock. Used in testing handlers of all IBC modules.
 
-use alloc::fmt::Debug;
+use core::fmt::Debug;
 use core::time::Duration;
 
-<<<<<<< HEAD
 use basecoin_store::context::ProvableStore;
-use basecoin_store::types::height::Height as StoreHeight;
+use basecoin_store::types::Height as StoreHeight;
 use ibc::core::channel::types::channel::{ChannelEnd, IdentifiedChannelEnd};
-=======
-use ibc::core::channel::types::channel::ChannelEnd;
->>>>>>> 5e7ff8e4
 use ibc::core::channel::types::commitment::{AcknowledgementCommitment, PacketCommitment};
 use ibc::core::channel::types::error::{ChannelError, PacketError};
 use ibc::core::channel::types::packet::{PacketState, Receipt};
@@ -18,40 +14,25 @@
 use ibc::core::client::types::Height;
 use ibc::core::commitment_types::commitment::CommitmentPrefix;
 use ibc::core::connection::types::error::ConnectionError;
-use ibc::core::connection::types::version::Version as ConnectionVersion;
 use ibc::core::connection::types::{ConnectionEnd, IdentifiedConnectionEnd};
 use ibc::core::handler::types::error::ContextError;
 use ibc::core::handler::types::events::IbcEvent;
-use ibc::core::host::types::identifiers::{ConnectionId, Sequence};
+use ibc::core::host::types::identifiers::{ClientId, ConnectionId, Sequence};
 use ibc::core::host::types::path::{
-<<<<<<< HEAD
-    AckPath, ChannelEndPath, ClientConnectionPath, ClientConsensusStatePath, ClientStatePath,
-    CommitmentPath, ConnectionPath, NextChannelSequencePath, NextClientSequencePath,
-    NextConnectionSequencePath, Path, ReceiptPath, SeqAckPath, SeqRecvPath, SeqSendPath,
-=======
-    AckPath, ChannelEndPath, ClientConnectionPath, CommitmentPath, ConnectionPath, ReceiptPath,
+    AckPath, ChannelEndPath, ClientConnectionPath, CommitmentPath, ConnectionPath,
+    NextChannelSequencePath, NextClientSequencePath, NextConnectionSequencePath, Path, ReceiptPath,
     SeqAckPath, SeqRecvPath, SeqSendPath,
->>>>>>> 5e7ff8e4
 };
-use ibc::core::host::{ExecutionContext, ValidationContext};
+use ibc::core::host::{ClientStateRef, ConsensusStateRef, ExecutionContext, ValidationContext};
 use ibc::core::primitives::prelude::*;
 use ibc::core::primitives::{Signer, Timestamp};
-<<<<<<< HEAD
-use ibc::primitives::proto::Any;
 use ibc::primitives::ToVec;
 use ibc_query::core::context::{ProvableContext, QueryContext};
 
-use super::types::MockGenericContext;
 use crate::hosts::{TestBlock, TestHeader, TestHost};
-use crate::testapp::ibc::clients::{AnyClientState, AnyConsensusState};
+use crate::testapp::ibc::clients::mock::client_state::MockClientState;
+use crate::testapp::ibc::core::types::MockGenericContext;
 use crate::testapp::ibc::utils::blocks_since;
-=======
-
-use super::types::MockContext;
-use crate::testapp::ibc::clients::mock::client_state::MockClientState;
-use crate::testapp::ibc::clients::mock::consensus_state::MockConsensusState;
-use crate::testapp::ibc::clients::AnyConsensusState;
->>>>>>> 5e7ff8e4
 
 impl<S, H> ValidationContext for MockGenericContext<S, H>
 where
@@ -59,49 +40,9 @@
     H: TestHost,
 {
     type V = Self;
-<<<<<<< HEAD
-    type E = Self;
-    type AnyConsensusState = AnyConsensusState;
-    type AnyClientState = AnyClientState;
-
-    fn client_state(&self, client_id: &ClientId) -> Result<Self::AnyClientState, ContextError> {
-        Ok(self
-            .ibc_store
-            .client_state_store
-            .get(StoreHeight::Pending, &ClientStatePath(client_id.clone()))
-            .ok_or(ClientError::ClientStateNotFound {
-                client_id: client_id.clone(),
-            })?)
-    }
-
-    fn decode_client_state(&self, client_state: Any) -> Result<Self::AnyClientState, ContextError> {
-        Ok(AnyClientState::try_from(client_state)?)
-    }
-
-    fn consensus_state(
-        &self,
-        client_cons_state_path: &ClientConsensusStatePath,
-    ) -> Result<Self::AnyConsensusState, ContextError> {
-        let height = Height::new(
-            client_cons_state_path.revision_number,
-            client_cons_state_path.revision_height,
-        )
-        .map_err(|_| ClientError::InvalidHeight)?;
-        let consensus_state = self
-            .ibc_store
-            .consensus_state_store
-            .get(StoreHeight::Pending, client_cons_state_path)
-            .ok_or(ClientError::ConsensusStateNotFound {
-                client_id: client_cons_state_path.client_id.clone(),
-                height,
-            })?;
-
-        Ok(consensus_state)
-    }
-=======
     type HostClientState = MockClientState;
-    type HostConsensusState = MockConsensusState;
->>>>>>> 5e7ff8e4
+    type HostConsensusState =
+        <<<H as TestHost>::Block as TestBlock>::Header as TestHeader>::ConsensusState;
 
     fn host_height(&self) -> Result<Height, ContextError> {
         // TODO(rano): height sync with block and merkle tree
@@ -114,11 +55,20 @@
         Ok(host_cons_state.timestamp())
     }
 
-<<<<<<< HEAD
+    fn client_counter(&self) -> Result<u64, ContextError> {
+        Ok(self
+            .ibc_store
+            .client_counter
+            .get(StoreHeight::Pending, &NextClientSequencePath)
+            .ok_or(ClientError::Other {
+                description: "client counter not found".into(),
+            })?)
+    }
+
     fn host_consensus_state(
         &self,
         height: &Height,
-    ) -> Result<Self::AnyConsensusState, ContextError> {
+    ) -> Result<Self::HostConsensusState, ContextError> {
         // TODO(rano): height sync with block and merkle tree
         let height_delta = blocks_since(self.host_height().expect("no error"), *height)
             .expect("no error") as usize;
@@ -129,53 +79,10 @@
             .checked_sub(1 + height_delta)
             .ok_or(ClientError::MissingLocalConsensusState { height: *height })?;
 
-        let consensus_state = self.history[index]
+        Ok(self.history[index]
             .clone()
             .into_header()
-            .into_consensus_state()
-            .into();
-        Ok(consensus_state)
-    }
-
-=======
->>>>>>> 5e7ff8e4
-    fn client_counter(&self) -> Result<u64, ContextError> {
-        Ok(self
-            .ibc_store
-            .client_counter
-            .get(StoreHeight::Pending, &NextClientSequencePath)
-            .ok_or(ClientError::Other {
-                description: "client counter not found".into(),
-            })?)
-    }
-
-<<<<<<< HEAD
-    fn connection_end(&self, conn_id: &ConnectionId) -> Result<ConnectionEnd, ContextError> {
-        Ok(self
-            .ibc_store
-            .connection_end_store
-            .get(StoreHeight::Pending, &ConnectionPath::new(conn_id))
-            .ok_or(ConnectionError::ConnectionNotFound {
-                connection_id: conn_id.clone(),
-            })?)
-    }
-
-    fn validate_self_client(&self, _counterparty_client_state: Any) -> Result<(), ContextError> {
-=======
-    fn host_consensus_state(&self, height: &Height) -> Result<MockConsensusState, ContextError> {
-        let cs: AnyConsensusState = match self.host_block(height) {
-            Some(block_ref) => Ok(block_ref.clone().into()),
-            None => Err(ClientError::MissingLocalConsensusState { height: *height }),
-        }
-        .map_err(ContextError::ClientError)?;
-
-        match cs {
-            AnyConsensusState::Mock(cs) => Ok(cs),
-            _ => Err(ClientError::Other {
-                description: "unexpected consensus state type".to_string(),
-            }
-            .into()),
-        }
+            .into_consensus_state())
     }
 
     fn validate_self_client(
@@ -189,7 +96,7 @@
             .into());
         }
 
-        let self_chain_id = &self.host_chain_id;
+        let self_chain_id = &self.host.chain_id();
         let self_revision_number = self_chain_id.revision_number();
         if self_revision_number
             != client_state_of_host_on_counterparty
@@ -222,24 +129,23 @@
             ));
         }
 
->>>>>>> 5e7ff8e4
-        Ok(())
-    }
-
-    fn connection_end(&self, cid: &ConnectionId) -> Result<ConnectionEnd, ContextError> {
-        match self.ibc_store.lock().connections.get(cid) {
-            Some(connection_end) => Ok(connection_end.clone()),
-            None => Err(ConnectionError::ConnectionNotFound {
-                connection_id: cid.clone(),
-            }),
-        }
-        .map_err(ContextError::ConnectionError)
+        Ok(())
+    }
+
+    fn connection_end(&self, conn_id: &ConnectionId) -> Result<ConnectionEnd, ContextError> {
+        Ok(self
+            .ibc_store
+            .connection_end_store
+            .get(StoreHeight::Pending, &ConnectionPath::new(conn_id))
+            .ok_or(ConnectionError::ConnectionNotFound {
+                connection_id: conn_id.clone(),
+            })?)
     }
 
     fn commitment_prefix(&self) -> CommitmentPrefix {
         // this is prefix of ibc store
-        // using default, as in our mock context, we don't store any other data
-        CommitmentPrefix::default()
+        // using a dummy prefix as in our mock context
+        CommitmentPrefix::try_from(b"mock".to_vec()).expect("Never fails")
     }
 
     fn connection_counter(&self) -> Result<u64, ContextError> {
@@ -252,69 +158,61 @@
             })?)
     }
 
-    fn get_compatible_versions(&self) -> Vec<ConnectionVersion> {
-        vec![ConnectionVersion::default()]
-    }
-
     fn channel_end(&self, channel_end_path: &ChannelEndPath) -> Result<ChannelEnd, ContextError> {
-        let channel_end = self
+        Ok(self
             .ibc_store
             .channel_end_store
             .get(
                 StoreHeight::Pending,
                 &ChannelEndPath::new(&channel_end_path.0, &channel_end_path.1),
             )
-            .ok_or(ChannelError::MissingChannel)?;
-        Ok(channel_end)
+            .ok_or(ChannelError::MissingChannel)?)
     }
 
     fn get_next_sequence_send(
         &self,
         seq_send_path: &SeqSendPath,
     ) -> Result<Sequence, ContextError> {
-        let seq_send = self
+        Ok(self
             .ibc_store
             .send_sequence_store
             .get(
                 StoreHeight::Pending,
                 &SeqSendPath::new(&seq_send_path.0, &seq_send_path.1),
             )
-            .ok_or(PacketError::ImplementationSpecific)?;
-        Ok(seq_send)
+            .ok_or(PacketError::ImplementationSpecific)?)
     }
 
     fn get_next_sequence_recv(
         &self,
         seq_recv_path: &SeqRecvPath,
     ) -> Result<Sequence, ContextError> {
-        let seq_recv = self
+        Ok(self
             .ibc_store
             .recv_sequence_store
             .get(
                 StoreHeight::Pending,
                 &SeqRecvPath::new(&seq_recv_path.0, &seq_recv_path.1),
             )
-            .ok_or(PacketError::ImplementationSpecific)?;
-        Ok(seq_recv)
+            .ok_or(PacketError::ImplementationSpecific)?)
     }
 
     fn get_next_sequence_ack(&self, seq_ack_path: &SeqAckPath) -> Result<Sequence, ContextError> {
-        let seq_ack = self
+        Ok(self
             .ibc_store
             .ack_sequence_store
             .get(
                 StoreHeight::Pending,
                 &SeqAckPath::new(&seq_ack_path.0, &seq_ack_path.1),
             )
-            .ok_or(PacketError::ImplementationSpecific)?;
-        Ok(seq_ack)
+            .ok_or(PacketError::ImplementationSpecific)?)
     }
 
     fn get_packet_commitment(
         &self,
         commitment_path: &CommitmentPath,
     ) -> Result<PacketCommitment, ContextError> {
-        let commitment = self
+        Ok(self
             .ibc_store
             .packet_commitment_store
             .get(
@@ -325,12 +223,11 @@
                     commitment_path.sequence,
                 ),
             )
-            .ok_or(PacketError::ImplementationSpecific)?;
-        Ok(commitment)
+            .ok_or(PacketError::ImplementationSpecific)?)
     }
 
     fn get_packet_receipt(&self, receipt_path: &ReceiptPath) -> Result<Receipt, ContextError> {
-        let receipt = self
+        Ok(self
             .ibc_store
             .packet_receipt_store
             .is_path_set(
@@ -344,15 +241,14 @@
             .then_some(Receipt::Ok)
             .ok_or(PacketError::PacketReceiptNotFound {
                 sequence: receipt_path.sequence,
-            })?;
-        Ok(receipt)
+            })?)
     }
 
     fn get_packet_acknowledgement(
         &self,
         ack_path: &AckPath,
     ) -> Result<AcknowledgementCommitment, ContextError> {
-        let ack = self
+        Ok(self
             .ibc_store
             .packet_ack_store
             .get(
@@ -361,8 +257,7 @@
             )
             .ok_or(PacketError::PacketAcknowledgementNotFound {
                 sequence: ack_path.sequence,
-            })?;
-        Ok(ack)
+            })?)
     }
 
     /// Returns a counter on the number of channel ids have been created thus far.
@@ -392,7 +287,6 @@
     }
 }
 
-<<<<<<< HEAD
 /// Trait to provide proofs in gRPC service blanket implementations.
 impl<S, H> ProvableContext for MockGenericContext<S, H>
 where
@@ -415,7 +309,7 @@
     H: TestHost,
 {
     /// Returns the list of all client states.
-    fn client_states(&self) -> Result<Vec<(ClientId, Self::AnyClientState)>, ContextError> {
+    fn client_states(&self) -> Result<Vec<(ClientId, ClientStateRef<Self>)>, ContextError> {
         let path = "clients".to_owned().into();
 
         self.ibc_store
@@ -446,7 +340,7 @@
     fn consensus_states(
         &self,
         client_id: &ClientId,
-    ) -> Result<Vec<(Height, Self::AnyConsensusState)>, ContextError> {
+    ) -> Result<Vec<(Height, ConsensusStateRef<Self>)>, ContextError> {
         let path = format!("clients/{}/consensusStates", client_id)
             .try_into()
             .map_err(|_| ClientError::Other {
@@ -761,13 +655,6 @@
             })
             .map(|commitment_path| commitment_path.sequence)
             .collect())
-=======
-impl ExecutionContext for MockContext {
-    type E = Self;
-
-    fn get_client_execution_context(&mut self) -> &mut Self::E {
-        self
->>>>>>> 5e7ff8e4
     }
 }
 
@@ -776,6 +663,12 @@
     S: ProvableStore + Debug,
     H: TestHost,
 {
+    type E = Self;
+
+    fn get_client_execution_context(&mut self) -> &mut Self::E {
+        self
+    }
+
     /// Called upon client creation.
     /// Increases the counter which keeps track of how many clients have been created.
     /// Should never fail.
@@ -868,8 +761,13 @@
         Ok(())
     }
 
-    fn delete_packet_commitment(&mut self, key: &CommitmentPath) -> Result<(), ContextError> {
-        self.ibc_store.packet_commitment_store.delete(key.clone());
+    fn delete_packet_commitment(
+        &mut self,
+        commitment_path: &CommitmentPath,
+    ) -> Result<(), ContextError> {
+        self.ibc_store
+            .packet_commitment_store
+            .delete(commitment_path.clone());
         Ok(())
     }
 
@@ -902,7 +800,6 @@
         Ok(())
     }
 
-    /// Stores the given channel_end at a path associated with the port_id and channel_id.
     fn store_channel(
         &mut self,
         channel_end_path: &ChannelEndPath,
@@ -981,8 +878,4 @@
         self.ibc_store.logs.lock().push(message);
         Ok(())
     }
-
-    fn get_client_execution_context(&mut self) -> &mut Self::E {
-        self
-    }
 }