--- conflicted
+++ resolved
@@ -204,26 +204,7 @@
             })
     }
 
-<<<<<<< HEAD
     fn get_packet_receipt(&self, receipt_path: &ReceiptPath) -> Result<Receipt, HostError> {
-        self.packet_receipt_store
-            .is_path_set(
-                StoreHeight::Pending,
-                &ReceiptPath::new(
-                    &receipt_path.port_id,
-                    &receipt_path.channel_id,
-                    receipt_path.sequence,
-                ),
-            )
-            .then_some(Receipt::Ok)
-            .ok_or(HostError::FailedToRetrieveFromStore {
-                description: format!(
-                    "failed to retrieve packet receipt {}",
-                    receipt_path.sequence
-                ),
-            })
-=======
-    fn get_packet_receipt(&self, receipt_path: &ReceiptPath) -> Result<Receipt, ContextError> {
         if self
             .packet_receipt_store
             .is_path_set(StoreHeight::Pending, receipt_path)
@@ -232,7 +213,6 @@
         } else {
             Ok(Receipt::None)
         }
->>>>>>> 25f730dd
     }
 
     fn get_packet_acknowledgement(
