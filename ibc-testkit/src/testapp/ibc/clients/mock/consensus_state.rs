use ibc::core::client::context::consensus_state::ConsensusState;
use ibc::core::client::types::error::ClientError;
use ibc::core::commitment_types::commitment::CommitmentRoot;
use ibc::core::host::types::error::DecodingError;
use ibc::core::primitives::prelude::*;
use ibc::core::primitives::Timestamp;
use ibc::primitives::proto::{Any, Protobuf};

use crate::testapp::ibc::clients::mock::header::MockHeader;
use crate::testapp::ibc::clients::mock::proto::ConsensusState as RawMockConsensusState;
pub const MOCK_CONSENSUS_STATE_TYPE_URL: &str = "/ibc.mock.ConsensusState";

/// The mock consensus state type used within ibc-testkit for testing situations
/// when a consensus state is required.
///
/// Note, this type slightly differs from the [`RawMockConsensusState`] type exposed by
/// ibc-proto. It contains a (private) `root` field to easily return a
/// reference to the mock consensus state's dummy [`CommitmentRoot`].
#[cfg_attr(feature = "serde", derive(serde::Serialize, serde::Deserialize))]
#[derive(Clone, Debug, PartialEq, Eq)]
pub struct MockConsensusState {
    pub header: MockHeader,
    root: CommitmentRoot,
}

impl MockConsensusState {
    pub fn new(header: MockHeader) -> Self {
        Self {
            header,
            root: CommitmentRoot::from(vec![0]),
        }
    }

    pub fn timestamp(&self) -> Timestamp {
        self.header.timestamp
    }
}

impl Protobuf<RawMockConsensusState> for MockConsensusState {}

impl TryFrom<RawMockConsensusState> for MockConsensusState {
    type Error = ClientError;

    fn try_from(raw: RawMockConsensusState) -> Result<Self, Self::Error> {
        let raw_header = raw.header.ok_or(DecodingError::MissingRawData {
            description: "no raw header set".to_string(),
        })?;

        Ok(Self {
            header: raw_header.try_into()?,
            root: CommitmentRoot::from(vec![0]),
        })
    }
}

impl From<MockConsensusState> for RawMockConsensusState {
    fn from(value: MockConsensusState) -> Self {
        Self {
            header: Some(value.header.into()),
        }
    }
}

impl Protobuf<Any> for MockConsensusState {}

impl TryFrom<Any> for MockConsensusState {
    type Error = ClientError;

    fn try_from(raw: Any) -> Result<Self, Self::Error> {
        fn decode_consensus_state(value: &[u8]) -> Result<MockConsensusState, DecodingError> {
            let mock_consensus_state = Protobuf::<RawMockConsensusState>::decode(value)?;
            Ok(mock_consensus_state)
        }
        match raw.type_url.as_str() {
<<<<<<< HEAD
            MOCK_CONSENSUS_STATE_TYPE_URL => decode_consensus_state(&raw.value),
            _ => Err(ClientError::InvalidConsensusStateType(raw.type_url)),
=======
            MOCK_CONSENSUS_STATE_TYPE_URL => {
                decode_consensus_state(&raw.value).map_err(ClientError::Decoding)
            }
            _ => Err(DecodingError::MismatchedTypeUrls {
                expected: MOCK_CONSENSUS_STATE_TYPE_URL.to_string(),
                actual: raw.type_url,
            })?,
>>>>>>> 1cdd295e
        }
    }
}

impl From<MockConsensusState> for Any {
    fn from(consensus_state: MockConsensusState) -> Self {
        Self {
            type_url: MOCK_CONSENSUS_STATE_TYPE_URL.to_string(),
            value: Protobuf::<RawMockConsensusState>::encode_vec(consensus_state),
        }
    }
}

impl ConsensusState for MockConsensusState {
    fn root(&self) -> &CommitmentRoot {
        &self.root
    }

    fn timestamp(&self) -> Timestamp {
        self.header.timestamp
    }
}<|MERGE_RESOLUTION|>--- conflicted
+++ resolved
@@ -72,10 +72,6 @@
             Ok(mock_consensus_state)
         }
         match raw.type_url.as_str() {
-<<<<<<< HEAD
-            MOCK_CONSENSUS_STATE_TYPE_URL => decode_consensus_state(&raw.value),
-            _ => Err(ClientError::InvalidConsensusStateType(raw.type_url)),
-=======
             MOCK_CONSENSUS_STATE_TYPE_URL => {
                 decode_consensus_state(&raw.value).map_err(ClientError::Decoding)
             }
@@ -83,7 +79,6 @@
                 expected: MOCK_CONSENSUS_STATE_TYPE_URL.to_string(),
                 actual: raw.type_url,
             })?,
->>>>>>> 1cdd295e
         }
     }
 }
