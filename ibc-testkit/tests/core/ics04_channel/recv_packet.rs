use ibc::core::channel::types::channel::{ChannelEnd, Counterparty, Order, State};
use ibc::core::channel::types::msgs::{MsgRecvPacket, PacketMsg};
use ibc::core::channel::types::packet::Packet;
use ibc::core::channel::types::Version;
use ibc::core::client::context::ClientExecutionContext;
use ibc::core::client::types::Height;
use ibc::core::commitment_types::commitment::CommitmentPrefix;
use ibc::core::connection::types::version::Version as ConnectionVersion;
use ibc::core::connection::types::{
    ConnectionEnd, Counterparty as ConnectionCounterparty, State as ConnectionState,
};
use ibc::core::entrypoint::{execute, validate};
use ibc::core::handler::types::events::{IbcEvent, MessageEvent};
use ibc::core::handler::types::msgs::MsgEnvelope;
use ibc::core::host::types::identifiers::{ChannelId, ClientId, ConnectionId, PortId};
use ibc::core::host::ExecutionContext;
use ibc::core::primitives::*;
use ibc_testkit::fixtures::core::channel::{dummy_msg_recv_packet, dummy_raw_msg_recv_packet};
use ibc_testkit::fixtures::core::signer::dummy_account_id;
use ibc_testkit::hosts::MockHost;
use ibc_testkit::relayer::context::RelayerContext;
use ibc_testkit::testapp::ibc::core::router::MockRouter;
use ibc_testkit::testapp::ibc::core::types::{LightClientState, MockContext};
use rstest::*;
use test_log::test;

pub struct Fixture {
    pub context: MockContext<MockHost>,
    pub router: MockRouter,
    pub client_height: Height,
    pub host_height: Height,
    pub msg: MsgRecvPacket,
    pub conn_end_on_b: ConnectionEnd,
    pub chan_end_on_b: ChannelEnd,
    pub client_id: ClientId,
}

#[fixture]
fn fixture() -> Fixture {
<<<<<<< HEAD
    let context = MockContext::<MockHost>::default();
=======
    let client_id = ClientId::new("07-tendermint", 0).expect("no error");

    let context = MockContext::default();
>>>>>>> 5e7ff8e4

    let router = MockRouter::new_with_transfer();

    let host_height = context.query_latest_height().unwrap().increment();

    let client_height = host_height.increment();

    let msg = MsgRecvPacket::try_from(dummy_raw_msg_recv_packet(client_height.revision_height()))
        .unwrap();

    let packet = msg.packet.clone();

    let chan_end_on_b = ChannelEnd::new(
        State::Open,
        Order::Unordered,
        Counterparty::new(packet.port_id_on_a, Some(packet.chan_id_on_a)),
        vec![ConnectionId::zero()],
        Version::new("ics20-1".to_string()),
    )
    .unwrap();

    let conn_end_on_b = ConnectionEnd::new(
        ConnectionState::Open,
        client_id.clone(),
        ConnectionCounterparty::new(
            client_id.clone(),
            Some(ConnectionId::zero()),
            CommitmentPrefix::empty(),
        ),
        ConnectionVersion::compatibles(),
        ZERO_DURATION,
    )
    .unwrap();

    Fixture {
        context,
        router,
        client_height,
        host_height,
        msg,
        conn_end_on_b,
        chan_end_on_b,
        client_id,
    }
}

#[rstest]
fn recv_packet_fail_no_channel(fixture: Fixture) {
    let Fixture {
        context,
        router,
        msg,
        ..
    } = fixture;

    let msg_envelope = MsgEnvelope::from(PacketMsg::from(msg));

    let res = validate(&context, &router, msg_envelope);

    assert!(
        res.is_err(),
        "Validation fails because no channel exists in the context"
    )
}

#[rstest]
fn recv_packet_validate_happy_path(fixture: Fixture) {
    let Fixture {
        context,
        router,
        msg,
        conn_end_on_b,
        chan_end_on_b,
        client_height,
        host_height,
        client_id,
        ..
    } = fixture;

    let packet = &msg.packet;
    let mut context = context
        .with_light_client(
            &ClientId::default(),
            LightClientState::<MockHost>::with_latest_height(client_height),
        )
        .with_connection(ConnectionId::zero(), conn_end_on_b)
        .with_channel(
            packet.port_id_on_b.clone(),
            packet.chan_id_on_b.clone(),
            chan_end_on_b,
        )
        .with_send_sequence(
            packet.port_id_on_b.clone(),
            packet.chan_id_on_b.clone(),
            1.into(),
        )
        .with_height(host_height)
        // This `with_recv_sequence` is required for ordered channels
        .with_recv_sequence(
            packet.port_id_on_b.clone(),
            packet.chan_id_on_b.clone(),
            packet.seq_on_a,
        );

    context
        .get_client_execution_context()
        .store_update_meta(
            client_id,
            client_height,
            Timestamp::from_nanoseconds(1000).unwrap(),
            Height::new(0, 5).unwrap(),
        )
        .unwrap();

    let msg_envelope = MsgEnvelope::from(PacketMsg::from(msg));

    let res = validate(&context, &router, msg_envelope);

    assert!(
        res.is_ok(),
        "Happy path: validation should succeed. err: {res:?}"
    )
}

#[rstest]
fn recv_packet_timeout_expired(fixture: Fixture) {
    let Fixture {
        context,
        router,
        msg,
        conn_end_on_b,
        chan_end_on_b,
        client_height,
        host_height,
        ..
    } = fixture;

    let packet_old = Packet {
        seq_on_a: 1.into(),
        port_id_on_a: PortId::transfer(),
        chan_id_on_a: ChannelId::zero(),
        port_id_on_b: PortId::transfer(),
        chan_id_on_b: ChannelId::zero(),
        data: Vec::new(),
        timeout_height_on_b: client_height.into(),
        timeout_timestamp_on_b: Timestamp::from_nanoseconds(1).unwrap(),
    };

    let msg_packet_old = dummy_msg_recv_packet(
        packet_old,
        msg.proof_commitment_on_a.clone(),
        msg.proof_height_on_a,
        dummy_account_id(),
    );

    let msg_envelope = MsgEnvelope::from(PacketMsg::from(msg_packet_old));

    let context = context
        .with_light_client(
            &ClientId::default(),
            LightClientState::<MockHost>::with_latest_height(client_height),
        )
        .with_connection(ConnectionId::zero(), conn_end_on_b)
        .with_channel(PortId::transfer(), ChannelId::zero(), chan_end_on_b)
        .with_send_sequence(PortId::transfer(), ChannelId::zero(), 1.into())
        .with_height(host_height);

    let res = validate(&context, &router, msg_envelope);

    assert!(
        res.is_err(),
        "recv_packet validation should fail when the packet has timed out"
    )
}

#[rstest]
fn recv_packet_execute_happy_path(fixture: Fixture) {
    let Fixture {
        context,
        mut router,
        msg,
        conn_end_on_b,
        chan_end_on_b,
        client_height,
        ..
    } = fixture;
    let mut ctx = context
        .with_light_client(
            &ClientId::default(),
            LightClientState::<MockHost>::with_latest_height(client_height),
        )
        .with_connection(ConnectionId::zero(), conn_end_on_b)
        .with_channel(PortId::transfer(), ChannelId::zero(), chan_end_on_b);

    let msg_env = MsgEnvelope::from(PacketMsg::from(msg));

    let res = execute(&mut ctx, &mut router, msg_env);

    assert!(res.is_ok());

    let ibc_events = ctx.get_events();

    assert_eq!(ibc_events.len(), 4);
    assert!(matches!(
        &ibc_events[0],
        &IbcEvent::Message(MessageEvent::Channel)
    ));
    assert!(matches!(&ibc_events[1], &IbcEvent::ReceivePacket(_)));
    assert!(matches!(
        &ibc_events[2],
        &IbcEvent::Message(MessageEvent::Channel)
    ));
    assert!(matches!(&ibc_events[3], &IbcEvent::WriteAcknowledgement(_)));
}<|MERGE_RESOLUTION|>--- conflicted
+++ resolved
@@ -37,13 +37,9 @@
 
 #[fixture]
 fn fixture() -> Fixture {
-<<<<<<< HEAD
+    let client_id = ClientId::new("07-tendermint", 0).expect("no error");
+
     let context = MockContext::<MockHost>::default();
-=======
-    let client_id = ClientId::new("07-tendermint", 0).expect("no error");
-
-    let context = MockContext::default();
->>>>>>> 5e7ff8e4
 
     let router = MockRouter::new_with_transfer();
 
@@ -71,7 +67,7 @@
         ConnectionCounterparty::new(
             client_id.clone(),
             Some(ConnectionId::zero()),
-            CommitmentPrefix::empty(),
+            CommitmentPrefix::try_from(vec![0]).expect("no error"),
         ),
         ConnectionVersion::compatibles(),
         ZERO_DURATION,
@@ -126,7 +122,7 @@
     let packet = &msg.packet;
     let mut context = context
         .with_light_client(
-            &ClientId::default(),
+            &ClientId::new("07-tendermint", 0).expect("no error"),
             LightClientState::<MockHost>::with_latest_height(client_height),
         )
         .with_connection(ConnectionId::zero(), conn_end_on_b)
@@ -203,7 +199,7 @@
 
     let context = context
         .with_light_client(
-            &ClientId::default(),
+            &ClientId::new("07-tendermint", 0).expect("no error"),
             LightClientState::<MockHost>::with_latest_height(client_height),
         )
         .with_connection(ConnectionId::zero(), conn_end_on_b)
@@ -232,7 +228,7 @@
     } = fixture;
     let mut ctx = context
         .with_light_client(
-            &ClientId::default(),
+            &ClientId::new("07-tendermint", 0).expect("no error"),
             LightClientState::<MockHost>::with_latest_height(client_height),
         )
         .with_connection(ConnectionId::zero(), conn_end_on_b)
