--- conflicted
+++ resolved
@@ -8,10 +8,6 @@
 use ibc::core::handler::types::events::{IbcEvent, MessageEvent};
 use ibc::core::handler::types::msgs::MsgEnvelope;
 use ibc::core::host::types::path::ClientConsensusStatePath;
-<<<<<<< HEAD
-use ibc::core::host::ValidationContext;
-=======
->>>>>>> 5e7ff8e4
 use ibc_testkit::fixtures::clients::tendermint::{
     dummy_tendermint_header, dummy_tm_client_state_from_header,
 };
@@ -104,14 +100,9 @@
                 ibc_events[0],
                 IbcEvent::Message(MessageEvent::Client)
             ));
-<<<<<<< HEAD
 
             let IbcEvent::UpgradeClient(upgrade_client_event) = &ibc_events[1] else {
                 panic!("UpgradeClient event is expected")
-=======
-            let IbcEvent::UpgradeClient(upgrade_client_event) = &ibc_events[1] else {
-                panic!("unexpected event variant");
->>>>>>> 5e7ff8e4
             };
             let plan_height = Height::new(1, 26).unwrap();
 
