[package]
edition = "2021"
name    = "cw-check"
version = "0.1.0"

[lib]
crate-type = [ "cdylib", "rlib" ]

[dependencies]
ibc-apps        = { path = "../../ibc-apps", default-features = false, features = [ "serde", "parity-scale-codec" ] }
ibc-core        = { path = "../../ibc-core", features = [ "serde", "parity-scale-codec", "schema" ] }
<<<<<<< HEAD
cosmwasm-std    = { version = "~2.0.4", default-features = false, features = [ "std" ] }
cosmwasm-schema = { version = "~2.0.4", default-features = false }
=======
cosmwasm-std    = { version = "2.1.0", default-features = false, features = [ "std" ] }
cosmwasm-schema = { version = "2.1.0", default-features = false }
>>>>>>> c6420c43
serde-json      = { package = "serde-json-wasm", version = "^1.0.1", default-features = false }
thiserror       = { version = "^1.0", default-features = false }

[profile.release]
lto              = true
codegen-units    = 1
debug            = false
debug-assertions = false
opt-level        = "s"
overflow-checks  = true
panic            = "abort"
rpath            = false<|MERGE_RESOLUTION|>--- conflicted
+++ resolved
@@ -9,13 +9,8 @@
 [dependencies]
 ibc-apps        = { path = "../../ibc-apps", default-features = false, features = [ "serde", "parity-scale-codec" ] }
 ibc-core        = { path = "../../ibc-core", features = [ "serde", "parity-scale-codec", "schema" ] }
-<<<<<<< HEAD
-cosmwasm-std    = { version = "~2.0.4", default-features = false, features = [ "std" ] }
-cosmwasm-schema = { version = "~2.0.4", default-features = false }
-=======
 cosmwasm-std    = { version = "2.1.0", default-features = false, features = [ "std" ] }
 cosmwasm-schema = { version = "2.1.0", default-features = false }
->>>>>>> c6420c43
 serde-json      = { package = "serde-json-wasm", version = "^1.0.1", default-features = false }
 thiserror       = { version = "^1.0", default-features = false }
 
