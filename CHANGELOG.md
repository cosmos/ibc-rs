--- conflicted
+++ resolved
@@ -1,14 +1,5 @@
 # CHANGELOG
 
-<<<<<<< HEAD
-## v0.44.2
-
-*October 12, 2023*
-
-This release introduces a vital fix that removes an incorrect validation during a Tendermint client update.
-
-There are no consensus-breaking changes.
-=======
 ## v0.46.0
 
 *October 12, 2023*
@@ -29,14 +20,11 @@
 - Relocate `*_update_time` and `*_update_height` to the client contexts' traits
   for improved access by light clients
   ([#914](https://github.com/cosmos/ibc-rs/issues/914))
->>>>>>> 7bce793a
 
 ### BUG FIXES
 
 - Remove an incorrect validation during tendermint client update
   ([\#911](https://github.com/cosmos/ibc-rs/issues/911))
-<<<<<<< HEAD
-=======
 - Add missing update in the state, which should include the host's height and
    timestamp when a successful client upgrade take place.
    ([\#913](https://github.com/cosmos/ibc-rs/issues/913))
@@ -103,7 +91,14 @@
   ([#856](https://github.com/cosmos/ibc-rs/pull/856))
 - Remove unused code snippets and move serializer roundtrip test to `serializers.rs`
   ([#869](https://github.com/cosmos/ibc-rs/issues/869))
->>>>>>> 7bce793a
+
+## v0.44.2
+
+*October 12, 2023*
+
+This release introduces a vital fix that removes an incorrect validation during a Tendermint client update.
+
+There are no consensus-breaking changes.
 
 ## v0.44.1
 
