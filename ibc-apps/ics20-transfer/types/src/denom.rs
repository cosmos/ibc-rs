//! Defines types to represent "denominations" [as defined in ICS-20](https://github.com/cosmos/ibc/blob/main/spec/app/ics-020-fungible-token-transfer/README.md#data-structures)
use core::fmt::{Display, Error as FmtError, Formatter};
use core::str::FromStr;

use derive_more::{Display, From};
use ibc_core::host::types::error::DecodingError;
use ibc_core::host::types::identifiers::{ChannelId, PortId};
use ibc_core::primitives::prelude::*;
#[cfg(feature = "serde")]
use ibc_core::primitives::serializers;
use ibc_proto::ibc::applications::transfer::v1::DenomTrace as RawDenomTrace;

/// The "base" of a denomination.
///
/// For example, given the token `my_port-1/my_channel-1/my_port-2/my_channel-2/base_denom`,
/// `base_denom` is the "base" of the denomination
#[cfg_attr(feature = "serde", derive(serde::Serialize, serde::Deserialize))]
#[cfg_attr(feature = "serde", serde(transparent))]
#[cfg_attr(
    feature = "parity-scale-codec",
    derive(
        parity_scale_codec::Encode,
        parity_scale_codec::Decode,
        scale_info::TypeInfo
    )
)]
#[cfg_attr(
    feature = "borsh",
    derive(borsh::BorshSerialize, borsh::BorshDeserialize)
)]
#[cfg_attr(feature = "schema", derive(schemars::JsonSchema))]
#[derive(Clone, Debug, Eq, PartialEq, PartialOrd, Ord, Display)]
pub struct BaseDenom(String);

impl BaseDenom {
    pub fn as_str(&self) -> &str {
        &self.0
    }
}

impl FromStr for BaseDenom {
    type Err = DecodingError;

    fn from_str(s: &str) -> Result<Self, Self::Err> {
        if s.trim().is_empty() {
            Err(DecodingError::missing_raw_data("empty base denom"))
        } else {
            Ok(BaseDenom(s.to_owned()))
        }
    }
}

/// One hop in a token's trace, which consists of the port and channel IDs of the sender
///
/// For example, given the token `my_port-1/my_channel-1/my_port-2/my_channel-2/base_denom`,
/// `my_port-1/my_channel-1` is a trace prefix, and `my_port-2/my_channel-2` is another one.
/// See [TracePath] which stitches trace prefixes together.
#[cfg_attr(
    feature = "parity-scale-codec",
    derive(
        parity_scale_codec::Encode,
        parity_scale_codec::Decode,
        scale_info::TypeInfo
    )
)]
#[cfg_attr(
    feature = "borsh",
    derive(borsh::BorshSerialize, borsh::BorshDeserialize)
)]
#[cfg_attr(feature = "serde", derive(serde::Serialize, serde::Deserialize))]
#[cfg_attr(feature = "schema", derive(schemars::JsonSchema))]
#[derive(Clone, Debug, Ord, PartialOrd, Eq, PartialEq)]
pub struct TracePrefix {
    port_id: PortId,
    channel_id: ChannelId,
}

impl TracePrefix {
    pub fn new(port_id: PortId, channel_id: ChannelId) -> Self {
        Self {
            port_id,
            channel_id,
        }
    }

    /// Returns a string slice with [`TracePrefix`] removed.
    ///
    /// If the string starts with a [`TracePrefix`], i.e. `{port-id}/channel-{id}`,
    /// it returns a tuple of the removed [`TracePrefix`] and the substring after the prefix.
    ///
    /// If the substring is empty, it returns `None`.
    /// Otherwise, the substring starts with `/`. In that case,
    /// the leading `/` is stripped and returned.
    ///
    /// If the string does not start with a [`TracePrefix`], this method returns `None`.
    ///
    /// This method is analogous to `strip_prefix` from the standard library.
    pub fn strip(s: &str) -> Option<(Self, Option<&str>)> {
        // The below two chained `split_once` calls emulate a virtual `split_twice` call,
        // which is not available in the standard library.
        let (port_id_s, remaining) = s.split_once('/')?;
        let (channel_id_s, remaining) = remaining
            .split_once('/')
            .map(|(a, b)| (a, Some(b)))
            .unwrap_or_else(|| (remaining, None));

        let port_id = port_id_s.parse().ok()?;
        let channel_id = channel_id_s.parse().ok()?;

        Some((Self::new(port_id, channel_id), remaining))
    }
}

impl Display for TracePrefix {
    fn fmt(&self, f: &mut Formatter<'_>) -> Result<(), FmtError> {
        write!(f, "{}/{}", self.port_id, self.channel_id)
    }
}

/// A full trace path modelled as a collection of `TracePrefix`s.
///
/// Internally, the `TracePath` is modelled as a `Vec<TracePrefix>` but with the order reversed, i.e.
/// "transfer/channel-0/transfer/channel-1/uatom" => `["transfer/channel-1", "transfer/channel-0"]`
/// This is done for ease of addition/removal of prefixes.
#[cfg_attr(
    feature = "parity-scale-codec",
    derive(
        parity_scale_codec::Encode,
        parity_scale_codec::Decode,
        scale_info::TypeInfo
    )
)]
#[cfg_attr(
    feature = "borsh",
    derive(borsh::BorshSerialize, borsh::BorshDeserialize)
)]
#[cfg_attr(feature = "serde", derive(serde::Serialize, serde::Deserialize))]
#[cfg_attr(feature = "schema", derive(schemars::JsonSchema))]
#[derive(Clone, Debug, Eq, PartialEq, PartialOrd, Ord, From)]
pub struct TracePath(Vec<TracePrefix>);

impl TracePath {
    /// Returns true iff this path starts with the specified prefix
    pub fn starts_with(&self, prefix: &TracePrefix) -> bool {
        self.0.last().map(|p| p == prefix).unwrap_or(false)
    }

    /// Removes the specified prefix from the path if there is a match, otherwise does nothing.
    pub fn remove_prefix(&mut self, prefix: &TracePrefix) {
        if self.starts_with(prefix) {
            self.0.pop();
        }
    }

    /// Adds the specified prefix to the path.
    pub fn add_prefix(&mut self, prefix: TracePrefix) {
        self.0.push(prefix)
    }

    /// Returns true if the path is empty and false otherwise.
    pub fn is_empty(&self) -> bool {
        self.0.is_empty()
    }

    /// Return empty trace path
    pub fn empty() -> Self {
        Self(vec![])
    }

    /// Returns a string slice with [`TracePath`] or all [`TracePrefix`]es repeatedly removed.
    ///
    /// If the string starts with a [`TracePath`], it returns a tuple of the removed
    /// [`TracePath`] and the substring after the [`TracePath`].
    ///
    /// If the substring is empty, it returns `None`.
    /// Otherwise, the substring starts with `/`. In that case,
    /// the leading `/` is stripped and returned.
    ///
    /// If the string does not contain any [`TracePrefix`], it returns the original string.
    ///
    /// This method is analogous to `trim_start_matches` from the standard library.
    pub fn trim(s: &str) -> (Self, Option<&str>) {
        // We can't use `TracePrefix::empty()` with `TracePrefix::add_prefix()`.
        // Because we are stripping prefixes in reverse order.
        let mut trace_prefixes = vec![];
        let mut current_remaining_opt = Some(s);

        loop {
            let Some(current_remaining_s) = current_remaining_opt else {
                break;
            };

            let Some((trace_prefix, next_remaining_opt)) = TracePrefix::strip(current_remaining_s)
            else {
                break;
            };

            trace_prefixes.push(trace_prefix);
            current_remaining_opt = next_remaining_opt;
        }

        // Reversing is needed, as [`TracePath`] requires quick addition/removal
        // of prefixes which is more performant from the end of a [`Vec`].
        trace_prefixes.reverse();
        (Self(trace_prefixes), current_remaining_opt)
    }
}

impl FromStr for TracePath {
    type Err = DecodingError;

    fn from_str(s: &str) -> Result<Self, Self::Err> {
        if s.is_empty() {
            return Ok(TracePath::empty());
        }

        let (trace_path, remaining_parts) = TracePath::trim(s);
        remaining_parts
            .is_none()
            .then_some(trace_path)
<<<<<<< HEAD
            .ok_or_else(|| TokenTransferError::InvalidTrace(s.to_string()))
=======
            .ok_or(DecodingError::invalid_raw_data(format!(
                "invalid trace path: {s}"
            )))
>>>>>>> 1cdd295e
    }
}

impl Display for TracePath {
    fn fmt(&self, f: &mut Formatter<'_>) -> Result<(), FmtError> {
        let path = self
            .0
            .iter()
            .rev()
            .map(|prefix| prefix.to_string())
            .collect::<Vec<String>>()
            .join("/");
        write!(f, "{path}")
    }
}

/// A type that contains the base denomination for ICS20 and the source tracing information path.
#[cfg_attr(feature = "serde", derive(serde::Serialize, serde::Deserialize))]
#[cfg_attr(feature = "schema", derive(schemars::JsonSchema))]
#[cfg_attr(
    feature = "parity-scale-codec",
    derive(
        parity_scale_codec::Encode,
        parity_scale_codec::Decode,
        scale_info::TypeInfo
    )
)]
#[cfg_attr(
    feature = "borsh",
    derive(borsh::BorshSerialize, borsh::BorshDeserialize)
)]
#[derive(Clone, Debug, Eq, PartialEq, PartialOrd, Ord)]
pub struct PrefixedDenom {
    /// A series of `{port-id}/{channel-id}`s for tracing the source of the token.
    #[cfg_attr(feature = "serde", serde(with = "serializers"))]
    #[cfg_attr(feature = "schema", schemars(with = "String"))]
    pub trace_path: TracePath,
    /// Base denomination of the relayed fungible token.
    pub base_denom: BaseDenom,
}

impl PrefixedDenom {
    /// Removes the specified prefix from the trace path if there is a match, otherwise does nothing.
    pub fn remove_trace_prefix(&mut self, prefix: &TracePrefix) {
        self.trace_path.remove_prefix(prefix)
    }

    /// Adds the specified prefix to the trace path.
    pub fn add_trace_prefix(&mut self, prefix: TracePrefix) {
        self.trace_path.add_prefix(prefix)
    }
}

/// Returns true if the denomination originally came from the sender chain, and
/// false otherwise.
///
/// Note: It is better to think of the "source" chain as the chain that
/// escrows/unescrows the token, while the other chain mints/burns the tokens,
/// respectively. A chain being the "source" of a token does NOT mean it is the
/// original creator of the token (e.g. "uatom"), as "source" might suggest.
///
/// This means that in any given transfer, a chain can very well be the source
/// of a token of which it is not the creator. For example, let
///
/// A: sender chain in this transfer, port "transfer" and channel "c2b" (to B)
/// B: receiver chain in this transfer, port "transfer" and channel "c2a" (to A)
/// token denom: "transfer/someOtherChannel/someDenom"
///
/// A, initiator of the transfer, needs to figure out if it should escrow the
/// tokens, or burn them. If B had originally sent the token to A in a previous
/// transfer, then A would have stored the token as "transfer/c2b/someDenom".
/// Now, A is sending to B, so to check if B is the source of the token, we need
/// to check if the token starts with "transfer/c2b". In this example, it
/// doesn't, so the token doesn't originate from B. A is considered the source,
/// even though it is not the creator of the token. Specifically, the token was
/// created by the chain at the other end of A's port "transfer" and channel
/// "someOtherChannel".
pub fn is_sender_chain_source(
    source_port: PortId,
    source_channel: ChannelId,
    denom: &PrefixedDenom,
) -> bool {
    !is_receiver_chain_source(source_port, source_channel, denom)
}

/// Returns true if the denomination originally came from the receiving chain, and false otherwise.
pub fn is_receiver_chain_source(
    source_port: PortId,
    source_channel: ChannelId,
    denom: &PrefixedDenom,
) -> bool {
    // For example, let
    // A: sender chain in this transfer, port "transfer" and channel "c2b" (to B)
    // B: receiver chain in this transfer, port "transfer" and channel "c2a" (to A)
    //
    // If B had originally sent the token in a previous transfer, then A would have stored the token as
    // "transfer/c2b/{token_denom}". Now, A is sending to B, so to check if B is the source of the token,
    // we need to check if the token starts with "transfer/c2b".
    let prefix = TracePrefix::new(source_port, source_channel);
    denom.trace_path.starts_with(&prefix)
}

impl FromStr for PrefixedDenom {
    type Err = DecodingError;

    /// Initializes a [`PrefixedDenom`] from a string that adheres to the format
    /// `{nth-port-id/channel-<index>}/{(n-1)th-port-id/channel-<index>}/.../{1st-port-id/channel-<index>}/<base_denom>`.
    /// A [`PrefixedDenom`] exhibits a sequence of `{ith-port-id/channel-<index>}` pairs.
    /// This sequence makes up the [`TracePath`] of the [`PrefixedDenom`].
    ///
    /// This [`PrefixedDenom::from_str`] implementation _left-split-twice_ the argument string
    /// using `/` delimiter. Then it peeks into the first two segments and attempts to convert
    /// the first segment into a [`PortId`] and the second into a [`ChannelId`].
    /// This continues on the third remaining segment in a loop until a
    /// `{port-id/channel-id}` pair cannot be created from the top two segments.
    /// The remaining parts of the string are then considered the [`BaseDenom`].
    ///
    /// For example, given the following denom trace:
    /// "transfer/channel-75/factory/stars16da2uus9zrsy83h23ur42v3lglg5rmyrpqnju4/dust",
    /// the first two `/`-delimited segments are `"transfer"` and `"channel-75"`. The
    /// first is a valid [`PortId`], and the second is a valid [`ChannelId`], so that becomes
    /// the first `{port-id/channel-id}` pair that gets added as part of the [`TracePath`]
    /// of the [`PrefixedDenom`]. The next two segments are `"factory"`, a
    /// valid [`PortId`], and `"stars16da2uus9zrsy83h23ur42v3lglg5rmyrpqnju4"`, an invalid [`ChannelId`].
    /// The loop breaks at this point, resulting in a [`TracePath`] of `"transfer/channel-75"`
    /// and a [`BaseDenom`] of `"factory/stars16da2uus9zrsy83h23ur42v3lglg5rmyrpqnju4/dust"`.
    fn from_str(s: &str) -> Result<Self, Self::Err> {
        match TracePath::trim(s) {
            (trace_path, Some(remaining_parts)) => Ok(Self {
                trace_path,
                base_denom: BaseDenom::from_str(remaining_parts)?,
            }),
            (_, None) => Ok(Self {
                trace_path: TracePath::empty(),
                base_denom: BaseDenom::from_str(s)?,
            }),
        }
    }
}

impl TryFrom<RawDenomTrace> for PrefixedDenom {
    type Error = DecodingError;

    fn try_from(value: RawDenomTrace) -> Result<Self, Self::Error> {
        let base_denom = BaseDenom::from_str(&value.base_denom)?;
        let trace_path = TracePath::from_str(&value.path)?;
        Ok(Self {
            trace_path,
            base_denom,
        })
    }
}

impl From<PrefixedDenom> for RawDenomTrace {
    fn from(value: PrefixedDenom) -> Self {
        Self {
            path: value.trace_path.to_string(),
            base_denom: value.base_denom.to_string(),
        }
    }
}

impl From<BaseDenom> for PrefixedDenom {
    fn from(denom: BaseDenom) -> Self {
        Self {
            trace_path: TracePath::empty(),
            base_denom: denom,
        }
    }
}

impl Display for PrefixedDenom {
    fn fmt(&self, f: &mut Formatter<'_>) -> Result<(), FmtError> {
        if self.trace_path.0.is_empty() {
            write!(f, "{}", self.base_denom)
        } else {
            write!(f, "{}/{}", self.trace_path, self.base_denom)
        }
    }
}

#[cfg(test)]
mod tests {
    use rstest::rstest;

    use super::*;

    #[rstest]
    #[case("transfer")]
    #[case("transfer/channel-1/ica")]
    fn test_invalid_raw_demon_trace_parsing(#[case] trace_path: &str) {
        let raw_denom_trace = RawDenomTrace {
            path: trace_path.to_string(),
            base_denom: "uatom".to_string(),
        };

        PrefixedDenom::try_from(raw_denom_trace).expect_err("failure");
    }

    #[rstest]
    #[case("uatom")]
    #[case("atom")]
    fn test_accepted_denom(#[case] denom_str: &str) {
        BaseDenom::from_str(denom_str).expect("success");
    }

    #[rstest]
    #[case("")]
    #[case(" ")]
    fn test_rejected_denom(#[case] denom_str: &str) {
        BaseDenom::from_str(denom_str).expect_err("failure");
    }

    #[rstest]
    #[case(
        "transfer/channel-75",
        "factory/stars16da2uus9zrsy83h23ur42v3lglg5rmyrpqnju4/dust"
    )]
    #[case(
        "transfer/channel-75/transfer/channel-123/transfer/channel-1023/transfer/channel-0",
        "factory/stars16da2uus9zrsy83h23ur42v3lglg5rmyrpqnju4/dust"
    )]
    #[case(
        "transfer/channel-75/transfer/channel-123/transfer/channel-1023/transfer/channel-0",
        "//////////////////////dust"
    )]
    #[case("transfer/channel-0", "uatom")]
    #[case("transfer/channel-0/transfer/channel-1", "uatom")]
    #[case("", "/")]
    #[case("", "transfer/uatom")]
    #[case("", "transfer/atom")]
    #[case("", "transfer//uatom")]
    #[case("", "/uatom")]
    #[case("", "//uatom")]
    #[case("", "transfer/")]
    #[case("", "(transfer)/channel-0/uatom")]
    #[case("", "transfer/(channel-0)/uatom")]
    // https://github.com/cosmos/ibc-go/blob/e2ad31975f2ede592912b86346b5ebf055c9e05f/modules/apps/transfer/types/trace_test.go#L17-L38
    #[case("", "uatom")]
    #[case("", "uatom/")]
    #[case("", "gamm/pool/1")]
    #[case("", "gamm//pool//1")]
    #[case("transfer/channel-1", "uatom")]
    #[case("customtransfer/channel-1", "uatom")]
    #[case("transfer/channel-1", "uatom/")]
    #[case(
        "transfer/channel-1",
        "erc20/0x85bcBCd7e79Ec36f4fBBDc54F90C643d921151AA"
    )]
    #[case("transfer/channel-1", "gamm/pool/1")]
    #[case("transfer/channel-1", "gamm//pool//1")]
    #[case("transfer/channel-1/transfer/channel-2", "uatom")]
    #[case("customtransfer/channel-1/alternativetransfer/channel-2", "uatom")]
    #[case("", "transfer/uatom")]
    #[case("", "transfer//uatom")]
    #[case("", "channel-1/transfer/uatom")]
    #[case("", "uatom/transfer")]
    #[case("", "transfer/channel-1")]
    #[case("transfer/channel-1", "transfer")]
    #[case("", "transfer/channelToA/uatom")]
    fn test_strange_but_accepted_prefixed_denom(
        #[case] prefix: &str,
        #[case] denom: &str,
    ) -> Result<(), DecodingError> {
        let pd_s = if prefix.is_empty() {
            denom.to_owned()
        } else {
            format!("{prefix}/{denom}")
        };
        let pd = PrefixedDenom::from_str(&pd_s)?;

        assert_eq!(pd.to_string(), pd_s);
        assert_eq!(pd.trace_path.to_string(), prefix);
        assert_eq!(pd.base_denom.to_string(), denom);

        Ok(())
    }

    #[rstest]
    #[case("")]
    #[case("   ")]
    #[case("transfer/channel-1/")]
    #[case("transfer/channel-1/transfer/channel-2/")]
    #[case("transfer/channel-21/transfer/channel-23/  ")]
    #[case("transfer/channel-0/")]
    fn test_prefixed_empty_base_denom(#[case] pd_s: &str) {
        PrefixedDenom::from_str(pd_s)
            .expect_err("error: MissingRawData { description: \"empty base denom\" }");
    }

    #[rstest]
    fn test_trace_path_order() {
        let mut prefixed_denom =
            PrefixedDenom::from_str("customtransfer/channel-1/alternativetransfer/channel-2/uatom")
                .expect("no error");

        assert_eq!(
            prefixed_denom.trace_path.to_string(),
            "customtransfer/channel-1/alternativetransfer/channel-2"
        );
        assert_eq!(prefixed_denom.base_denom.to_string(), "uatom");

        let trace_prefix_1 = TracePrefix::new(
            "alternativetransfer".parse().unwrap(),
            "channel-2".parse().unwrap(),
        );

        let trace_prefix_2 = TracePrefix::new(
            "customtransfer".parse().unwrap(),
            "channel-1".parse().unwrap(),
        );

        let trace_prefix_3 =
            TracePrefix::new("transferv2".parse().unwrap(), "channel-10".parse().unwrap());
        let trace_prefix_4 = TracePrefix::new(
            "transferv3".parse().unwrap(),
            "channel-101".parse().unwrap(),
        );

        prefixed_denom.trace_path.add_prefix(trace_prefix_3.clone());

        assert!(!prefixed_denom.trace_path.starts_with(&trace_prefix_1));
        assert!(!prefixed_denom.trace_path.starts_with(&trace_prefix_2));
        assert!(prefixed_denom.trace_path.starts_with(&trace_prefix_3));
        assert!(!prefixed_denom.trace_path.starts_with(&trace_prefix_4));

        assert_eq!(
            prefixed_denom.to_string(),
            "transferv2/channel-10/customtransfer/channel-1/alternativetransfer/channel-2/uatom"
        );

        prefixed_denom.trace_path.remove_prefix(&trace_prefix_4);

        assert!(!prefixed_denom.trace_path.is_empty());
        assert!(!prefixed_denom.trace_path.starts_with(&trace_prefix_1));
        assert!(!prefixed_denom.trace_path.starts_with(&trace_prefix_2));
        assert!(prefixed_denom.trace_path.starts_with(&trace_prefix_3));
        assert!(!prefixed_denom.trace_path.starts_with(&trace_prefix_4));
        assert_eq!(
            prefixed_denom.to_string(),
            "transferv2/channel-10/customtransfer/channel-1/alternativetransfer/channel-2/uatom"
        );

        prefixed_denom.trace_path.remove_prefix(&trace_prefix_3);

        assert!(!prefixed_denom.trace_path.is_empty());
        assert!(!prefixed_denom.trace_path.starts_with(&trace_prefix_1));
        assert!(prefixed_denom.trace_path.starts_with(&trace_prefix_2));
        assert!(!prefixed_denom.trace_path.starts_with(&trace_prefix_3));
        assert!(!prefixed_denom.trace_path.starts_with(&trace_prefix_4));
        assert_eq!(
            prefixed_denom.to_string(),
            "customtransfer/channel-1/alternativetransfer/channel-2/uatom"
        );

        prefixed_denom.trace_path.remove_prefix(&trace_prefix_2);

        assert!(!prefixed_denom.trace_path.is_empty());
        assert!(prefixed_denom.trace_path.starts_with(&trace_prefix_1));
        assert!(!prefixed_denom.trace_path.starts_with(&trace_prefix_2));
        assert!(!prefixed_denom.trace_path.starts_with(&trace_prefix_3));
        assert!(!prefixed_denom.trace_path.starts_with(&trace_prefix_4));
        assert_eq!(
            prefixed_denom.to_string(),
            "alternativetransfer/channel-2/uatom"
        );

        prefixed_denom.trace_path.remove_prefix(&trace_prefix_1);

        assert!(prefixed_denom.trace_path.is_empty());
        assert!(!prefixed_denom.trace_path.starts_with(&trace_prefix_1));
        assert!(!prefixed_denom.trace_path.starts_with(&trace_prefix_2));
        assert!(!prefixed_denom.trace_path.starts_with(&trace_prefix_3));
        assert!(!prefixed_denom.trace_path.starts_with(&trace_prefix_4));
        assert_eq!(prefixed_denom.to_string(), "uatom");
    }

    #[rstest]
    #[case("", TracePath::empty(), Some(""))]
    #[case("transfer", TracePath::empty(), Some("transfer"))]
    #[case("transfer/", TracePath::empty(), Some("transfer/"))]
    #[case("transfer/channel-1", TracePath::from(vec![TracePrefix::new("transfer".parse().unwrap(), ChannelId::new(1))]), None)]
    #[case("transfer/channel-1/", TracePath::from(vec![TracePrefix::new("transfer".parse().unwrap(), ChannelId::new(1))]), Some(""))]
    #[case("transfer/channel-1/uatom", TracePath::from(vec![TracePrefix::new("transfer".parse().unwrap(), ChannelId::new(1))]), Some("uatom"))]
    #[case("transfer/channel-1/uatom/", TracePath::from(vec![TracePrefix::new("transfer".parse().unwrap(), ChannelId::new(1))]), Some("uatom/"))]
    fn test_trace_path_cases(
        #[case] trace_path_s: &str,
        #[case] trace_path: TracePath,
        #[case] remaining: Option<&str>,
    ) {
        let (parsed_trace_path, parsed_remaining) = TracePath::trim(trace_path_s);

        assert_eq!(parsed_trace_path, trace_path);
        assert_eq!(parsed_remaining, remaining);
    }

    #[test]
    fn test_trace_path() -> Result<(), DecodingError> {
        assert!(TracePath::from_str("").is_ok(), "empty trace path");
        assert!(
            TracePath::from_str("transfer/uatom").is_err(),
            "invalid trace path: bad ChannelId"
        );
        assert!(
            TracePath::from_str("transfer//uatom").is_err(),
            "malformed trace path: missing ChannelId"
        );
        assert!(
            TracePath::from_str("transfer/channel-0/").is_err(),
            "malformed trace path: trailing delimiter"
        );

        let prefix_1 = TracePrefix::new("transfer".parse().unwrap(), "channel-1".parse().unwrap());
        let prefix_2 = TracePrefix::new("transfer".parse().unwrap(), "channel-0".parse().unwrap());
        let mut trace_path = TracePath(vec![prefix_1.clone()]);

        trace_path.add_prefix(prefix_2.clone());
        assert_eq!(
            TracePath::from_str("transfer/channel-0/transfer/channel-1")?,
            trace_path
        );
        assert_eq!(
            TracePath(vec![prefix_1.clone(), prefix_2.clone()]),
            trace_path
        );

        trace_path.remove_prefix(&prefix_2);
        assert_eq!(TracePath::from_str("transfer/channel-1")?, trace_path);
        assert_eq!(TracePath(vec![prefix_1.clone()]), trace_path);

        trace_path.remove_prefix(&prefix_1);
        assert!(trace_path.is_empty());

        Ok(())
    }
}<|MERGE_RESOLUTION|>--- conflicted
+++ resolved
@@ -218,13 +218,9 @@
         remaining_parts
             .is_none()
             .then_some(trace_path)
-<<<<<<< HEAD
-            .ok_or_else(|| TokenTransferError::InvalidTrace(s.to_string()))
-=======
             .ok_or(DecodingError::invalid_raw_data(format!(
                 "invalid trace path: {s}"
             )))
->>>>>>> 1cdd295e
     }
 }
 
