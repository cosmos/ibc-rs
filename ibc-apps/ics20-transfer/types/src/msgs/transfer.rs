//! Defines the token transfer message type

use ibc_core::channel::types::timeout::{TimeoutHeight, TimeoutTimestamp};
<<<<<<< HEAD
use ibc_core::handler::types::error::HandlerError;
=======
>>>>>>> 6db56ccb
use ibc_core::host::types::error::DecodingError;
use ibc_core::host::types::identifiers::{ChannelId, PortId};
use ibc_core::primitives::prelude::*;
use ibc_proto::google::protobuf::Any;
use ibc_proto::ibc::applications::transfer::v1::MsgTransfer as RawMsgTransfer;
use ibc_proto::Protobuf;

use crate::packet::PacketData;

pub(crate) const TYPE_URL: &str = "/ibc.applications.transfer.v1.MsgTransfer";

/// Message used to build an ICS20 token transfer packet.
///
/// Note that this message is not a packet yet, as it lacks the proper sequence
/// number, and destination port/channel. This is by design. The sender of the
/// packet, which might be the user of a command line application, should only
/// have to specify the information related to the transfer of the token, and
/// let the library figure out how to build the packet properly.
#[derive(Clone, Debug, PartialEq, Eq)]
#[cfg_attr(feature = "serde", derive(serde::Serialize, serde::Deserialize))]
#[cfg_attr(
    feature = "parity-scale-codec",
    derive(parity_scale_codec::Encode, parity_scale_codec::Decode,)
)]
#[cfg_attr(
    feature = "borsh",
    derive(borsh::BorshSerialize, borsh::BorshDeserialize)
)]
#[cfg_attr(feature = "schema", derive(schemars::JsonSchema))]
pub struct MsgTransfer {
    /// the port on which the packet will be sent
    pub port_id_on_a: PortId,
    /// the channel by which the packet will be sent
    pub chan_id_on_a: ChannelId,
    /// token transfer packet data of the packet that will be sent
    pub packet_data: PacketData,
    /// Timeout height relative to the current block height.
    /// The timeout is disabled when set to None.
    pub timeout_height_on_b: TimeoutHeight,
    /// Timeout timestamp relative to the current block timestamp.
    /// The timeout is disabled when set to 0.
    pub timeout_timestamp_on_b: TimeoutTimestamp,
}

impl TryFrom<RawMsgTransfer> for MsgTransfer {
    type Error = DecodingError;

    fn try_from(raw_msg: RawMsgTransfer) -> Result<Self, Self::Error> {
<<<<<<< HEAD
        let timeout_height_on_b: TimeoutHeight = raw_msg
            .timeout_height
            .try_into()
            .map_err(HandlerError::from)?;
=======
        let timeout_height_on_b: TimeoutHeight = raw_msg.timeout_height.try_into()?;
>>>>>>> 6db56ccb

        let timeout_timestamp_on_b: TimeoutTimestamp = raw_msg.timeout_timestamp.into();

        // Packet timeout height and packet timeout timestamp cannot both be unset.
        if !timeout_height_on_b.is_set() && !timeout_timestamp_on_b.is_set() {
<<<<<<< HEAD
            return Err(HandlerError::from(PacketError::MissingTimeout))?;
=======
            return Err(DecodingError::missing_raw_data(
                "missing timeout height or timeout timestamp",
            ));
>>>>>>> 6db56ccb
        }

        Ok(MsgTransfer {
            port_id_on_a: raw_msg.source_port.parse()?,
            chan_id_on_a: raw_msg.source_channel.parse()?,
            packet_data: PacketData {
                token: raw_msg
                    .token
                    .ok_or(DecodingError::missing_raw_data("missing token"))?
                    .try_into()?,
                sender: raw_msg.sender.into(),
                receiver: raw_msg.receiver.into(),
                memo: raw_msg.memo.into(),
            },
            timeout_height_on_b,
            timeout_timestamp_on_b,
        })
    }
}

impl From<MsgTransfer> for RawMsgTransfer {
    fn from(domain_msg: MsgTransfer) -> Self {
        RawMsgTransfer {
            source_port: domain_msg.port_id_on_a.to_string(),
            source_channel: domain_msg.chan_id_on_a.to_string(),
            token: Some(domain_msg.packet_data.token.into()),
            sender: domain_msg.packet_data.sender.to_string(),
            receiver: domain_msg.packet_data.receiver.to_string(),
            timeout_height: domain_msg.timeout_height_on_b.into(),
            timeout_timestamp: domain_msg.timeout_timestamp_on_b.nanoseconds(),
            memo: domain_msg.packet_data.memo.to_string(),
        }
    }
}

impl Protobuf<RawMsgTransfer> for MsgTransfer {}

impl TryFrom<Any> for MsgTransfer {
    type Error = DecodingError;

    fn try_from(raw: Any) -> Result<Self, Self::Error> {
        match raw.type_url.as_str() {
            TYPE_URL => Ok(MsgTransfer::decode_vec(&raw.value)?),
            _ => Err(DecodingError::MismatchedTypeUrls {
                expected: TYPE_URL.to_string(),
                actual: raw.type_url,
            })?,
        }
    }
}<|MERGE_RESOLUTION|>--- conflicted
+++ resolved
@@ -1,10 +1,7 @@
 //! Defines the token transfer message type
 
 use ibc_core::channel::types::timeout::{TimeoutHeight, TimeoutTimestamp};
-<<<<<<< HEAD
 use ibc_core::handler::types::error::HandlerError;
-=======
->>>>>>> 6db56ccb
 use ibc_core::host::types::error::DecodingError;
 use ibc_core::host::types::identifiers::{ChannelId, PortId};
 use ibc_core::primitives::prelude::*;
@@ -53,26 +50,14 @@
     type Error = DecodingError;
 
     fn try_from(raw_msg: RawMsgTransfer) -> Result<Self, Self::Error> {
-<<<<<<< HEAD
-        let timeout_height_on_b: TimeoutHeight = raw_msg
-            .timeout_height
-            .try_into()
-            .map_err(HandlerError::from)?;
-=======
         let timeout_height_on_b: TimeoutHeight = raw_msg.timeout_height.try_into()?;
->>>>>>> 6db56ccb
-
         let timeout_timestamp_on_b: TimeoutTimestamp = raw_msg.timeout_timestamp.into();
 
         // Packet timeout height and packet timeout timestamp cannot both be unset.
         if !timeout_height_on_b.is_set() && !timeout_timestamp_on_b.is_set() {
-<<<<<<< HEAD
-            return Err(HandlerError::from(PacketError::MissingTimeout))?;
-=======
             return Err(DecodingError::missing_raw_data(
                 "missing timeout height or timeout timestamp",
             ));
->>>>>>> 6db56ccb
         }
 
         Ok(MsgTransfer {
