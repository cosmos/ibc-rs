--- conflicted
+++ resolved
@@ -2,13 +2,8 @@
 use displaydoc::Display;
 use ibc_core::channel::types::acknowledgement::StatusValue;
 use ibc_core::channel::types::channel::Order;
-<<<<<<< HEAD
 use ibc_core::handler::types::error::HandlerError;
 use ibc_core::host::types::error::{DecodingError, HostError, IdentifierError};
-=======
-use ibc_core::handler::types::error::ContextError;
-use ibc_core::host::types::error::DecodingError;
->>>>>>> 6db56ccb
 use ibc_core::host::types::identifiers::{ChannelId, PortId};
 use ibc_core::primitives::prelude::*;
 
@@ -18,7 +13,6 @@
     Handler(HandlerError),
     /// decoding error: `{0}`
     Decoding(DecodingError),
-<<<<<<< HEAD
     /// identifier error: `{0}`
     Identifier(IdentifierError),
     /// invalid amount: `{0}`
@@ -29,8 +23,6 @@
     InvalidTrace(String),
     /// missing token
     MissingToken,
-=======
->>>>>>> 6db56ccb
     /// missing destination channel `{channel_id}` on port `{port_id}`
     MissingDestinationChannel {
         port_id: PortId,
@@ -52,23 +44,12 @@
 impl std::error::Error for TokenTransferError {
     fn source(&self) -> Option<&(dyn std::error::Error + 'static)> {
         match &self {
-<<<<<<< HEAD
             Self::Handler(e) => Some(e),
             Self::Identifier(e) => Some(e),
             Self::InvalidAmount(e) => Some(e),
-=======
-            Self::ContextError(e) => Some(e),
->>>>>>> 6db56ccb
             Self::Decoding(e) => Some(e),
             _ => None,
         }
-    }
-}
-
-<<<<<<< HEAD
-impl From<Infallible> for TokenTransferError {
-    fn from(e: Infallible) -> Self {
-        match e {}
     }
 }
 
@@ -84,14 +65,6 @@
     }
 }
 
-=======
-impl From<ContextError> for TokenTransferError {
-    fn from(e: ContextError) -> Self {
-        Self::ContextError(e)
-    }
-}
-
->>>>>>> 6db56ccb
 impl From<DecodingError> for TokenTransferError {
     fn from(e: DecodingError) -> Self {
         Self::Decoding(e)
