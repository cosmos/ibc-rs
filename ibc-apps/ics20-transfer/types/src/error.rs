//! Defines the token transfer error type
<<<<<<< HEAD
use core::convert::Infallible;

=======
>>>>>>> 1cdd295e
use displaydoc::Display;
use ibc_core::channel::types::acknowledgement::StatusValue;
use ibc_core::channel::types::channel::Order;
use ibc_core::handler::types::error::HandlerError;
use ibc_core::host::types::error::{DecodingError, HostError};
use ibc_core::host::types::identifiers::{ChannelId, PortId};
use ibc_core::primitives::prelude::*;

#[derive(Display, Debug)]
pub enum TokenTransferError {
<<<<<<< HEAD
    /// context error: `{0}`
    ContextError(ContextError),
    /// invalid identifier: `{0}`
    InvalidIdentifier(IdentifierError),
    /// invalid trace: `{0}`
    InvalidTrace(String),
    /// invalid amount: `{0}`
    InvalidAmount(FromDecStrErr),
    /// invalid coin: `{0}`
    InvalidCoin(String),
    /// missing token
    MissingToken,
=======
    /// host error: `{0}`
    Handler(HandlerError),
    /// decoding error: `{0}`
    Decoding(DecodingError),
>>>>>>> 1cdd295e
    /// missing destination channel `{channel_id}` on port `{port_id}`
    MissingDestinationChannel {
        port_id: PortId,
        channel_id: ChannelId,
    },
    /// mismatched channel orders: expected `{expected}`, actual `{actual}`
    MismatchedChannelOrders { expected: Order, actual: Order },
    /// mismatched port IDs: expected `{expected}`, actual `{actual}`
    MismatchedPortIds { expected: PortId, actual: PortId },
<<<<<<< HEAD
=======
    /// channel cannot be closed
    UnsupportedClosedChannel,
>>>>>>> 1cdd295e
    /// failed to deserialize packet data
    FailedToDeserializePacketData,
    /// failed to deserialize acknowledgement
    FailedToDeserializeAck,
<<<<<<< HEAD
    // TODO(seanchen1991): Used in basecoin; this variant should be moved
    // to a host-relevant error
    /// failed to parse account ID
    FailedToParseAccount,
    /// failed to decode raw msg: `{description}`
    FailedToDecodeRawMsg { description: String },
    /// channel cannot be closed
    UnsupportedClosedChannel,
    /// empty base denomination
    EmptyBaseDenom,
    /// unknown msg type: `{0}`
    UnknownMsgType(String),
=======
    /// failed to parse account
    FailedToParseAccount,
>>>>>>> 1cdd295e
}

#[cfg(feature = "std")]
impl std::error::Error for TokenTransferError {
    fn source(&self) -> Option<&(dyn std::error::Error + 'static)> {
        match &self {
<<<<<<< HEAD
            Self::ContextError(e) => Some(e),
            Self::InvalidIdentifier(e) => Some(e),
            Self::InvalidAmount(e) => Some(e),
=======
            Self::Handler(e) => Some(e),
            Self::Decoding(e) => Some(e),
>>>>>>> 1cdd295e
            _ => None,
        }
    }
}

impl From<HandlerError> for TokenTransferError {
    fn from(e: HandlerError) -> Self {
        Self::Handler(e)
    }
}

impl From<HostError> for TokenTransferError {
    fn from(e: HostError) -> Self {
        Self::Handler(HandlerError::Host(e))
    }
}

impl From<DecodingError> for TokenTransferError {
    fn from(e: DecodingError) -> Self {
        Self::Decoding(e)
    }
}

impl From<TokenTransferError> for StatusValue {
    fn from(e: TokenTransferError) -> Self {
        StatusValue::new(e.to_string()).expect("error message must not be empty")
    }
}<|MERGE_RESOLUTION|>--- conflicted
+++ resolved
@@ -1,9 +1,4 @@
 //! Defines the token transfer error type
-<<<<<<< HEAD
-use core::convert::Infallible;
-
-=======
->>>>>>> 1cdd295e
 use displaydoc::Display;
 use ibc_core::channel::types::acknowledgement::StatusValue;
 use ibc_core::channel::types::channel::Order;
@@ -14,25 +9,10 @@
 
 #[derive(Display, Debug)]
 pub enum TokenTransferError {
-<<<<<<< HEAD
-    /// context error: `{0}`
-    ContextError(ContextError),
-    /// invalid identifier: `{0}`
-    InvalidIdentifier(IdentifierError),
-    /// invalid trace: `{0}`
-    InvalidTrace(String),
-    /// invalid amount: `{0}`
-    InvalidAmount(FromDecStrErr),
-    /// invalid coin: `{0}`
-    InvalidCoin(String),
-    /// missing token
-    MissingToken,
-=======
     /// host error: `{0}`
     Handler(HandlerError),
     /// decoding error: `{0}`
     Decoding(DecodingError),
->>>>>>> 1cdd295e
     /// missing destination channel `{channel_id}` on port `{port_id}`
     MissingDestinationChannel {
         port_id: PortId,
@@ -42,46 +22,22 @@
     MismatchedChannelOrders { expected: Order, actual: Order },
     /// mismatched port IDs: expected `{expected}`, actual `{actual}`
     MismatchedPortIds { expected: PortId, actual: PortId },
-<<<<<<< HEAD
-=======
     /// channel cannot be closed
     UnsupportedClosedChannel,
->>>>>>> 1cdd295e
     /// failed to deserialize packet data
     FailedToDeserializePacketData,
     /// failed to deserialize acknowledgement
     FailedToDeserializeAck,
-<<<<<<< HEAD
-    // TODO(seanchen1991): Used in basecoin; this variant should be moved
-    // to a host-relevant error
-    /// failed to parse account ID
-    FailedToParseAccount,
-    /// failed to decode raw msg: `{description}`
-    FailedToDecodeRawMsg { description: String },
-    /// channel cannot be closed
-    UnsupportedClosedChannel,
-    /// empty base denomination
-    EmptyBaseDenom,
-    /// unknown msg type: `{0}`
-    UnknownMsgType(String),
-=======
     /// failed to parse account
     FailedToParseAccount,
->>>>>>> 1cdd295e
 }
 
 #[cfg(feature = "std")]
 impl std::error::Error for TokenTransferError {
     fn source(&self) -> Option<&(dyn std::error::Error + 'static)> {
         match &self {
-<<<<<<< HEAD
-            Self::ContextError(e) => Some(e),
-            Self::InvalidIdentifier(e) => Some(e),
-            Self::InvalidAmount(e) => Some(e),
-=======
             Self::Handler(e) => Some(e),
             Self::Decoding(e) => Some(e),
->>>>>>> 1cdd295e
             _ => None,
         }
     }
