--- conflicted
+++ resolved
@@ -142,12 +142,7 @@
 
     fn try_from(value: RawClassTrace) -> Result<Self, Self::Error> {
         let base_class_id = ClassId::from_str(&value.base_class_id)?;
-<<<<<<< HEAD
-        let trace_path = TracePath::from_str(&value.path)
-            .map_err(|_| NftTransferError::InvalidTrace(value.path))?;
-=======
         let trace_path = TracePath::from_str(&value.path)?;
->>>>>>> 1cdd295e
 
         Ok(Self {
             trace_path,
@@ -252,13 +247,9 @@
     fn from_str(class_uri: &str) -> Result<Self, Self::Err> {
         match Uri::from_str(class_uri) {
             Ok(uri) => Ok(Self(uri)),
-<<<<<<< HEAD
-            Err(err) => Err(NftTransferError::InvalidUri(err)),
-=======
             Err(err) => Err(DecodingError::invalid_raw_data(format!(
                 "invalid class URI: {err}"
             ))),
->>>>>>> 1cdd295e
         }
     }
 }
