--- conflicted
+++ resolved
@@ -49,16 +49,8 @@
 
 check-release: ## Check that the release build compiles.
 	cargo release --workspace --no-push --no-tag \
-		--exclude ibc-derive \
+		--exclude ibc-derive
 
 release: ## Perform an actual release and publishes to crates.io.
 	cargo release --workspace --no-push --no-tag --allow-branch HEAD --execute \
-		--exclude ibc-derive \
-<<<<<<< HEAD
-		--exclude ibc-primitives
-=======
-	$(MAKE) -C ./cosmwasm release $@
-
-build-tendermint-cw: ## Build the WASM file for the ICS-07 Tendermint light client.
-	$(MAKE) -C ./cosmwasm build-tendermint-cw $@
->>>>>>> b7dbc413
+		--exclude ibc-derive